--- conflicted
+++ resolved
@@ -30,22 +30,12 @@
 
 ### 1. Run the `lighthouse account validator import` command.
 
-<<<<<<< HEAD
-Docker users should use the command from the [Docker](#docker) section, all
-other users can use the command below whilst substituting `MY_NETWORK` for a
-network name (e.g., `medalla`):
-
-
-```bash
-lighthouse --network MY_NETWORK account validator import --directory validator_keys
-=======
 Docker users should use the command from the [Docker](#docker)
 section, all other users can use:
 
 
 ```bash
-lighthouse --testnet medalla account validator import --directory validator_keys
->>>>>>> 3b405f10
+lighthouse --network medalla account validator import --directory validator_keys
 ```
 
 Note: The user must specify the testnet that they are importing the keys for using the `--testnet` flag.
@@ -111,11 +101,7 @@
 	-v $HOME/.lighthouse:/root/.lighthouse \
 	-v $(pwd)/validator_keys:/root/validator_keys \
 	sigp/lighthouse \
-<<<<<<< HEAD
 	lighthouse --network MY_NETWORK account validator import --directory /root/validator_keys
-=======
-	lighthouse --testnet medalla account validator import --directory /root/validator_keys
->>>>>>> 3b405f10
 ```
 
 Here we use two `-v` volumes to attach:
