--- conflicted
+++ resolved
@@ -444,11 +444,6 @@
         cache.get_all_beacon_committees()
     }
 
-<<<<<<< HEAD
-    /// Returns the slot at which the proposer shuffling was decided. The block root at this slot
-    /// can be used to key the proposer shuffling for the current epoch.
-    pub fn proposer_shuffling_decision_slot(&self) -> Slot {
-=======
     /// Returns the block root which decided the proposer shuffling for the current epoch. This root
     /// can be used to key this proposer shuffling.
     ///
@@ -468,17 +463,11 @@
     /// Returns the slot at which the proposer shuffling was decided. The block root at this slot
     /// can be used to key the proposer shuffling for the current epoch.
     fn proposer_shuffling_decision_slot(&self) -> Slot {
->>>>>>> aae8bbd1
         self.current_epoch()
             .start_slot(T::slots_per_epoch())
             .saturating_sub(1_u64)
     }
 
-<<<<<<< HEAD
-    /// Returns the slot at which the proposer shuffling was decided. The block root at this slot
-    /// can be used to key the proposer shuffling for the current epoch.
-    pub fn attester_shuffling_decision_slot(&self, relative_epoch: RelativeEpoch) -> Slot {
-=======
     /// Returns the block root which decided the attester shuffling for the given `relative_epoch`.
     /// This root can be used to key that attester shuffling.
     ///
@@ -502,7 +491,6 @@
     /// Returns the slot at which the proposer shuffling was decided. The block root at this slot
     /// can be used to key the proposer shuffling for the current epoch.
     fn attester_shuffling_decision_slot(&self, relative_epoch: RelativeEpoch) -> Slot {
->>>>>>> aae8bbd1
         match relative_epoch {
             RelativeEpoch::Next => self.current_epoch(),
             RelativeEpoch::Current => self.previous_epoch(),
