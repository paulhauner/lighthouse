use crate::{ForkChoiceStore, InvalidationOperation};
use proto_array::{Block as ProtoBlock, ExecutionStatus, ProtoArrayForkChoice};
use ssz_derive::{Decode, Encode};
use state_processing::per_epoch_processing;
use std::cmp::Ordering;
use std::marker::PhantomData;
use std::time::Duration;
use types::{
    consts::merge::INTERVALS_PER_SLOT, AttestationShufflingId, BeaconBlockRef, BeaconState,
    BeaconStateError, ChainSpec, Checkpoint, Epoch, EthSpec, ExecPayload, ExecutionBlockHash,
    Hash256, IndexedAttestation, RelativeEpoch, SignedBeaconBlock, Slot,
};

#[derive(Debug)]
pub enum Error<T> {
    InvalidAttestation(InvalidAttestation),
    InvalidBlock(InvalidBlock),
    ProtoArrayError(String),
    InvalidProtoArrayBytes(String),
    InvalidLegacyProtoArrayBytes(String),
    FailedToProcessInvalidExecutionPayload(String),
    FailedToProcessValidExecutionPayload(String),
    MissingProtoArrayBlock(Hash256),
    UnknownAncestor {
        ancestor_slot: Slot,
        descendant_root: Hash256,
    },
    InconsistentOnTick {
        previous_slot: Slot,
        time: Slot,
    },
    BeaconStateError(BeaconStateError),
    AttemptToRevertJustification {
        store: Slot,
        state: Slot,
    },
    ForkChoiceStoreError(T),
    UnableToSetJustifiedCheckpoint(T),
    AfterBlockFailed(T),
    InvalidAnchor {
        block_slot: Slot,
        state_slot: Slot,
    },
    InvalidPayloadStatus {
        block_slot: Slot,
        block_root: Hash256,
        payload_verification_status: PayloadVerificationStatus,
    },
    MissingJustifiedBlock {
        justified_checkpoint: Checkpoint,
    },
    MissingFinalizedBlock {
        finalized_checkpoint: Checkpoint,
    },
    UnrealizedVoteProcessing(state_processing::EpochProcessingError),
    ParticipationCacheBuild(BeaconStateError),
    ValidatorStatuses(BeaconStateError),
}

impl<T> From<InvalidAttestation> for Error<T> {
    fn from(e: InvalidAttestation) -> Self {
        Error::InvalidAttestation(e)
    }
}

impl<T> From<state_processing::EpochProcessingError> for Error<T> {
    fn from(e: state_processing::EpochProcessingError) -> Self {
        Error::UnrealizedVoteProcessing(e)
    }
}

#[derive(Debug)]
pub enum InvalidBlock {
    UnknownParent(Hash256),
    FutureSlot {
        current_slot: Slot,
        block_slot: Slot,
    },
    FinalizedSlot {
        finalized_slot: Slot,
        block_slot: Slot,
    },
    NotFinalizedDescendant {
        finalized_root: Hash256,
        block_ancestor: Option<Hash256>,
    },
}

#[derive(Debug)]
pub enum InvalidAttestation {
    /// The attestations aggregation bits were empty when they shouldn't be.
    EmptyAggregationBitfield,
    /// The `attestation.data.beacon_block_root` block is unknown.
    UnknownHeadBlock { beacon_block_root: Hash256 },
    /// The `attestation.data.slot` is not from the same epoch as `data.target.epoch` and therefore
    /// the attestation is invalid.
    BadTargetEpoch { target: Epoch, slot: Slot },
    /// The target root of the attestation points to a block that we have not verified.
    UnknownTargetRoot(Hash256),
    /// The attestation is for an epoch in the future (with respect to the gossip clock disparity).
    FutureEpoch {
        attestation_epoch: Epoch,
        current_epoch: Epoch,
    },
    /// The attestation is for an epoch in the past (with respect to the gossip clock disparity).
    PastEpoch {
        attestation_epoch: Epoch,
        current_epoch: Epoch,
    },
    /// The attestation references a target root that does not match what is stored in our
    /// database.
    InvalidTarget {
        attestation: Hash256,
        local: Hash256,
    },
    /// The attestation is attesting to a state that is later than itself. (Viz., attesting to the
    /// future).
    AttestsToFutureBlock { block: Slot, attestation: Slot },
}

impl<T> From<String> for Error<T> {
    fn from(e: String) -> Self {
        Error::ProtoArrayError(e)
    }
}

/// Indicates if a block has been verified by an execution payload.
///
/// There is no variant for "invalid", since such a block should never be added to fork choice.
#[derive(Clone, Copy, Debug, PartialEq)]
pub enum PayloadVerificationStatus {
    /// An EL has declared the execution payload to be valid.
    Verified,
    /// An EL has not yet made a determination about the execution payload.
    Optimistic,
    /// The block is either pre-merge-fork, or prior to the terminal PoW block.
    Irrelevant,
}

impl PayloadVerificationStatus {
    /// Returns `true` if the payload was optimistically imported.
    pub fn is_optimistic(&self) -> bool {
        match self {
            PayloadVerificationStatus::Verified => false,
            PayloadVerificationStatus::Optimistic => true,
            PayloadVerificationStatus::Irrelevant => false,
        }
    }
}

/// Calculate how far `slot` lies from the start of its epoch.
///
/// ## Specification
///
/// Equivalent to:
///
/// https://github.com/ethereum/eth2.0-specs/blob/v0.12.1/specs/phase0/fork-choice.md#compute_slots_since_epoch_start
pub fn compute_slots_since_epoch_start<E: EthSpec>(slot: Slot) -> Slot {
    slot - slot
        .epoch(E::slots_per_epoch())
        .start_slot(E::slots_per_epoch())
}

/// Calculate the first slot in `epoch`.
///
/// ## Specification
///
/// Equivalent to:
///
/// https://github.com/ethereum/eth2.0-specs/blob/v0.12.1/specs/phase0/beacon-chain.md#compute_start_slot_at_epoch
fn compute_start_slot_at_epoch<E: EthSpec>(epoch: Epoch) -> Slot {
    epoch.start_slot(E::slots_per_epoch())
}

/// Used for queuing attestations from the current slot. Only contains the minimum necessary
/// information about the attestation.
#[derive(Clone, PartialEq, Encode, Decode)]
pub struct QueuedAttestation {
    slot: Slot,
    attesting_indices: Vec<u64>,
    block_root: Hash256,
    target_epoch: Epoch,
}

impl<E: EthSpec> From<&IndexedAttestation<E>> for QueuedAttestation {
    fn from(a: &IndexedAttestation<E>) -> Self {
        Self {
            slot: a.data.slot,
            attesting_indices: a.attesting_indices[..].to_vec(),
            block_root: a.data.beacon_block_root,
            target_epoch: a.data.target.epoch,
        }
    }
}

/// Returns all values in `self.queued_attestations` that have a slot that is earlier than the
/// current slot. Also removes those values from `self.queued_attestations`.
fn dequeue_attestations(
    current_slot: Slot,
    queued_attestations: &mut Vec<QueuedAttestation>,
) -> Vec<QueuedAttestation> {
    let remaining = queued_attestations.split_off(
        queued_attestations
            .iter()
            .position(|a| a.slot >= current_slot)
            .unwrap_or(queued_attestations.len()),
    );

    std::mem::replace(queued_attestations, remaining)
}

/// Denotes whether an attestation we are processing was received from a block or from gossip.
/// Equivalent to the `is_from_block` `bool` in:
///
/// https://github.com/ethereum/consensus-specs/blob/dev/specs/phase0/fork-choice.md#validate_on_attestation
#[derive(Clone, Copy)]
pub enum AttestationFromBlock {
    True,
    False,
}

/// Parameters which are cached between calls to `Self::get_head`.
#[derive(Clone, Copy)]
pub struct ForkchoiceUpdateParameters {
    pub head_root: Hash256,
    pub head_hash: Option<ExecutionBlockHash>,
    pub finalized_hash: Option<ExecutionBlockHash>,
}

#[derive(Clone, Copy, Debug, PartialEq)]
pub struct ForkChoiceView {
    pub head_block_root: Hash256,
    pub justified_checkpoint: Checkpoint,
    pub finalized_checkpoint: Checkpoint,
}

/// Provides an implementation of "Ethereum 2.0 Phase 0 -- Beacon Chain Fork Choice":
///
/// https://github.com/ethereum/eth2.0-specs/blob/v0.12.1/specs/phase0/fork-choice.md#ethereum-20-phase-0----beacon-chain-fork-choice
///
/// ## Detail
///
/// This struct wraps `ProtoArrayForkChoice` and provides:
///
/// - Management of the justified state and caching of balances.
/// - Queuing of attestations from the current slot.
pub struct ForkChoice<T, E> {
    /// Storage for `ForkChoice`, modelled off the spec `Store` object.
    fc_store: T,
    /// The underlying representation of the block DAG.
    proto_array: ProtoArrayForkChoice,
    /// Attestations that arrived at the current slot and must be queued for later processing.
    queued_attestations: Vec<QueuedAttestation>,
    /// Stores a cache of the values required to be sent to the execution layer.
    forkchoice_update_parameters: ForkchoiceUpdateParameters,
    /// The most recent result of running `Self::get_head`.
    head_block_root: Hash256,
    _phantom: PhantomData<E>,
}

impl<T, E> PartialEq for ForkChoice<T, E>
where
    T: ForkChoiceStore<E> + PartialEq,
    E: EthSpec,
{
    fn eq(&self, other: &Self) -> bool {
        self.fc_store == other.fc_store
            && self.proto_array == other.proto_array
            && self.queued_attestations == other.queued_attestations
    }
}

impl<T, E> ForkChoice<T, E>
where
    T: ForkChoiceStore<E>,
    E: EthSpec,
{
    /// Instantiates `Self` from an anchor (genesis or another finalized checkpoint).
    pub fn from_anchor(
        fc_store: T,
        anchor_block_root: Hash256,
        anchor_block: &SignedBeaconBlock<E>,
        anchor_state: &BeaconState<E>,
        current_slot: Option<Slot>,
        spec: &ChainSpec,
    ) -> Result<Self, Error<T::Error>> {
        // Sanity check: the anchor must lie on an epoch boundary.
        if anchor_block.slot() % E::slots_per_epoch() != 0 {
            return Err(Error::InvalidAnchor {
                block_slot: anchor_block.slot(),
                state_slot: anchor_state.slot(),
            });
        }

        let finalized_block_slot = anchor_block.slot();
        let finalized_block_state_root = anchor_block.state_root();
        let current_epoch_shuffling_id =
            AttestationShufflingId::new(anchor_block_root, anchor_state, RelativeEpoch::Current)
                .map_err(Error::BeaconStateError)?;
        let next_epoch_shuffling_id =
            AttestationShufflingId::new(anchor_block_root, anchor_state, RelativeEpoch::Next)
                .map_err(Error::BeaconStateError)?;

        // Default any non-merge execution block hashes to 0x000..000.
        let execution_status = anchor_block.message_merge().map_or_else(
            |()| ExecutionStatus::irrelevant(),
            |message| {
                let execution_payload = &message.body.execution_payload;
                if execution_payload == &<_>::default() {
                    // A default payload does not have execution enabled.
                    ExecutionStatus::irrelevant()
                } else {
                    // Assume that this payload is valid, since the anchor should be a trusted block and
                    // state.
                    ExecutionStatus::Valid(message.body.execution_payload.block_hash())
                }
            },
        );

        // If the current slot is not provided, use the value that was last provided to the store.
        let current_slot = current_slot.unwrap_or_else(|| fc_store.get_current_slot());

<<<<<<< HEAD
        let proto_array = ProtoArrayForkChoice::new::<E>(
=======
        let proto_array = ProtoArrayForkChoice::new(
>>>>>>> 748475be
            finalized_block_slot,
            finalized_block_state_root,
            *fc_store.justified_checkpoint(),
            *fc_store.finalized_checkpoint(),
            current_epoch_shuffling_id,
            next_epoch_shuffling_id,
            execution_status,
        )?;

        let mut fork_choice = Self {
            fc_store,
            proto_array,
            queued_attestations: vec![],
            // This will be updated during the next call to `Self::get_head`.
            forkchoice_update_parameters: ForkchoiceUpdateParameters {
                head_hash: None,
                finalized_hash: None,
                head_root: Hash256::zero(),
            },
            // This will be updated during the next call to `Self::get_head`.
            head_block_root: Hash256::zero(),
            _phantom: PhantomData,
        };

        // Ensure that `fork_choice.head_block_root` is updated.
        fork_choice.get_head(current_slot, spec)?;

        Ok(fork_choice)
    }

    /*
    /// Instantiates `Self` from some existing components.
    ///
    /// This is useful if the existing components have been loaded from disk after a process
    /// restart.
    pub fn from_components(
        fc_store: T,
        proto_array: ProtoArrayForkChoice,
        queued_attestations: Vec<QueuedAttestation>,
    ) -> Self {
        Self {
            fc_store,
            proto_array,
            queued_attestations,
            forkchoice_update_parameters: None,
            _phantom: PhantomData,
        }
    }
    */

    /// Returns cached information that can be used to issue a `forkchoiceUpdated` message to an
    /// execution engine.
    ///
    /// These values are updated each time `Self::get_head` is called.
    pub fn get_forkchoice_update_parameters(&self) -> ForkchoiceUpdateParameters {
        self.forkchoice_update_parameters
    }

    /// Returns the block root of an ancestor of `block_root` at the given `slot`. (Note: `slot` refers
    /// to the block that is *returned*, not the one that is supplied.)
    ///
    /// The result may be `Ok(None)` if the block does not descend from the finalized block. This
    /// is an artifact of proto-array, sometimes it contains descendants of blocks that have been
    /// pruned.
    ///
    /// ## Specification
    ///
    /// Equivalent to:
    ///
    /// https://github.com/ethereum/eth2.0-specs/blob/v0.12.1/specs/phase0/fork-choice.md#get_ancestor
    fn get_ancestor(
        &self,
        block_root: Hash256,
        ancestor_slot: Slot,
    ) -> Result<Option<Hash256>, Error<T::Error>>
    where
        T: ForkChoiceStore<E>,
        E: EthSpec,
    {
        let block = self
            .proto_array
            .get_block(&block_root)
            .ok_or(Error::MissingProtoArrayBlock(block_root))?;

        match block.slot.cmp(&ancestor_slot) {
            Ordering::Greater => Ok(self
                .proto_array
                .core_proto_array()
                .iter_block_roots(&block_root)
                // Search for a slot that is **less than or equal to** the target slot. We check
                // for lower slots to account for skip slots.
                .find(|(_, slot)| *slot <= ancestor_slot)
                .map(|(root, _)| root)),
            Ordering::Less => Ok(Some(block_root)),
            Ordering::Equal =>
            // Root is older than queried slot, thus a skip slot. Return most recent root prior
            // to slot.
            {
                Ok(Some(block_root))
            }
        }
    }

    /// Run the fork choice rule to determine the head.
    ///
    /// ## Specification
    ///
    /// Is equivalent to:
    ///
    /// https://github.com/ethereum/eth2.0-specs/blob/v0.12.1/specs/phase0/fork-choice.md#get_head
    pub fn get_head(
        &mut self,
        current_slot: Slot,
        spec: &ChainSpec,
    ) -> Result<Hash256, Error<T::Error>> {
        self.update_time(current_slot, spec)?;

        let store = &mut self.fc_store;

        let head_root = self.proto_array.find_head::<E>(
            *store.justified_checkpoint(),
            *store.finalized_checkpoint(),
            store.justified_balances(),
            store.proposer_boost_root(),
            current_slot,
            spec,
        )?;

        self.head_block_root = head_root;

        // Cache some values for the next forkchoiceUpdate call to the execution layer.
        let head_hash = self
            .get_block(&head_root)
            .and_then(|b| b.execution_status.block_hash());
        let finalized_root = self.finalized_checkpoint().root;
        let finalized_hash = self
            .get_block(&finalized_root)
            .and_then(|b| b.execution_status.block_hash());
        self.forkchoice_update_parameters = ForkchoiceUpdateParameters {
            head_root,
            head_hash,
            finalized_hash,
        };

        Ok(head_root)
    }

    /// Return information about:
    ///
    /// - The LMD head of the chain.
    /// - The FFG checkpoints.
    ///
    /// The information is "cached" since the last call to `Self::get_head`.
    ///
    /// ## Notes
    ///
    /// The finalized/justified checkpoints are determined from the fork choice store. Therefore,
    /// it's possible that the state corresponding to `get_state(get_block(head_block_root))` will
    /// have *differing* finalized and justified information.
    pub fn cached_fork_choice_view(&self) -> ForkChoiceView {
        ForkChoiceView {
            head_block_root: self.head_block_root,
            justified_checkpoint: self.justified_checkpoint(),
            finalized_checkpoint: self.finalized_checkpoint(),
        }
    }

    /// Returns `true` if the given `store` should be updated to set
    /// `state.current_justified_checkpoint` its `justified_checkpoint`.
    ///
    /// ## Specification
    ///
    /// Is equivalent to:
    ///
    /// https://github.com/ethereum/eth2.0-specs/blob/v0.12.1/specs/phase0/fork-choice.md#should_update_justified_checkpoint
    fn should_update_justified_checkpoint(
        &mut self,
        new_justified_checkpoint: Checkpoint,
        state_slot: Slot,
        current_slot: Slot,
        spec: &ChainSpec,
    ) -> Result<bool, Error<T::Error>> {
        self.update_time(current_slot, spec)?;

        if compute_slots_since_epoch_start::<E>(self.fc_store.get_current_slot())
            < spec.safe_slots_to_update_justified
        {
            return Ok(true);
        }

        let justified_slot =
            compute_start_slot_at_epoch::<E>(self.fc_store.justified_checkpoint().epoch);

        // This sanity check is not in the spec, but the invariant is implied.
        if justified_slot >= state_slot {
            return Err(Error::AttemptToRevertJustification {
                store: justified_slot,
                state: state_slot,
            });
        }

        // We know that the slot for `new_justified_checkpoint.root` is not greater than
        // `state.slot`, since a state cannot justify its own slot.
        //
        // We know that `new_justified_checkpoint.root` is an ancestor of `state`, since a `state`
        // only ever justifies ancestors.
        //
        // A prior `if` statement protects against a justified_slot that is greater than
        // `state.slot`
        let justified_ancestor =
            self.get_ancestor(new_justified_checkpoint.root, justified_slot)?;
        if justified_ancestor != Some(self.fc_store.justified_checkpoint().root) {
            return Ok(false);
        }

        Ok(true)
    }

    /// See `ProtoArrayForkChoice::process_execution_payload_validation` for documentation.
    pub fn on_valid_execution_payload(
        &mut self,
        block_root: Hash256,
    ) -> Result<(), Error<T::Error>> {
        self.proto_array
            .process_execution_payload_validation(block_root)
            .map_err(Error::FailedToProcessValidExecutionPayload)
    }

    /// See `ProtoArrayForkChoice::process_execution_payload_invalidation` for documentation.
    pub fn on_invalid_execution_payload(
        &mut self,
        op: &InvalidationOperation,
    ) -> Result<(), Error<T::Error>> {
        self.proto_array
            .process_execution_payload_invalidation(op)
            .map_err(Error::FailedToProcessInvalidExecutionPayload)
    }

    /// Add `block` to the fork choice DAG.
    ///
    /// - `block_root` is the root of `block.
    /// - The root of `state` matches `block.state_root`.
    ///
    /// ## Specification
    ///
    /// Approximates:
    ///
    /// https://github.com/ethereum/eth2.0-specs/blob/v0.12.1/specs/phase0/fork-choice.md#on_block
    ///
    /// It only approximates the specification since it does not run the `state_transition` check.
    /// That should have already been called upstream and it's too expensive to call again.
    ///
    /// ## Notes:
    ///
    /// The supplied block **must** pass the `state_transition` function as it will not be run
    /// here.
    #[allow(clippy::too_many_arguments)]
    pub fn on_block<Payload: ExecPayload<E>>(
        &mut self,
        current_slot: Slot,
        block: BeaconBlockRef<E, Payload>,
        block_root: Hash256,
        block_delay: Duration,
        state: &BeaconState<E>,
        payload_verification_status: PayloadVerificationStatus,
        spec: &ChainSpec,
    ) -> Result<(), Error<T::Error>> {
        let current_slot = self.update_time(current_slot, spec)?;

        // Parent block must be known.
        if !self.proto_array.contains_block(&block.parent_root()) {
            return Err(Error::InvalidBlock(InvalidBlock::UnknownParent(
                block.parent_root(),
            )));
        }

        // Blocks cannot be in the future. If they are, their consideration must be delayed until
        // the are in the past.
        //
        // Note: presently, we do not delay consideration. We just drop the block.
        if block.slot() > current_slot {
            return Err(Error::InvalidBlock(InvalidBlock::FutureSlot {
                current_slot,
                block_slot: block.slot(),
            }));
        }

        // Check that block is later than the finalized epoch slot (optimization to reduce calls to
        // get_ancestor).
        let finalized_slot =
            compute_start_slot_at_epoch::<E>(self.fc_store.finalized_checkpoint().epoch);
        if block.slot() <= finalized_slot {
            return Err(Error::InvalidBlock(InvalidBlock::FinalizedSlot {
                finalized_slot,
                block_slot: block.slot(),
            }));
        }

        // Check block is a descendant of the finalized block at the checkpoint finalized slot.
        //
        // Note: the specification uses `hash_tree_root(block)` instead of `block.parent_root` for
        // the start of this search. I claim that since `block.slot > finalized_slot` it is
        // equivalent to use the parent root for this search. Doing so reduces a single lookup
        // (trivial), but more importantly, it means we don't need to have added `block` to
        // `self.proto_array` to do this search. See:
        //
        // https://github.com/ethereum/eth2.0-specs/pull/1884
        let block_ancestor = self.get_ancestor(block.parent_root(), finalized_slot)?;
        let finalized_root = self.fc_store.finalized_checkpoint().root;
        if block_ancestor != Some(finalized_root) {
            return Err(Error::InvalidBlock(InvalidBlock::NotFinalizedDescendant {
                finalized_root,
                block_ancestor,
            }));
        }

        // Add proposer score boost if the block is timely.
        let is_before_attesting_interval =
            block_delay < Duration::from_secs(spec.seconds_per_slot / INTERVALS_PER_SLOT);
        if current_slot == block.slot() && is_before_attesting_interval {
            self.fc_store.set_proposer_boost_root(block_root);
        }

        // Update store with checkpoints if necessary
        self.update_checkpoints(
            state.current_justified_checkpoint(),
            state.finalized_checkpoint(),
            state.slot(),
            current_slot,
            spec,
        )?;

        // Update unrealized justified/finalized checkpoints.
        let (unrealized_justified_checkpoint, unrealized_finalized_checkpoint) = {
            let justification_and_finalization_state = match block {
                BeaconBlockRef::Merge(_) | BeaconBlockRef::Altair(_) => {
                    let participation_cache =
                        per_epoch_processing::altair::ParticipationCache::new(state, spec)
                            .map_err(Error::ParticipationCacheBuild)?;
                    per_epoch_processing::altair::process_justification_and_finalization(
                        state,
                        &participation_cache,
                    )?
                }
                BeaconBlockRef::Base(_) => {
                    let mut validator_statuses =
                        per_epoch_processing::base::ValidatorStatuses::new(state, spec)
                            .map_err(Error::ValidatorStatuses)?;
                    validator_statuses
                        .process_attestations(state)
                        .map_err(Error::ValidatorStatuses)?;
                    per_epoch_processing::base::process_justification_and_finalization(
                        state,
                        &validator_statuses.total_balances,
                        spec,
                    )?
                }
            };

            let unrealized_justified_checkpoint =
                justification_and_finalization_state.current_justified_checkpoint();
            let unrealized_finalized_checkpoint =
                justification_and_finalization_state.finalized_checkpoint();

            // Update best known unrealized justified & finalized checkpoints
            if unrealized_justified_checkpoint.epoch
                > self.fc_store.unrealized_justified_checkpoint().epoch
            {
                self.fc_store
                    .set_unrealized_justified_checkpoint(unrealized_justified_checkpoint);
            }
            if unrealized_finalized_checkpoint.epoch
                > self.fc_store.unrealized_finalized_checkpoint().epoch
            {
                self.fc_store
                    .set_unrealized_finalized_checkpoint(unrealized_finalized_checkpoint);
            }

            // If block is from past epochs, try to update store's justified & finalized checkpoints right away
            if block.slot().epoch(E::slots_per_epoch()) < current_slot.epoch(E::slots_per_epoch()) {
                self.update_checkpoints(
                    unrealized_justified_checkpoint,
                    unrealized_finalized_checkpoint,
                    state.slot(),
                    current_slot,
                    spec,
                )?;
            }

            (
                Some(unrealized_justified_checkpoint),
                Some(unrealized_finalized_checkpoint),
            )
        };

        let target_slot = block
            .slot()
            .epoch(E::slots_per_epoch())
            .start_slot(E::slots_per_epoch());
        let target_root = if block.slot() == target_slot {
            block_root
        } else {
            *state
                .get_block_root(target_slot)
                .map_err(Error::BeaconStateError)?
        };

        self.fc_store
            .on_verified_block(block, block_root, state)
            .map_err(Error::AfterBlockFailed)?;

        let execution_status = if let Ok(execution_payload) = block.body().execution_payload() {
            let block_hash = execution_payload.block_hash();

            if block_hash == ExecutionBlockHash::zero() {
                // The block is post-merge-fork, but pre-terminal-PoW block. We don't need to verify
                // the payload.
                ExecutionStatus::irrelevant()
            } else {
                match payload_verification_status {
                    PayloadVerificationStatus::Verified => ExecutionStatus::Valid(block_hash),
                    PayloadVerificationStatus::Optimistic => {
                        ExecutionStatus::Optimistic(block_hash)
                    }
                    // It would be a logic error to declare a block irrelevant if it has an
                    // execution payload with a non-zero block hash.
                    PayloadVerificationStatus::Irrelevant => {
                        return Err(Error::InvalidPayloadStatus {
                            block_slot: block.slot(),
                            block_root,
                            payload_verification_status,
                        })
                    }
                }
            }
        } else {
            // There is no payload to verify.
            ExecutionStatus::irrelevant()
        };

        // This does not apply a vote to the block, it just makes fork choice aware of the block so
        // it can still be identified as the head even if it doesn't have any votes.
        self.proto_array.process_block::<E>(
            ProtoBlock {
                slot: block.slot(),
                root: block_root,
                parent_root: Some(block.parent_root()),
                target_root,
                current_epoch_shuffling_id: AttestationShufflingId::new(
                    block_root,
                    state,
                    RelativeEpoch::Current,
                )
                .map_err(Error::BeaconStateError)?,
                next_epoch_shuffling_id: AttestationShufflingId::new(
                    block_root,
                    state,
                    RelativeEpoch::Next,
                )
                .map_err(Error::BeaconStateError)?,
                state_root: block.state_root(),
                justified_checkpoint: state.current_justified_checkpoint(),
                finalized_checkpoint: state.finalized_checkpoint(),
                execution_status,
                unrealized_justified_checkpoint,
                unrealized_finalized_checkpoint,
            },
            current_slot,
        )?;

        Ok(())
    }

    /// Update checkpoints in store if necessary
    fn update_checkpoints(
        &mut self,
        justified_checkpoint: Checkpoint,
        finalized_checkpoint: Checkpoint,
        state_slot: Slot,
        current_slot: Slot,
        spec: &ChainSpec,
    ) -> Result<(), Error<T::Error>> {
        // Update justified checkpoint.
        if justified_checkpoint.epoch > self.fc_store.justified_checkpoint().epoch {
            if justified_checkpoint.epoch > self.fc_store.best_justified_checkpoint().epoch {
                self.fc_store
                    .set_best_justified_checkpoint(justified_checkpoint);
            }
            if self.should_update_justified_checkpoint(
                justified_checkpoint,
                state_slot,
                current_slot,
                spec,
            )? {
                self.fc_store
                    .set_justified_checkpoint(justified_checkpoint)
                    .map_err(Error::UnableToSetJustifiedCheckpoint)?;
            }
        }

        // Update finalized checkpoint.
        if finalized_checkpoint.epoch > self.fc_store.finalized_checkpoint().epoch {
            self.fc_store.set_finalized_checkpoint(finalized_checkpoint);
            self.fc_store
                .set_justified_checkpoint(justified_checkpoint)
                .map_err(Error::UnableToSetJustifiedCheckpoint)?;
        }
        Ok(())
    }

    /// Validates the `epoch` against the current time according to the fork choice store.
    ///
    /// ## Specification
    ///
    /// Equivalent to:
    ///
    /// https://github.com/ethereum/consensus-specs/blob/dev/specs/phase0/fork-choice.md#validate_target_epoch_against_current_time
    fn validate_target_epoch_against_current_time(
        &self,
        target_epoch: Epoch,
    ) -> Result<(), InvalidAttestation> {
        let slot_now = self.fc_store.get_current_slot();
        let epoch_now = slot_now.epoch(E::slots_per_epoch());

        // Attestation must be from the current or previous epoch.
        if target_epoch > epoch_now {
            return Err(InvalidAttestation::FutureEpoch {
                attestation_epoch: target_epoch,
                current_epoch: epoch_now,
            });
        } else if target_epoch + 1 < epoch_now {
            return Err(InvalidAttestation::PastEpoch {
                attestation_epoch: target_epoch,
                current_epoch: epoch_now,
            });
        }
        Ok(())
    }

    /// Validates the `indexed_attestation` for application to fork choice.
    ///
    /// ## Specification
    ///
    /// Equivalent to:
    ///
    /// https://github.com/ethereum/eth2.0-specs/blob/v0.12.1/specs/phase0/fork-choice.md#validate_on_attestation
    fn validate_on_attestation(
        &self,
        indexed_attestation: &IndexedAttestation<E>,
        is_from_block: AttestationFromBlock,
    ) -> Result<(), InvalidAttestation> {
        // There is no point in processing an attestation with an empty bitfield. Reject
        // it immediately.
        //
        // This is not in the specification, however it should be transparent to other nodes. We
        // return early here to avoid wasting precious resources verifying the rest of it.
        if indexed_attestation.attesting_indices.is_empty() {
            return Err(InvalidAttestation::EmptyAggregationBitfield);
        }

        let target = indexed_attestation.data.target;

        if matches!(is_from_block, AttestationFromBlock::False) {
            self.validate_target_epoch_against_current_time(target.epoch)?;
        }

        if target.epoch != indexed_attestation.data.slot.epoch(E::slots_per_epoch()) {
            return Err(InvalidAttestation::BadTargetEpoch {
                target: target.epoch,
                slot: indexed_attestation.data.slot,
            });
        }

        // Attestation target must be for a known block.
        //
        // We do not delay the block for later processing to reduce complexity and DoS attack
        // surface.
        if !self.proto_array.contains_block(&target.root) {
            return Err(InvalidAttestation::UnknownTargetRoot(target.root));
        }

        // Load the block for `attestation.data.beacon_block_root`.
        //
        // This indirectly checks to see if the `attestation.data.beacon_block_root` is in our fork
        // choice. Any known, non-finalized block should be in fork choice, so this check
        // immediately filters out attestations that attest to a block that has not been processed.
        //
        // Attestations must be for a known block. If the block is unknown, we simply drop the
        // attestation and do not delay consideration for later.
        let block = self
            .proto_array
            .get_block(&indexed_attestation.data.beacon_block_root)
            .ok_or(InvalidAttestation::UnknownHeadBlock {
                beacon_block_root: indexed_attestation.data.beacon_block_root,
            })?;

        // If an attestation points to a block that is from an earlier slot than the attestation,
        // then all slots between the block and attestation must be skipped. Therefore if the block
        // is from a prior epoch to the attestation, then the target root must be equal to the root
        // of the block that is being attested to.
        let expected_target = if target.epoch > block.slot.epoch(E::slots_per_epoch()) {
            indexed_attestation.data.beacon_block_root
        } else {
            block.target_root
        };

        if expected_target != target.root {
            return Err(InvalidAttestation::InvalidTarget {
                attestation: target.root,
                local: expected_target,
            });
        }

        // Attestations must not be for blocks in the future. If this is the case, the attestation
        // should not be considered.
        if block.slot > indexed_attestation.data.slot {
            return Err(InvalidAttestation::AttestsToFutureBlock {
                block: block.slot,
                attestation: indexed_attestation.data.slot,
            });
        }

        Ok(())
    }

    /// Register `attestation` with the fork choice DAG so that it may influence future calls to
    /// `Self::get_head`.
    ///
    /// ## Specification
    ///
    /// Approximates:
    ///
    /// https://github.com/ethereum/eth2.0-specs/blob/v0.12.1/specs/phase0/fork-choice.md#on_attestation
    ///
    /// It only approximates the specification since it does not perform
    /// `is_valid_indexed_attestation` since that should already have been called upstream and it's
    /// too expensive to call again.
    ///
    /// ## Notes:
    ///
    /// The supplied `attestation` **must** pass the `in_valid_indexed_attestation` function as it
    /// will not be run here.
    pub fn on_attestation(
        &mut self,
        current_slot: Slot,
        attestation: &IndexedAttestation<E>,
        is_from_block: AttestationFromBlock,
        spec: &ChainSpec,
    ) -> Result<(), Error<T::Error>> {
        // Ensure the store is up-to-date.
        self.update_time(current_slot, spec)?;

        // Ignore any attestations to the zero hash.
        //
        // This is an edge case that results from the spec aliasing the zero hash to the genesis
        // block. Attesters may attest to the zero hash if they have never seen a block.
        //
        // We have two options here:
        //
        //  1. Apply all zero-hash attestations to the genesis block.
        //  2. Ignore all attestations to the zero hash.
        //
        // (1) becomes weird once we hit finality and fork choice drops the genesis block. (2) is
        // fine because votes to the genesis block are not useful; all validators implicitly attest
        // to genesis just by being present in the chain.
        if attestation.data.beacon_block_root == Hash256::zero() {
            return Ok(());
        }

        self.validate_on_attestation(attestation, is_from_block)?;

        if attestation.data.slot < self.fc_store.get_current_slot() {
            for validator_index in attestation.attesting_indices.iter() {
                self.proto_array.process_attestation(
                    *validator_index as usize,
                    attestation.data.beacon_block_root,
                    attestation.data.target.epoch,
                )?;
            }
        } else {
            // The spec declares:
            //
            // ```
            // Attestations can only affect the fork choice of subsequent slots.
            // Delay consideration in the fork choice until their slot is in the past.
            // ```
            self.queued_attestations
                .push(QueuedAttestation::from(attestation));
        }

        Ok(())
    }

    /// Call `on_tick` for all slots between `fc_store.get_current_slot()` and the provided
    /// `current_slot`. Returns the value of `self.fc_store.get_current_slot`.
    pub fn update_time(
        &mut self,
        current_slot: Slot,
        spec: &ChainSpec,
    ) -> Result<Slot, Error<T::Error>> {
        while self.fc_store.get_current_slot() < current_slot {
            let previous_slot = self.fc_store.get_current_slot();
            // Note: we are relying upon `on_tick` to update `fc_store.time` to ensure we don't
            // get stuck in a loop.
            self.on_tick(previous_slot + 1, spec)?
        }

        // Process any attestations that might now be eligible.
        self.process_attestation_queue()?;

        Ok(self.fc_store.get_current_slot())
    }

    /// Called whenever the current time increases.
    ///
    /// ## Specification
    ///
    /// Equivalent to:
    ///
    /// https://github.com/ethereum/eth2.0-specs/blob/v0.12.1/specs/phase0/fork-choice.md#on_tick
    fn on_tick(&mut self, time: Slot, spec: &ChainSpec) -> Result<(), Error<T::Error>> {
        let store = &mut self.fc_store;
        let previous_slot = store.get_current_slot();

        if time > previous_slot + 1 {
            return Err(Error::InconsistentOnTick {
                previous_slot,
                time,
            });
        }

        // Update store time.
        store.set_current_slot(time);

        let current_slot = store.get_current_slot();

        // Reset proposer boost if this is a new slot.
        if current_slot > previous_slot {
            store.set_proposer_boost_root(Hash256::zero());
        }

        // Not a new epoch, return.
        if !(current_slot > previous_slot
            && compute_slots_since_epoch_start::<E>(current_slot) == 0)
        {
            return Ok(());
        }

        if store.best_justified_checkpoint().epoch > store.justified_checkpoint().epoch {
            let store = &self.fc_store;
            if self.is_descendant_of_finalized(store.best_justified_checkpoint().root) {
                let store = &mut self.fc_store;
                store
                    .set_justified_checkpoint(*store.best_justified_checkpoint())
                    .map_err(Error::ForkChoiceStoreError)?;
            }
        }

        // Update store.justified_checkpoint if a better unrealized justified checkpoint is known
        let unrealized_justified_checkpoint = *self.fc_store.unrealized_justified_checkpoint();
        let unrealized_finalized_checkpoint = *self.fc_store.unrealized_finalized_checkpoint();
        self.update_checkpoints(
            unrealized_justified_checkpoint,
            unrealized_finalized_checkpoint,
            current_slot,
            current_slot,
            spec,
        )?;
        Ok(())
    }

    /// Processes and removes from the queue any queued attestations which may now be eligible for
    /// processing due to the slot clock incrementing.
    fn process_attestation_queue(&mut self) -> Result<(), Error<T::Error>> {
        for attestation in dequeue_attestations(
            self.fc_store.get_current_slot(),
            &mut self.queued_attestations,
        ) {
            for validator_index in attestation.attesting_indices.iter() {
                self.proto_array.process_attestation(
                    *validator_index as usize,
                    attestation.block_root,
                    attestation.target_epoch,
                )?;
            }
        }

        Ok(())
    }

    /// Returns `true` if the block is known **and** a descendant of the finalized root.
    pub fn contains_block(&self, block_root: &Hash256) -> bool {
        self.proto_array.contains_block(block_root) && self.is_descendant_of_finalized(*block_root)
    }

    /// Returns a `ProtoBlock` if the block is known **and** a descendant of the finalized root.
    pub fn get_block(&self, block_root: &Hash256) -> Option<ProtoBlock> {
        if self.is_descendant_of_finalized(*block_root) {
            self.proto_array.get_block(block_root)
        } else {
            None
        }
    }

    /// Returns an `ExecutionStatus` if the block is known **and** a descendant of the finalized root.
    pub fn get_block_execution_status(&self, block_root: &Hash256) -> Option<ExecutionStatus> {
        if self.is_descendant_of_finalized(*block_root) {
            self.proto_array.get_block_execution_status(block_root)
        } else {
            None
        }
    }

    /// Returns the weight for the given block root.
    pub fn get_block_weight(&self, block_root: &Hash256) -> Option<u64> {
        self.proto_array.get_weight(block_root)
    }

    /// Returns the `ProtoBlock` for the justified checkpoint.
    ///
    /// ## Notes
    ///
    /// This does *not* return the "best justified checkpoint". It returns the justified checkpoint
    /// that is used for computing balances.
    pub fn get_justified_block(&self) -> Result<ProtoBlock, Error<T::Error>> {
        let justified_checkpoint = self.justified_checkpoint();
        self.get_block(&justified_checkpoint.root)
            .ok_or(Error::MissingJustifiedBlock {
                justified_checkpoint,
            })
    }

    /// Returns the `ProtoBlock` for the finalized checkpoint.
    pub fn get_finalized_block(&self) -> Result<ProtoBlock, Error<T::Error>> {
        let finalized_checkpoint = self.finalized_checkpoint();
        self.get_block(&finalized_checkpoint.root)
            .ok_or(Error::MissingFinalizedBlock {
                finalized_checkpoint,
            })
    }

    /// Return `true` if `block_root` is equal to the finalized root, or a known descendant of it.
    pub fn is_descendant_of_finalized(&self, block_root: Hash256) -> bool {
        self.proto_array
            .is_descendant(self.fc_store.finalized_checkpoint().root, block_root)
    }

    /// Returns `Ok(true)` if `block_root` has been imported optimistically. That is, the
    /// execution payload has not been verified.
    ///
    /// Returns `Ok(false)` if `block_root`'s execution payload has been verfied, if it is a
    /// pre-Bellatrix block or if it is before the PoW terminal block.
    ///
    /// In the case where the block could not be found in fork-choice, it returns the
    /// `execution_status` of the current finalized block.
    ///
    /// This function assumes the `block_root` exists.
    pub fn is_optimistic_block(&self, block_root: &Hash256) -> Result<bool, Error<T::Error>> {
        if let Some(status) = self.get_block_execution_status(block_root) {
            Ok(status.is_optimistic())
        } else {
            Ok(self.get_finalized_block()?.execution_status.is_optimistic())
        }
    }

    /// The same as `is_optimistic_block` but does not fallback to `self.get_finalized_block`
    /// when the block cannot be found.
    ///
    /// Intended to be used when checking if the head has been imported optimistically.
    pub fn is_optimistic_block_no_fallback(
        &self,
        block_root: &Hash256,
    ) -> Result<bool, Error<T::Error>> {
        if let Some(status) = self.get_block_execution_status(block_root) {
            Ok(status.is_optimistic())
        } else {
            Err(Error::MissingProtoArrayBlock(*block_root))
        }
    }

    /// Returns `Ok(false)` if a block is not viable to be imported optimistically.
    ///
    /// ## Notes
    ///
    /// Equivalent to the function with the same name in the optimistic sync specs:
    ///
    /// https://github.com/ethereum/consensus-specs/blob/dev/sync/optimistic.md#helpers
    pub fn is_optimistic_candidate_block(
        &self,
        current_slot: Slot,
        block_slot: Slot,
        block_parent_root: &Hash256,
        spec: &ChainSpec,
    ) -> Result<bool, Error<T::Error>> {
        // If the block is sufficiently old, import it.
        if block_slot + spec.safe_slots_to_import_optimistically <= current_slot {
            return Ok(true);
        }

        // If the justified block has execution enabled, then optimistically import any block.
        if self
            .get_justified_block()?
            .execution_status
            .is_execution_enabled()
        {
            return Ok(true);
        }

        // If the parent block has execution enabled, always import the block.
        //
        // TODO(bellatrix): this condition has not yet been merged into the spec.
        //
        // See:
        //
        // https://github.com/ethereum/consensus-specs/pull/2844
        if self
            .proto_array
            .get_block(block_parent_root)
            .map_or(false, |parent| {
                parent.execution_status.is_execution_enabled()
            })
        {
            return Ok(true);
        }

        Ok(false)
    }

    /// Return the current finalized checkpoint.
    pub fn finalized_checkpoint(&self) -> Checkpoint {
        *self.fc_store.finalized_checkpoint()
    }

    /// Return the justified checkpoint.
    pub fn justified_checkpoint(&self) -> Checkpoint {
        *self.fc_store.justified_checkpoint()
    }

    /// Return the best justified checkpoint.
    ///
    /// ## Warning
    ///
    /// This is distinct to the "justified checkpoint" or the "current justified checkpoint". This
    /// "best justified checkpoint" value should only be used internally or for testing.
    pub fn best_justified_checkpoint(&self) -> Checkpoint {
        *self.fc_store.best_justified_checkpoint()
    }

    pub fn unrealized_justified_checkpoint(&self) -> Checkpoint {
        *self.fc_store.unrealized_justified_checkpoint()
    }

    pub fn unrealized_finalized_checkpoint(&self) -> Checkpoint {
        *self.fc_store.unrealized_finalized_checkpoint()
    }

    /// Returns the latest message for a given validator, if any.
    ///
    /// Returns `(block_root, block_slot)`.
    ///
    /// ## Notes
    ///
    /// It may be prudent to call `Self::update_time` before calling this function,
    /// since some attestations might be queued and awaiting processing.
    pub fn latest_message(&self, validator_index: usize) -> Option<(Hash256, Epoch)> {
        self.proto_array.latest_message(validator_index)
    }

    /// Returns a reference to the underlying fork choice DAG.
    pub fn proto_array(&self) -> &ProtoArrayForkChoice {
        &self.proto_array
    }

    /// Returns a reference to the underlying `fc_store`.
    pub fn fc_store(&self) -> &T {
        &self.fc_store
    }

    /// Returns a reference to the currently queued attestations.
    pub fn queued_attestations(&self) -> &[QueuedAttestation] {
        &self.queued_attestations
    }

    /// Returns the store's `proposer_boost_root`.
    pub fn proposer_boost_root(&self) -> Hash256 {
        self.fc_store.proposer_boost_root()
    }

    /// Prunes the underlying fork choice DAG.
    pub fn prune(&mut self) -> Result<(), Error<T::Error>> {
        let finalized_root = self.fc_store.finalized_checkpoint().root;

        self.proto_array
            .maybe_prune(finalized_root)
            .map_err(Into::into)
    }

    /// Instantiate `Self` from some `PersistedForkChoice` generated by a earlier call to
    /// `Self::to_persisted`.
    pub fn from_persisted(
        persisted: PersistedForkChoice,
        fc_store: T,
        spec: &ChainSpec,
    ) -> Result<Self, Error<T::Error>> {
        let proto_array = ProtoArrayForkChoice::from_bytes(&persisted.proto_array_bytes)
            .map_err(Error::InvalidProtoArrayBytes)?;

        let current_slot = fc_store.get_current_slot();

        let mut fork_choice = Self {
            fc_store,
            proto_array,
            queued_attestations: persisted.queued_attestations,
            // Will be updated in the following call to `Self::get_head`.
            forkchoice_update_parameters: ForkchoiceUpdateParameters {
                head_hash: None,
                finalized_hash: None,
                head_root: Hash256::zero(),
            },
            // Will be updated in the following call to `Self::get_head`.
            head_block_root: Hash256::zero(),
            _phantom: PhantomData,
        };

        fork_choice.get_head(current_slot, spec)?;

        Ok(fork_choice)
    }

    /// Takes a snapshot of `Self` and stores it in `PersistedForkChoice`, allowing this struct to
    /// be instantiated again later.
    pub fn to_persisted(&self) -> PersistedForkChoice {
        PersistedForkChoice {
            proto_array_bytes: self.proto_array().as_bytes(),
            queued_attestations: self.queued_attestations().to_vec(),
        }
    }
}

/// Helper struct that is used to encode/decode the state of the `ForkChoice` as SSZ bytes.
///
/// This is used when persisting the state of the fork choice to disk.
#[derive(Encode, Decode, Clone)]
pub struct PersistedForkChoice {
    pub proto_array_bytes: Vec<u8>,
    queued_attestations: Vec<QueuedAttestation>,
}

#[cfg(test)]
mod tests {
    use types::{EthSpec, MainnetEthSpec};

    use super::*;

    type E = MainnetEthSpec;

    #[test]
    fn slots_since_epoch_start() {
        for epoch in 0..3 {
            for slot in 0..E::slots_per_epoch() {
                let input = epoch * E::slots_per_epoch() + slot;
                assert_eq!(compute_slots_since_epoch_start::<E>(Slot::new(input)), slot)
            }
        }
    }

    #[test]
    fn start_slot_at_epoch() {
        for epoch in 0..3 {
            assert_eq!(
                compute_start_slot_at_epoch::<E>(Epoch::new(epoch)),
                epoch * E::slots_per_epoch()
            )
        }
    }

    fn get_queued_attestations() -> Vec<QueuedAttestation> {
        (1..4)
            .into_iter()
            .map(|i| QueuedAttestation {
                slot: Slot::new(i),
                attesting_indices: vec![],
                block_root: Hash256::zero(),
                target_epoch: Epoch::new(0),
            })
            .collect()
    }

    fn get_slots(queued_attestations: &[QueuedAttestation]) -> Vec<u64> {
        queued_attestations.iter().map(|a| a.slot.into()).collect()
    }

    fn test_queued_attestations(current_time: Slot) -> (Vec<u64>, Vec<u64>) {
        let mut queued = get_queued_attestations();
        let dequeued = dequeue_attestations(current_time, &mut queued);

        (get_slots(&queued), get_slots(&dequeued))
    }

    #[test]
    fn dequeing_attestations() {
        let (queued, dequeued) = test_queued_attestations(Slot::new(0));
        assert_eq!(queued, vec![1, 2, 3]);
        assert!(dequeued.is_empty());

        let (queued, dequeued) = test_queued_attestations(Slot::new(1));
        assert_eq!(queued, vec![1, 2, 3]);
        assert!(dequeued.is_empty());

        let (queued, dequeued) = test_queued_attestations(Slot::new(2));
        assert_eq!(queued, vec![2, 3]);
        assert_eq!(dequeued, vec![1]);

        let (queued, dequeued) = test_queued_attestations(Slot::new(3));
        assert_eq!(queued, vec![3]);
        assert_eq!(dequeued, vec![1, 2]);

        let (queued, dequeued) = test_queued_attestations(Slot::new(4));
        assert!(queued.is_empty());
        assert_eq!(dequeued, vec![1, 2, 3]);
    }
}<|MERGE_RESOLUTION|>--- conflicted
+++ resolved
@@ -320,11 +320,7 @@
         // If the current slot is not provided, use the value that was last provided to the store.
         let current_slot = current_slot.unwrap_or_else(|| fc_store.get_current_slot());
 
-<<<<<<< HEAD
-        let proto_array = ProtoArrayForkChoice::new::<E>(
-=======
         let proto_array = ProtoArrayForkChoice::new(
->>>>>>> 748475be
             finalized_block_slot,
             finalized_block_state_root,
             *fc_store.justified_checkpoint(),
