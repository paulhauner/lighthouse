use crate::{ForkChoiceStore, InvalidationOperation};
use proto_array::{Block as ProtoBlock, ExecutionStatus, ProtoArrayForkChoice};
use ssz_derive::{Decode, Encode};
use std::cmp::Ordering;
use std::marker::PhantomData;
use std::time::Duration;
use types::MainnetEthSpec;
use types::{
    consts::merge::INTERVALS_PER_SLOT, AttestationShufflingId, BeaconBlock, BeaconState,
    BeaconStateError, ChainSpec, Checkpoint, Epoch, EthSpec, ExecPayload, ExecutionBlockHash,
    Hash256, IndexedAttestation, RelativeEpoch, SignedBeaconBlock, Slot,
};

#[derive(Debug)]
pub enum Error<T> {
    InvalidAttestation(InvalidAttestation),
    InvalidBlock(InvalidBlock),
    ProtoArrayError(String),
    InvalidProtoArrayBytes(String),
    InvalidLegacyProtoArrayBytes(String),
    FailedToProcessInvalidExecutionPayload(String),
    FailedToProcessValidExecutionPayload(String),
    MissingProtoArrayBlock(Hash256),
    UnknownAncestor {
        ancestor_slot: Slot,
        descendant_root: Hash256,
    },
    InconsistentOnTick {
        previous_slot: Slot,
        time: Slot,
    },
    BeaconStateError(BeaconStateError),
    AttemptToRevertJustification {
        store: Slot,
        state: Slot,
    },
    ForkChoiceStoreError(T),
    UnableToSetJustifiedCheckpoint(T),
    AfterBlockFailed(T),
    InvalidAnchor {
        block_slot: Slot,
        state_slot: Slot,
    },
    InvalidPayloadStatus {
        block_slot: Slot,
        block_root: Hash256,
        payload_verification_status: PayloadVerificationStatus,
    },
    MissingJustifiedBlock {
        justified_checkpoint: Checkpoint,
    },
    MissingFinalizedBlock {
        finalized_checkpoint: Checkpoint,
    },
    UnrealizedVoteProcessing(state_processing::EpochProcessingError),
}

impl<T> From<InvalidAttestation> for Error<T> {
    fn from(e: InvalidAttestation) -> Self {
        Error::InvalidAttestation(e)
    }
}

impl<T> From<state_processing::EpochProcessingError> for Error<T> {
    fn from(e: state_processing::EpochProcessingError) -> Self {
        Error::UnrealizedVoteProcessing(e)
    }
}

#[derive(Debug)]
pub enum InvalidBlock {
    UnknownParent(Hash256),
    FutureSlot {
        current_slot: Slot,
        block_slot: Slot,
    },
    FinalizedSlot {
        finalized_slot: Slot,
        block_slot: Slot,
    },
    NotFinalizedDescendant {
        finalized_root: Hash256,
        block_ancestor: Option<Hash256>,
    },
}

#[derive(Debug)]
pub enum InvalidAttestation {
    /// The attestations aggregation bits were empty when they shouldn't be.
    EmptyAggregationBitfield,
    /// The `attestation.data.beacon_block_root` block is unknown.
    UnknownHeadBlock { beacon_block_root: Hash256 },
    /// The `attestation.data.slot` is not from the same epoch as `data.target.epoch` and therefore
    /// the attestation is invalid.
    BadTargetEpoch { target: Epoch, slot: Slot },
    /// The target root of the attestation points to a block that we have not verified.
    UnknownTargetRoot(Hash256),
    /// The attestation is for an epoch in the future (with respect to the gossip clock disparity).
    FutureEpoch {
        attestation_epoch: Epoch,
        current_epoch: Epoch,
    },
    /// The attestation is for an epoch in the past (with respect to the gossip clock disparity).
    PastEpoch {
        attestation_epoch: Epoch,
        current_epoch: Epoch,
    },
    /// The attestation references a target root that does not match what is stored in our
    /// database.
    InvalidTarget {
        attestation: Hash256,
        local: Hash256,
    },
    /// The attestation is attesting to a state that is later than itself. (Viz., attesting to the
    /// future).
    AttestsToFutureBlock { block: Slot, attestation: Slot },
}

impl<T> From<String> for Error<T> {
    fn from(e: String) -> Self {
        Error::ProtoArrayError(e)
    }
}

/// Indicates if a block has been verified by an execution payload.
///
/// There is no variant for "invalid", since such a block should never be added to fork choice.
#[derive(Clone, Copy, Debug, PartialEq)]
pub enum PayloadVerificationStatus {
    /// An EL has declared the execution payload to be valid.
    Verified,
    /// An EL has not yet made a determination about the execution payload.
    Optimistic,
    /// The block is either pre-merge-fork, or prior to the terminal PoW block.
    Irrelevant,
}

impl PayloadVerificationStatus {
    /// Returns `true` if the payload was optimistically imported.
    pub fn is_optimistic(&self) -> bool {
        match self {
            PayloadVerificationStatus::Verified => false,
            PayloadVerificationStatus::Optimistic => true,
            PayloadVerificationStatus::Irrelevant => false,
        }
    }
}

/// Calculate how far `slot` lies from the start of its epoch.
///
/// ## Specification
///
/// Equivalent to:
///
/// https://github.com/ethereum/eth2.0-specs/blob/v0.12.1/specs/phase0/fork-choice.md#compute_slots_since_epoch_start
pub fn compute_slots_since_epoch_start<E: EthSpec>(slot: Slot) -> Slot {
    slot - slot
        .epoch(E::slots_per_epoch())
        .start_slot(E::slots_per_epoch())
}

/// Calculate the first slot in `epoch`.
///
/// ## Specification
///
/// Equivalent to:
///
/// https://github.com/ethereum/eth2.0-specs/blob/v0.12.1/specs/phase0/beacon-chain.md#compute_start_slot_at_epoch
fn compute_start_slot_at_epoch<E: EthSpec>(epoch: Epoch) -> Slot {
    epoch.start_slot(E::slots_per_epoch())
}

/// Used for queuing attestations from the current slot. Only contains the minimum necessary
/// information about the attestation.
#[derive(Clone, PartialEq, Encode, Decode)]
pub struct QueuedAttestation {
    slot: Slot,
    attesting_indices: Vec<u64>,
    block_root: Hash256,
    target_epoch: Epoch,
}

impl<E: EthSpec> From<&IndexedAttestation<E>> for QueuedAttestation {
    fn from(a: &IndexedAttestation<E>) -> Self {
        Self {
            slot: a.data.slot,
            attesting_indices: a.attesting_indices[..].to_vec(),
            block_root: a.data.beacon_block_root,
            target_epoch: a.data.target.epoch,
        }
    }
}

/// Returns all values in `self.queued_attestations` that have a slot that is earlier than the
/// current slot. Also removes those values from `self.queued_attestations`.
fn dequeue_attestations(
    current_slot: Slot,
    queued_attestations: &mut Vec<QueuedAttestation>,
) -> Vec<QueuedAttestation> {
    let remaining = queued_attestations.split_off(
        queued_attestations
            .iter()
            .position(|a| a.slot >= current_slot)
            .unwrap_or(queued_attestations.len()),
    );

    std::mem::replace(queued_attestations, remaining)
}

/// Denotes whether an attestation we are processing was received from a block or from gossip.
/// Equivalent to the `is_from_block` `bool` in:
///
/// https://github.com/ethereum/consensus-specs/blob/dev/specs/phase0/fork-choice.md#validate_on_attestation
pub enum AttestationFromBlock {
    True,
    False,
}

/// Parameters which are cached between calls to `Self::get_head`.
#[derive(Clone, Copy)]
pub struct ForkchoiceUpdateParameters {
    pub head_root: Hash256,
    pub head_hash: Option<ExecutionBlockHash>,
    pub finalized_hash: Option<ExecutionBlockHash>,
}

/// Provides an implementation of "Ethereum 2.0 Phase 0 -- Beacon Chain Fork Choice":
///
/// https://github.com/ethereum/eth2.0-specs/blob/v0.12.1/specs/phase0/fork-choice.md#ethereum-20-phase-0----beacon-chain-fork-choice
///
/// ## Detail
///
/// This struct wraps `ProtoArrayForkChoice` and provides:
///
/// - Management of the justified state and caching of balances.
/// - Queuing of attestations from the current slot.
pub struct ForkChoice<T, E> {
    /// Storage for `ForkChoice`, modelled off the spec `Store` object.
    fc_store: T,
    /// The underlying representation of the block DAG.
    proto_array: ProtoArrayForkChoice,
    /// Attestations that arrived at the current slot and must be queued for later processing.
    queued_attestations: Vec<QueuedAttestation>,
    /// Stores a cache of the values required to be sent to the execution layer.
    forkchoice_update_parameters: Option<ForkchoiceUpdateParameters>,
    _phantom: PhantomData<E>,
}

impl<T, E> PartialEq for ForkChoice<T, E>
where
    T: ForkChoiceStore<E> + PartialEq,
    E: EthSpec,
{
    fn eq(&self, other: &Self) -> bool {
        self.fc_store == other.fc_store
            && self.proto_array == other.proto_array
            && self.queued_attestations == other.queued_attestations
    }
}

impl<T, E> ForkChoice<T, E>
where
    T: ForkChoiceStore<E>,
    E: EthSpec,
{
    /// Instantiates `Self` from an anchor (genesis or another finalized checkpoint).
    pub fn from_anchor(
        fc_store: T,
        anchor_block_root: Hash256,
        anchor_block: &SignedBeaconBlock<E>,
        anchor_state: &BeaconState<E>,
    ) -> Result<Self, Error<T::Error>> {
        // Sanity check: the anchor must lie on an epoch boundary.
        if anchor_block.slot() % E::slots_per_epoch() != 0 {
            return Err(Error::InvalidAnchor {
                block_slot: anchor_block.slot(),
                state_slot: anchor_state.slot(),
            });
        }

        let finalized_block_slot = anchor_block.slot();
        let finalized_block_state_root = anchor_block.state_root();
        let current_epoch_shuffling_id =
            AttestationShufflingId::new(anchor_block_root, anchor_state, RelativeEpoch::Current)
                .map_err(Error::BeaconStateError)?;
        let next_epoch_shuffling_id =
            AttestationShufflingId::new(anchor_block_root, anchor_state, RelativeEpoch::Next)
                .map_err(Error::BeaconStateError)?;

        // Default any non-merge execution block hashes to 0x000..000.
        let execution_status = anchor_block.message_merge().map_or_else(
            |()| ExecutionStatus::irrelevant(),
            |message| {
                let execution_payload = &message.body.execution_payload;
                if execution_payload == &<_>::default() {
                    // A default payload does not have execution enabled.
                    ExecutionStatus::irrelevant()
                } else {
                    // Assume that this payload is valid, since the anchor should be a trusted block and
                    // state.
                    ExecutionStatus::Valid(message.body.execution_payload.block_hash())
                }
            },
        );

        let proto_array = ProtoArrayForkChoice::new::<E>(
            finalized_block_slot,
            finalized_block_state_root,
            *fc_store.justified_checkpoint(),
            *fc_store.finalized_checkpoint(),
            current_epoch_shuffling_id,
            next_epoch_shuffling_id,
            execution_status,
        )?;

        Ok(Self {
            fc_store,
            proto_array,
            queued_attestations: vec![],
            forkchoice_update_parameters: None,
            _phantom: PhantomData,
        })
    }

    /// Instantiates `Self` from some existing components.
    ///
    /// This is useful if the existing components have been loaded from disk after a process
    /// restart.
    pub fn from_components(
        fc_store: T,
        proto_array: ProtoArrayForkChoice,
        queued_attestations: Vec<QueuedAttestation>,
    ) -> Self {
        Self {
            fc_store,
            proto_array,
            queued_attestations,
            forkchoice_update_parameters: None,
            _phantom: PhantomData,
        }
    }

    /// Returns cached information that can be used to issue a `forkchoiceUpdated` message to an
    /// execution engine.
    ///
    /// These values are updated each time `Self::get_head` is called. May return `None` if
    /// `Self::get_head` has not yet been called.
    pub fn get_forkchoice_update_parameters(&self) -> Option<ForkchoiceUpdateParameters> {
        self.forkchoice_update_parameters
    }

    /// Returns the block root of an ancestor of `block_root` at the given `slot`. (Note: `slot` refers
    /// to the block that is *returned*, not the one that is supplied.)
    ///
    /// The result may be `Ok(None)` if the block does not descend from the finalized block. This
    /// is an artifact of proto-array, sometimes it contains descendants of blocks that have been
    /// pruned.
    ///
    /// ## Specification
    ///
    /// Equivalent to:
    ///
    /// https://github.com/ethereum/eth2.0-specs/blob/v0.12.1/specs/phase0/fork-choice.md#get_ancestor
    fn get_ancestor(
        &self,
        block_root: Hash256,
        ancestor_slot: Slot,
    ) -> Result<Option<Hash256>, Error<T::Error>>
    where
        T: ForkChoiceStore<E>,
        E: EthSpec,
    {
        let block = self
            .proto_array
            .get_block(&block_root)
            .ok_or(Error::MissingProtoArrayBlock(block_root))?;

        match block.slot.cmp(&ancestor_slot) {
            Ordering::Greater => Ok(self
                .proto_array
                .core_proto_array()
                .iter_block_roots(&block_root)
                // Search for a slot that is **less than or equal to** the target slot. We check
                // for lower slots to account for skip slots.
                .find(|(_, slot)| *slot <= ancestor_slot)
                .map(|(root, _)| root)),
            Ordering::Less => Ok(Some(block_root)),
            Ordering::Equal =>
            // Root is older than queried slot, thus a skip slot. Return most recent root prior
            // to slot.
            {
                Ok(Some(block_root))
            }
        }
    }

    /// Run the fork choice rule to determine the head.
    ///
    /// ## Specification
    ///
    /// Is equivalent to:
    ///
    /// https://github.com/ethereum/eth2.0-specs/blob/v0.12.1/specs/phase0/fork-choice.md#get_head
    pub fn get_head(
        &mut self,
        current_slot: Slot,
        spec: &ChainSpec,
    ) -> Result<Hash256, Error<T::Error>> {
        self.update_time(current_slot, spec)?;

        let store = &mut self.fc_store;

        let head_root = self.proto_array.find_head::<E>(
            *store.justified_checkpoint(),
            *store.finalized_checkpoint(),
            store.justified_balances(),
            store.proposer_boost_root(),
            current_slot,
            spec,
        )?;

        // Cache some values for the next forkchoiceUpdate call to the execution layer.
        let head_hash = self
            .get_block(&head_root)
            .and_then(|b| b.execution_status.block_hash());
        let finalized_root = self.finalized_checkpoint().root;
        let finalized_hash = self
            .get_block(&finalized_root)
            .and_then(|b| b.execution_status.block_hash());
        self.forkchoice_update_parameters = Some(ForkchoiceUpdateParameters {
            head_root,
            head_hash,
            finalized_hash,
        });

        Ok(head_root)
    }

    /// Returns `true` if the given `store` should be updated to set
    /// `state.current_justified_checkpoint` its `justified_checkpoint`.
    ///
    /// ## Specification
    ///
    /// Is equivalent to:
    ///
    /// https://github.com/ethereum/eth2.0-specs/blob/v0.12.1/specs/phase0/fork-choice.md#should_update_justified_checkpoint
    fn should_update_justified_checkpoint(
        &mut self,
        new_justified_checkpoint: Checkpoint,
        state_slot: Slot,
        current_slot: Slot,
        spec: &ChainSpec,
    ) -> Result<bool, Error<T::Error>> {
        self.update_time(current_slot, spec)?;

        if compute_slots_since_epoch_start::<E>(self.fc_store.get_current_slot())
            < spec.safe_slots_to_update_justified
        {
            return Ok(true);
        }

        let justified_slot =
            compute_start_slot_at_epoch::<E>(self.fc_store.justified_checkpoint().epoch);

        // This sanity check is not in the spec, but the invariant is implied.
        if justified_slot >= state_slot {
            return Err(Error::AttemptToRevertJustification {
                store: justified_slot,
                state: state_slot,
            });
        }

        // We know that the slot for `new_justified_checkpoint.root` is not greater than
        // `state.slot`, since a state cannot justify its own slot.
        //
        // We know that `new_justified_checkpoint.root` is an ancestor of `state`, since a `state`
        // only ever justifies ancestors.
        //
        // A prior `if` statement protects against a justified_slot that is greater than
        // `state.slot`
        let justified_ancestor =
            self.get_ancestor(new_justified_checkpoint.root, justified_slot)?;
        if justified_ancestor != Some(self.fc_store.justified_checkpoint().root) {
            return Ok(false);
        }

        Ok(true)
    }

    /// See `ProtoArrayForkChoice::process_execution_payload_validation` for documentation.
    pub fn on_valid_execution_payload(
        &mut self,
        block_root: Hash256,
    ) -> Result<(), Error<T::Error>> {
        self.proto_array
            .process_execution_payload_validation(block_root)
            .map_err(Error::FailedToProcessValidExecutionPayload)
    }

    /// See `ProtoArrayForkChoice::process_execution_payload_invalidation` for documentation.
    pub fn on_invalid_execution_payload(
        &mut self,
        op: &InvalidationOperation,
    ) -> Result<(), Error<T::Error>> {
        self.proto_array
            .process_execution_payload_invalidation(op)
            .map_err(Error::FailedToProcessInvalidExecutionPayload)
    }

    /// Add `block` to the fork choice DAG.
    ///
    /// - `block_root` is the root of `block.
    /// - The root of `state` matches `block.state_root`.
    ///
    /// ## Specification
    ///
    /// Approximates:
    ///
    /// https://github.com/ethereum/eth2.0-specs/blob/v0.12.1/specs/phase0/fork-choice.md#on_block
    ///
    /// It only approximates the specification since it does not run the `state_transition` check.
    /// That should have already been called upstream and it's too expensive to call again.
    ///
    /// ## Notes:
    ///
    /// The supplied block **must** pass the `state_transition` function as it will not be run
    /// here.
    #[allow(clippy::too_many_arguments)]
    pub fn on_block<Payload: ExecPayload<E>>(
        &mut self,
        current_slot: Slot,
        block: &BeaconBlock<E, Payload>,
        block_root: Hash256,
        block_delay: Duration,
        state: &mut BeaconState<E>,
        payload_verification_status: PayloadVerificationStatus,
        spec: &ChainSpec,
    ) -> Result<(), Error<T::Error>> {
        let current_slot = self.update_time(current_slot, spec)?;

        // Parent block must be known.
        if !self.proto_array.contains_block(&block.parent_root()) {
            return Err(Error::InvalidBlock(InvalidBlock::UnknownParent(
                block.parent_root(),
            )));
        }

        // Blocks cannot be in the future. If they are, their consideration must be delayed until
        // the are in the past.
        //
        // Note: presently, we do not delay consideration. We just drop the block.
        if block.slot() > current_slot {
            return Err(Error::InvalidBlock(InvalidBlock::FutureSlot {
                current_slot,
                block_slot: block.slot(),
            }));
        }

        // Check that block is later than the finalized epoch slot (optimization to reduce calls to
        // get_ancestor).
        let finalized_slot =
            compute_start_slot_at_epoch::<E>(self.fc_store.finalized_checkpoint().epoch);
        if block.slot() <= finalized_slot {
            return Err(Error::InvalidBlock(InvalidBlock::FinalizedSlot {
                finalized_slot,
                block_slot: block.slot(),
            }));
        }

        // Check block is a descendant of the finalized block at the checkpoint finalized slot.
        //
        // Note: the specification uses `hash_tree_root(block)` instead of `block.parent_root` for
        // the start of this search. I claim that since `block.slot > finalized_slot` it is
        // equivalent to use the parent root for this search. Doing so reduces a single lookup
        // (trivial), but more importantly, it means we don't need to have added `block` to
        // `self.proto_array` to do this search. See:
        //
        // https://github.com/ethereum/eth2.0-specs/pull/1884
        let block_ancestor = self.get_ancestor(block.parent_root(), finalized_slot)?;
        let finalized_root = self.fc_store.finalized_checkpoint().root;
        if block_ancestor != Some(finalized_root) {
            return Err(Error::InvalidBlock(InvalidBlock::NotFinalizedDescendant {
                finalized_root,
                block_ancestor,
            }));
        }

        // Add proposer score boost if the block is timely.
        let is_before_attesting_interval =
            block_delay < Duration::from_secs(spec.seconds_per_slot / INTERVALS_PER_SLOT);
        if current_slot == block.slot() && is_before_attesting_interval {
            self.fc_store.set_proposer_boost_root(block_root);
        }

        // Update store with checkpoints if necessary
        self.update_checkpoints(
            state.current_justified_checkpoint(),
            state.finalized_checkpoint(),
            state.slot(),
            current_slot,
            spec,
        )?;

        // Update unrealized justified/finalized checkpoints.
        let (unrealized_justified_checkpoint, unrealized_finalized_checkpoint) = {
<<<<<<< HEAD
            let justifiable_beacon_state = match block {
                BeaconBlock::Merge(_) | BeaconBlock::Altair(_) => {
=======
            if matches!(block, BeaconBlock::Merge(_)) {
                let (justifiable_beacon_state, _) =
>>>>>>> c8315e12
                    state_processing::per_epoch_processing::altair::process_justifiable(
                        state, spec,
                    )?
                    .0
                }
                BeaconBlock::Base(_) => {
                    state_processing::per_epoch_processing::base::process_justifiable(state, spec)?
                        .0
                }
            };

            let unrealized_justified_checkpoint =
                justifiable_beacon_state.current_justified_checkpoint;
            let unrealized_finalized_checkpoint = justifiable_beacon_state.finalized_checkpoint;

            // Update best known unrealized justified & finalized checkpoints
            if unrealized_justified_checkpoint.epoch
                > self.fc_store.unrealized_justified_checkpoint().epoch
            {
                self.fc_store
                    .set_unrealized_justified_checkpoint(unrealized_justified_checkpoint);
            }
            if unrealized_finalized_checkpoint.epoch
                > self.fc_store.unrealized_finalized_checkpoint().epoch
            {
                self.fc_store
                    .set_unrealized_finalized_checkpoint(unrealized_finalized_checkpoint);
            }

            // If block is from past epochs, try to update store's justified & finalized checkpoints right away
            if block.slot().epoch(E::slots_per_epoch()) < current_slot.epoch(E::slots_per_epoch()) {
                self.update_checkpoints(
                    unrealized_justified_checkpoint,
                    unrealized_finalized_checkpoint,
                    state.slot(),
                    current_slot,
                    spec,
                )?;
            }

            (
                Some(unrealized_justified_checkpoint),
                Some(unrealized_finalized_checkpoint),
            )
        };

        let target_slot = block
            .slot()
            .epoch(E::slots_per_epoch())
            .start_slot(E::slots_per_epoch());
        let target_root = if block.slot() == target_slot {
            block_root
        } else {
            *state
                .get_block_root(target_slot)
                .map_err(Error::BeaconStateError)?
        };

        self.fc_store
            .on_verified_block(block, block_root, state)
            .map_err(Error::AfterBlockFailed)?;

        let execution_status = if let Ok(execution_payload) = block.body().execution_payload() {
            let block_hash = execution_payload.block_hash();

            if block_hash == ExecutionBlockHash::zero() {
                // The block is post-merge-fork, but pre-terminal-PoW block. We don't need to verify
                // the payload.
                ExecutionStatus::irrelevant()
            } else {
                match payload_verification_status {
                    PayloadVerificationStatus::Verified => ExecutionStatus::Valid(block_hash),
                    PayloadVerificationStatus::Optimistic => {
                        ExecutionStatus::Optimistic(block_hash)
                    }
                    // It would be a logic error to declare a block irrelevant if it has an
                    // execution payload with a non-zero block hash.
                    PayloadVerificationStatus::Irrelevant => {
                        return Err(Error::InvalidPayloadStatus {
                            block_slot: block.slot(),
                            block_root,
                            payload_verification_status,
                        })
                    }
                }
            }
        } else {
            // There is no payload to verify.
            ExecutionStatus::irrelevant()
        };

        // This does not apply a vote to the block, it just makes fork choice aware of the block so
        // it can still be identified as the head even if it doesn't have any votes.
<<<<<<< HEAD
        self.proto_array.process_block(
=======
        self.proto_array.process_block::<E>(
>>>>>>> c8315e12
            ProtoBlock {
                slot: block.slot(),
                root: block_root,
                parent_root: Some(block.parent_root()),
                target_root,
                current_epoch_shuffling_id: AttestationShufflingId::new(
                    block_root,
                    state,
                    RelativeEpoch::Current,
                )
                .map_err(Error::BeaconStateError)?,
                next_epoch_shuffling_id: AttestationShufflingId::new(
                    block_root,
                    state,
                    RelativeEpoch::Next,
                )
                .map_err(Error::BeaconStateError)?,
                state_root: block.state_root(),
                justified_checkpoint: state.current_justified_checkpoint(),
                finalized_checkpoint: state.finalized_checkpoint(),
                execution_status,
                unrealized_justified_checkpoint,
                unrealized_finalized_checkpoint,
            },
            current_slot,
        )?;

        Ok(())
    }

    /// Update checkpoints in store if necessary
    fn update_checkpoints(
        &mut self,
        justified_checkpoint: Checkpoint,
        finalized_checkpoint: Checkpoint,
        state_slot: Slot,
        current_slot: Slot,
        spec: &ChainSpec,
    ) -> Result<(), Error<T::Error>> {
        // Update justified checkpoint.
        if justified_checkpoint.epoch > self.fc_store.justified_checkpoint().epoch {
            if justified_checkpoint.epoch > self.fc_store.best_justified_checkpoint().epoch {
                self.fc_store
                    .set_best_justified_checkpoint(justified_checkpoint);
            }
            if self.should_update_justified_checkpoint(
                justified_checkpoint,
                state_slot,
                current_slot,
                spec,
            )? {
                self.fc_store
                    .set_justified_checkpoint(justified_checkpoint)
                    .map_err(Error::UnableToSetJustifiedCheckpoint)?;
            }
        }

        // Update finalized checkpoint.
        if finalized_checkpoint.epoch > self.fc_store.finalized_checkpoint().epoch {
            self.fc_store.set_finalized_checkpoint(finalized_checkpoint);
            self.fc_store
                .set_justified_checkpoint(justified_checkpoint)
                .map_err(Error::UnableToSetJustifiedCheckpoint)?;
        }
        Ok(())
    }

    /// Validates the `epoch` against the current time according to the fork choice store.
    ///
    /// ## Specification
    ///
    /// Equivalent to:
    ///
    /// https://github.com/ethereum/consensus-specs/blob/dev/specs/phase0/fork-choice.md#validate_target_epoch_against_current_time
    fn validate_target_epoch_against_current_time(
        &self,
        target_epoch: Epoch,
    ) -> Result<(), InvalidAttestation> {
        let slot_now = self.fc_store.get_current_slot();
        let epoch_now = slot_now.epoch(E::slots_per_epoch());

        // Attestation must be from the current or previous epoch.
        if target_epoch > epoch_now {
            return Err(InvalidAttestation::FutureEpoch {
                attestation_epoch: target_epoch,
                current_epoch: epoch_now,
            });
        } else if target_epoch + 1 < epoch_now {
            return Err(InvalidAttestation::PastEpoch {
                attestation_epoch: target_epoch,
                current_epoch: epoch_now,
            });
        }
        Ok(())
    }

    /// Validates the `indexed_attestation` for application to fork choice.
    ///
    /// ## Specification
    ///
    /// Equivalent to:
    ///
    /// https://github.com/ethereum/eth2.0-specs/blob/v0.12.1/specs/phase0/fork-choice.md#validate_on_attestation
    fn validate_on_attestation(
        &self,
        indexed_attestation: &IndexedAttestation<E>,
        is_from_block: AttestationFromBlock,
    ) -> Result<(), InvalidAttestation> {
        // There is no point in processing an attestation with an empty bitfield. Reject
        // it immediately.
        //
        // This is not in the specification, however it should be transparent to other nodes. We
        // return early here to avoid wasting precious resources verifying the rest of it.
        if indexed_attestation.attesting_indices.is_empty() {
            return Err(InvalidAttestation::EmptyAggregationBitfield);
        }

        let target = indexed_attestation.data.target;

        if matches!(is_from_block, AttestationFromBlock::False) {
            self.validate_target_epoch_against_current_time(target.epoch)?;
        }

        if target.epoch != indexed_attestation.data.slot.epoch(E::slots_per_epoch()) {
            return Err(InvalidAttestation::BadTargetEpoch {
                target: target.epoch,
                slot: indexed_attestation.data.slot,
            });
        }

        // Attestation target must be for a known block.
        //
        // We do not delay the block for later processing to reduce complexity and DoS attack
        // surface.
        if !self.proto_array.contains_block(&target.root) {
            return Err(InvalidAttestation::UnknownTargetRoot(target.root));
        }

        // Load the block for `attestation.data.beacon_block_root`.
        //
        // This indirectly checks to see if the `attestation.data.beacon_block_root` is in our fork
        // choice. Any known, non-finalized block should be in fork choice, so this check
        // immediately filters out attestations that attest to a block that has not been processed.
        //
        // Attestations must be for a known block. If the block is unknown, we simply drop the
        // attestation and do not delay consideration for later.
        let block = self
            .proto_array
            .get_block(&indexed_attestation.data.beacon_block_root)
            .ok_or(InvalidAttestation::UnknownHeadBlock {
                beacon_block_root: indexed_attestation.data.beacon_block_root,
            })?;

        // If an attestation points to a block that is from an earlier slot than the attestation,
        // then all slots between the block and attestation must be skipped. Therefore if the block
        // is from a prior epoch to the attestation, then the target root must be equal to the root
        // of the block that is being attested to.
        let expected_target = if target.epoch > block.slot.epoch(E::slots_per_epoch()) {
            indexed_attestation.data.beacon_block_root
        } else {
            block.target_root
        };

        if expected_target != target.root {
            return Err(InvalidAttestation::InvalidTarget {
                attestation: target.root,
                local: expected_target,
            });
        }

        // Attestations must not be for blocks in the future. If this is the case, the attestation
        // should not be considered.
        if block.slot > indexed_attestation.data.slot {
            return Err(InvalidAttestation::AttestsToFutureBlock {
                block: block.slot,
                attestation: indexed_attestation.data.slot,
            });
        }

        Ok(())
    }

    /// Register `attestation` with the fork choice DAG so that it may influence future calls to
    /// `Self::get_head`.
    ///
    /// ## Specification
    ///
    /// Approximates:
    ///
    /// https://github.com/ethereum/eth2.0-specs/blob/v0.12.1/specs/phase0/fork-choice.md#on_attestation
    ///
    /// It only approximates the specification since it does not perform
    /// `is_valid_indexed_attestation` since that should already have been called upstream and it's
    /// too expensive to call again.
    ///
    /// ## Notes:
    ///
    /// The supplied `attestation` **must** pass the `in_valid_indexed_attestation` function as it
    /// will not be run here.
    pub fn on_attestation(
        &mut self,
        current_slot: Slot,
        attestation: &IndexedAttestation<E>,
        is_from_block: AttestationFromBlock,
        spec: &ChainSpec,
    ) -> Result<(), Error<T::Error>> {
        // Ensure the store is up-to-date.
        self.update_time(current_slot, spec)?;

        // Ignore any attestations to the zero hash.
        //
        // This is an edge case that results from the spec aliasing the zero hash to the genesis
        // block. Attesters may attest to the zero hash if they have never seen a block.
        //
        // We have two options here:
        //
        //  1. Apply all zero-hash attestations to the genesis block.
        //  2. Ignore all attestations to the zero hash.
        //
        // (1) becomes weird once we hit finality and fork choice drops the genesis block. (2) is
        // fine because votes to the genesis block are not useful; all validators implicitly attest
        // to genesis just by being present in the chain.
        if attestation.data.beacon_block_root == Hash256::zero() {
            return Ok(());
        }

        self.validate_on_attestation(attestation, is_from_block)?;

        if attestation.data.slot < self.fc_store.get_current_slot() {
            for validator_index in attestation.attesting_indices.iter() {
                self.proto_array.process_attestation(
                    *validator_index as usize,
                    attestation.data.beacon_block_root,
                    attestation.data.target.epoch,
                )?;
            }
        } else {
            // The spec declares:
            //
            // ```
            // Attestations can only affect the fork choice of subsequent slots.
            // Delay consideration in the fork choice until their slot is in the past.
            // ```
            self.queued_attestations
                .push(QueuedAttestation::from(attestation));
        }

        Ok(())
    }

    /// Call `on_tick` for all slots between `fc_store.get_current_slot()` and the provided
    /// `current_slot`. Returns the value of `self.fc_store.get_current_slot`.
    pub fn update_time(
        &mut self,
        current_slot: Slot,
        spec: &ChainSpec,
    ) -> Result<Slot, Error<T::Error>> {
        while self.fc_store.get_current_slot() < current_slot {
            let previous_slot = self.fc_store.get_current_slot();
            // Note: we are relying upon `on_tick` to update `fc_store.time` to ensure we don't
            // get stuck in a loop.
            self.on_tick(previous_slot + 1, spec)?
        }

        // Process any attestations that might now be eligible.
        self.process_attestation_queue()?;

        Ok(self.fc_store.get_current_slot())
    }

    /// Called whenever the current time increases.
    ///
    /// ## Specification
    ///
    /// Equivalent to:
    ///
    /// https://github.com/ethereum/eth2.0-specs/blob/v0.12.1/specs/phase0/fork-choice.md#on_tick
    fn on_tick(&mut self, time: Slot, spec: &ChainSpec) -> Result<(), Error<T::Error>> {
        let store = &mut self.fc_store;
        let previous_slot = store.get_current_slot();

        if time > previous_slot + 1 {
            return Err(Error::InconsistentOnTick {
                previous_slot,
                time,
            });
        }

        // Update store time.
        store.set_current_slot(time);

        let current_slot = store.get_current_slot();

        // Reset proposer boost if this is a new slot.
        if current_slot > previous_slot {
            store.set_proposer_boost_root(Hash256::zero());
        }

        // Not a new epoch, return.
        if !(current_slot > previous_slot
            && compute_slots_since_epoch_start::<E>(current_slot) == 0)
        {
            return Ok(());
        }

        if store.best_justified_checkpoint().epoch > store.justified_checkpoint().epoch {
            store
                .set_justified_checkpoint(*store.best_justified_checkpoint())
                .map_err(Error::ForkChoiceStoreError)?;
        }

        // Update store.justified_checkpoint if a better unrealized justified checkpoint is known
        let unrealized_justified_checkpoint = *store.unrealized_justified_checkpoint();
        let unrealized_finalized_checkpoint = *store.unrealized_finalized_checkpoint();
        self.update_checkpoints(
            unrealized_justified_checkpoint,
            unrealized_finalized_checkpoint,
            current_slot,
            current_slot,
            spec,
        )?;
        Ok(())
    }

    /// Processes and removes from the queue any queued attestations which may now be eligible for
    /// processing due to the slot clock incrementing.
    fn process_attestation_queue(&mut self) -> Result<(), Error<T::Error>> {
        for attestation in dequeue_attestations(
            self.fc_store.get_current_slot(),
            &mut self.queued_attestations,
        ) {
            for validator_index in attestation.attesting_indices.iter() {
                self.proto_array.process_attestation(
                    *validator_index as usize,
                    attestation.block_root,
                    attestation.target_epoch,
                )?;
            }
        }

        Ok(())
    }

    /// Returns `true` if the block is known **and** a descendant of the finalized root.
    pub fn contains_block(&self, block_root: &Hash256) -> bool {
        self.proto_array.contains_block(block_root) && self.is_descendant_of_finalized(*block_root)
    }

    /// Returns a `ProtoBlock` if the block is known **and** a descendant of the finalized root.
    pub fn get_block(&self, block_root: &Hash256) -> Option<ProtoBlock> {
        if self.is_descendant_of_finalized(*block_root) {
            self.proto_array.get_block(block_root)
        } else {
            None
        }
    }

    /// Returns an `ExecutionStatus` if the block is known **and** a descendant of the finalized root.
    pub fn get_block_execution_status(&self, block_root: &Hash256) -> Option<ExecutionStatus> {
        if self.is_descendant_of_finalized(*block_root) {
            self.proto_array.get_block_execution_status(block_root)
        } else {
            None
        }
    }

    /// Returns the `ProtoBlock` for the justified checkpoint.
    ///
    /// ## Notes
    ///
    /// This does *not* return the "best justified checkpoint". It returns the justified checkpoint
    /// that is used for computing balances.
    pub fn get_justified_block(&self) -> Result<ProtoBlock, Error<T::Error>> {
        let justified_checkpoint = self.justified_checkpoint();
        self.get_block(&justified_checkpoint.root)
            .ok_or(Error::MissingJustifiedBlock {
                justified_checkpoint,
            })
    }

    /// Returns the `ProtoBlock` for the finalized checkpoint.
    pub fn get_finalized_block(&self) -> Result<ProtoBlock, Error<T::Error>> {
        let finalized_checkpoint = self.finalized_checkpoint();
        self.get_block(&finalized_checkpoint.root)
            .ok_or(Error::MissingFinalizedBlock {
                finalized_checkpoint,
            })
    }

    /// Return `true` if `block_root` is equal to the finalized root, or a known descendant of it.
    pub fn is_descendant_of_finalized(&self, block_root: Hash256) -> bool {
        self.proto_array
            .is_descendant(self.fc_store.finalized_checkpoint().root, block_root)
    }

    /// Returns `Ok(false)` if a block is not viable to be imported optimistically.
    ///
    /// ## Notes
    ///
    /// Equivalent to the function with the same name in the optimistic sync specs:
    ///
    /// https://github.com/ethereum/consensus-specs/blob/dev/sync/optimistic.md#helpers
    pub fn is_optimistic_candidate_block(
        &self,
        current_slot: Slot,
        block_slot: Slot,
        block_parent_root: &Hash256,
        spec: &ChainSpec,
    ) -> Result<bool, Error<T::Error>> {
        // If the block is sufficiently old, import it.
        if block_slot + spec.safe_slots_to_import_optimistically <= current_slot {
            return Ok(true);
        }

        // If the justified block has execution enabled, then optimistically import any block.
        if self
            .get_justified_block()?
            .execution_status
            .is_execution_enabled()
        {
            return Ok(true);
        }

        // If the parent block has execution enabled, always import the block.
        //
        // TODO(bellatrix): this condition has not yet been merged into the spec.
        //
        // See:
        //
        // https://github.com/ethereum/consensus-specs/pull/2844
        if self
            .proto_array
            .get_block(block_parent_root)
            .map_or(false, |parent| {
                parent.execution_status.is_execution_enabled()
            })
        {
            return Ok(true);
        }

        Ok(false)
    }

    /// Return the current finalized checkpoint.
    pub fn finalized_checkpoint(&self) -> Checkpoint {
        *self.fc_store.finalized_checkpoint()
    }

    /// Return the justified checkpoint.
    pub fn justified_checkpoint(&self) -> Checkpoint {
        *self.fc_store.justified_checkpoint()
    }

    /// Return the best justified checkpoint.
    ///
    /// ## Warning
    ///
    /// This is distinct to the "justified checkpoint" or the "current justified checkpoint". This
    /// "best justified checkpoint" value should only be used internally or for testing.
    pub fn best_justified_checkpoint(&self) -> Checkpoint {
        *self.fc_store.best_justified_checkpoint()
    }

    pub fn unrealized_justified_checkpoint(&self) -> Checkpoint {
        *self.fc_store.unrealized_justified_checkpoint()
    }

    pub fn unrealized_finalized_checkpoint(&self) -> Checkpoint {
        *self.fc_store.unrealized_finalized_checkpoint()
    }

    /// Returns the latest message for a given validator, if any.
    ///
    /// Returns `(block_root, block_slot)`.
    ///
    /// ## Notes
    ///
    /// It may be prudent to call `Self::update_time` before calling this function,
    /// since some attestations might be queued and awaiting processing.
    pub fn latest_message(&self, validator_index: usize) -> Option<(Hash256, Epoch)> {
        self.proto_array.latest_message(validator_index)
    }

    /// Returns a reference to the underlying fork choice DAG.
    pub fn proto_array(&self) -> &ProtoArrayForkChoice {
        &self.proto_array
    }

    /// Returns a reference to the underlying `fc_store`.
    pub fn fc_store(&self) -> &T {
        &self.fc_store
    }

    /// Returns a reference to the currently queued attestations.
    pub fn queued_attestations(&self) -> &[QueuedAttestation] {
        &self.queued_attestations
    }

    /// Returns the store's `proposer_boost_root`.
    pub fn proposer_boost_root(&self) -> Hash256 {
        self.fc_store.proposer_boost_root()
    }

    /// Prunes the underlying fork choice DAG.
    pub fn prune(&mut self) -> Result<(), Error<T::Error>> {
        let finalized_root = self.fc_store.finalized_checkpoint().root;

        self.proto_array
            .maybe_prune(finalized_root)
            .map_err(Into::into)
    }

    /// Instantiate `Self` from some `PersistedForkChoice` generated by a earlier call to
    /// `Self::to_persisted`.
    pub fn from_persisted(
        persisted: PersistedForkChoice,
        fc_store: T,
    ) -> Result<Self, Error<T::Error>> {
        let proto_array = ProtoArrayForkChoice::from_bytes(&persisted.proto_array_bytes)
            .map_err(Error::InvalidProtoArrayBytes)?;

        Ok(Self {
            fc_store,
            proto_array,
            queued_attestations: persisted.queued_attestations,
            forkchoice_update_parameters: None,
            _phantom: PhantomData,
        })
    }

    /// Takes a snapshot of `Self` and stores it in `PersistedForkChoice`, allowing this struct to
    /// be instantiated again later.
    pub fn to_persisted(&self) -> PersistedForkChoice {
        PersistedForkChoice {
            proto_array_bytes: self.proto_array().as_bytes(),
            queued_attestations: self.queued_attestations().to_vec(),
        }
    }
}

/// Helper struct that is used to encode/decode the state of the `ForkChoice` as SSZ bytes.
///
/// This is used when persisting the state of the fork choice to disk.
#[derive(Encode, Decode, Clone)]
pub struct PersistedForkChoice {
    pub proto_array_bytes: Vec<u8>,
    queued_attestations: Vec<QueuedAttestation>,
}

#[cfg(test)]
mod tests {
    use types::{EthSpec, MainnetEthSpec};

    use super::*;

    type E = MainnetEthSpec;

    #[test]
    fn slots_since_epoch_start() {
        for epoch in 0..3 {
            for slot in 0..E::slots_per_epoch() {
                let input = epoch * E::slots_per_epoch() + slot;
                assert_eq!(compute_slots_since_epoch_start::<E>(Slot::new(input)), slot)
            }
        }
    }

    #[test]
    fn start_slot_at_epoch() {
        for epoch in 0..3 {
            assert_eq!(
                compute_start_slot_at_epoch::<E>(Epoch::new(epoch)),
                epoch * E::slots_per_epoch()
            )
        }
    }

    fn get_queued_attestations() -> Vec<QueuedAttestation> {
        (1..4)
            .into_iter()
            .map(|i| QueuedAttestation {
                slot: Slot::new(i),
                attesting_indices: vec![],
                block_root: Hash256::zero(),
                target_epoch: Epoch::new(0),
            })
            .collect()
    }

    fn get_slots(queued_attestations: &[QueuedAttestation]) -> Vec<u64> {
        queued_attestations.iter().map(|a| a.slot.into()).collect()
    }

    fn test_queued_attestations(current_time: Slot) -> (Vec<u64>, Vec<u64>) {
        let mut queued = get_queued_attestations();
        let dequeued = dequeue_attestations(current_time, &mut queued);

        (get_slots(&queued), get_slots(&dequeued))
    }

    #[test]
    fn dequeing_attestations() {
        let (queued, dequeued) = test_queued_attestations(Slot::new(0));
        assert_eq!(queued, vec![1, 2, 3]);
        assert!(dequeued.is_empty());

        let (queued, dequeued) = test_queued_attestations(Slot::new(1));
        assert_eq!(queued, vec![1, 2, 3]);
        assert!(dequeued.is_empty());

        let (queued, dequeued) = test_queued_attestations(Slot::new(2));
        assert_eq!(queued, vec![2, 3]);
        assert_eq!(dequeued, vec![1]);

        let (queued, dequeued) = test_queued_attestations(Slot::new(3));
        assert_eq!(queued, vec![3]);
        assert_eq!(dequeued, vec![1, 2]);

        let (queued, dequeued) = test_queued_attestations(Slot::new(4));
        assert!(queued.is_empty());
        assert_eq!(dequeued, vec![1, 2, 3]);
    }
}<|MERGE_RESOLUTION|>--- conflicted
+++ resolved
@@ -603,13 +603,8 @@
 
         // Update unrealized justified/finalized checkpoints.
         let (unrealized_justified_checkpoint, unrealized_finalized_checkpoint) = {
-<<<<<<< HEAD
             let justifiable_beacon_state = match block {
                 BeaconBlock::Merge(_) | BeaconBlock::Altair(_) => {
-=======
-            if matches!(block, BeaconBlock::Merge(_)) {
-                let (justifiable_beacon_state, _) =
->>>>>>> c8315e12
                     state_processing::per_epoch_processing::altair::process_justifiable(
                         state, spec,
                     )?
@@ -703,11 +698,7 @@
 
         // This does not apply a vote to the block, it just makes fork choice aware of the block so
         // it can still be identified as the head even if it doesn't have any votes.
-<<<<<<< HEAD
-        self.proto_array.process_block(
-=======
         self.proto_array.process_block::<E>(
->>>>>>> c8315e12
             ProtoBlock {
                 slot: block.slot(),
                 root: block_root,
