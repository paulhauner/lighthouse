use crate::error::InvalidBestNodeInfo;
use crate::{error::Error, Block, ExecutionStatus, JustifiedBalances};
use serde_derive::{Deserialize, Serialize};
use ssz::four_byte_option_impl;
use ssz::Encode;
use ssz_derive::{Decode, Encode};
use std::collections::{HashMap, HashSet};
use types::{
    AttestationShufflingId, ChainSpec, Checkpoint, Epoch, EthSpec, ExecutionBlockHash, Hash256,
    Slot,
};

// Define a "legacy" implementation of `Option<usize>` which uses four bytes for encoding the union
// selector.
four_byte_option_impl!(four_byte_option_usize, usize);
four_byte_option_impl!(four_byte_option_checkpoint, Checkpoint);

/// Defines an operation which may invalidate the `execution_status` of some nodes.
#[derive(Clone, Debug)]
pub enum InvalidationOperation {
    /// Invalidate only `block_root` and it's descendants. Don't invalidate any ancestors.
    InvalidateOne { block_root: Hash256 },
    /// Invalidate blocks between `head_block_root` and `latest_valid_ancestor`.
    ///
    /// If the `latest_valid_ancestor` is known to fork choice, invalidate all blocks between
    /// `head_block_root` and `latest_valid_ancestor`. The `head_block_root` will be invalidated,
    /// whilst the `latest_valid_ancestor` will not.
    ///
    /// If `latest_valid_ancestor` is *not* known to fork choice, only invalidate the
    /// `head_block_root` if `always_invalidate_head == true`.
    InvalidateMany {
        head_block_root: Hash256,
        always_invalidate_head: bool,
        latest_valid_ancestor: ExecutionBlockHash,
    },
}

impl InvalidationOperation {
    pub fn block_root(&self) -> Hash256 {
        match self {
            InvalidationOperation::InvalidateOne { block_root } => *block_root,
            InvalidationOperation::InvalidateMany {
                head_block_root, ..
            } => *head_block_root,
        }
    }

    pub fn latest_valid_ancestor(&self) -> Option<ExecutionBlockHash> {
        match self {
            InvalidationOperation::InvalidateOne { .. } => None,
            InvalidationOperation::InvalidateMany {
                latest_valid_ancestor,
                ..
            } => Some(*latest_valid_ancestor),
        }
    }

    pub fn invalidate_block_root(&self) -> bool {
        match self {
            InvalidationOperation::InvalidateOne { .. } => true,
            InvalidationOperation::InvalidateMany {
                always_invalidate_head,
                ..
            } => *always_invalidate_head,
        }
    }
}

#[derive(Clone, PartialEq, Debug, Encode, Decode, Serialize, Deserialize)]
pub struct ProtoNode {
    /// The `slot` is not necessary for `ProtoArray`, it just exists so external components can
    /// easily query the block slot. This is useful for upstream fork choice logic.
    pub slot: Slot,
    /// The `state_root` is not necessary for `ProtoArray` either, it also just exists for upstream
    /// components (namely attestation verification).
    pub state_root: Hash256,
    /// The root that would be used for the `attestation.data.target.root` if a LMD vote was cast
    /// for this block.
    ///
    /// The `target_root` is not necessary for `ProtoArray` either, it also just exists for upstream
    /// components (namely fork choice attestation verification).
    pub target_root: Hash256,
    pub current_epoch_shuffling_id: AttestationShufflingId,
    pub next_epoch_shuffling_id: AttestationShufflingId,
    pub root: Hash256,
    #[ssz(with = "four_byte_option_usize")]
    pub parent: Option<usize>,
    #[ssz(with = "four_byte_option_checkpoint")]
    pub justified_checkpoint: Option<Checkpoint>,
    #[ssz(with = "four_byte_option_checkpoint")]
    pub finalized_checkpoint: Option<Checkpoint>,
    pub weight: u64,
    #[ssz(with = "four_byte_option_usize")]
    pub best_child: Option<usize>,
    #[ssz(with = "four_byte_option_usize")]
    pub best_descendant: Option<usize>,
    /// Indicates if an execution node has marked this block as valid. Also contains the execution
    /// block hash.
    pub execution_status: ExecutionStatus,
    #[ssz(with = "four_byte_option_checkpoint")]
    pub unrealized_justified_checkpoint: Option<Checkpoint>,
    #[ssz(with = "four_byte_option_checkpoint")]
    pub unrealized_finalized_checkpoint: Option<Checkpoint>,
}

#[derive(PartialEq, Debug, Encode, Decode, Serialize, Deserialize, Copy, Clone)]
pub struct ProposerBoost {
    pub root: Hash256,
    pub score: u64,
}

impl Default for ProposerBoost {
    fn default() -> Self {
        Self {
            root: Hash256::zero(),
            score: 0,
        }
    }
}

/// Indicate whether we should strictly count unrealized justification/finalization votes.
#[derive(Default, PartialEq, Eq, Debug, Serialize, Deserialize, Copy, Clone)]
pub enum CountUnrealizedFull {
    True,
    #[default]
    False,
}

impl From<bool> for CountUnrealizedFull {
    fn from(b: bool) -> Self {
        if b {
            CountUnrealizedFull::True
        } else {
            CountUnrealizedFull::False
        }
    }
}

#[derive(PartialEq, Debug, Serialize, Deserialize, Clone)]
pub struct ProtoArray {
    /// Do not attempt to prune the tree unless it has at least this many nodes. Small prunes
    /// simply waste time.
    pub prune_threshold: usize,
    pub justified_checkpoint: Checkpoint,
    pub finalized_checkpoint: Checkpoint,
    pub nodes: Vec<ProtoNode>,
    pub indices: HashMap<Hash256, usize>,
    pub previous_proposer_boost: ProposerBoost,
    pub count_unrealized_full: CountUnrealizedFull,
}

impl ProtoArray {
    /// Iterate backwards through the array, touching all nodes and their parents and potentially
    /// the best-child of each parent.
    ///
    /// The structure of the `self.nodes` array ensures that the child of each node is always
    /// touched before its parent.
    ///
    /// For each node, the following is done:
    ///
    /// - Update the node's weight with the corresponding delta.
    /// - Back-propagate each node's delta to its parents delta.
    /// - Compare the current node with the parents best-child, updating it if the current node
    /// should become the best child.
    /// - If required, update the parents best-descendant with the current node or its best-descendant.
    #[allow(clippy::too_many_arguments)]
    pub fn apply_score_changes<E: EthSpec>(
        &mut self,
        mut deltas: Vec<i64>,
        justified_checkpoint: Checkpoint,
        finalized_checkpoint: Checkpoint,
        new_justified_balances: &JustifiedBalances,
        proposer_boost_root: Hash256,
        current_slot: Slot,
        spec: &ChainSpec,
    ) -> Result<(), Error> {
        if deltas.len() != self.indices.len() {
            return Err(Error::InvalidDeltaLen {
                deltas: deltas.len(),
                indices: self.indices.len(),
            });
        }

        if justified_checkpoint != self.justified_checkpoint
            || finalized_checkpoint != self.finalized_checkpoint
        {
            self.justified_checkpoint = justified_checkpoint;
            self.finalized_checkpoint = finalized_checkpoint;
        }

        // Default the proposer boost score to zero.
        let mut proposer_score = 0;

        // Iterate backwards through all indices in `self.nodes`.
        for node_index in (0..self.nodes.len()).rev() {
            let node = self
                .nodes
                .get_mut(node_index)
                .ok_or(Error::InvalidNodeIndex(node_index))?;

            // There is no need to adjust the balances or manage parent of the zero hash since it
            // is an alias to the genesis block. The weight applied to the genesis block is
            // irrelevant as we _always_ choose it and it's impossible for it to have a parent.
            if node.root == Hash256::zero() {
                continue;
            }

            let execution_status_is_invalid = node.execution_status.is_invalid();

            let mut node_delta = if execution_status_is_invalid {
                // If the node has an invalid execution payload, reduce its weight to zero.
                0_i64
                    .checked_sub(node.weight as i64)
                    .ok_or(Error::InvalidExecutionDeltaOverflow(node_index))?
            } else {
                deltas
                    .get(node_index)
                    .copied()
                    .ok_or(Error::InvalidNodeDelta(node_index))?
            };

            // If we find the node for which the proposer boost was previously applied, decrease
            // the delta by the previous score amount.
            if self.previous_proposer_boost.root != Hash256::zero()
                && self.previous_proposer_boost.root == node.root
                // Invalid nodes will always have a weight of zero so there's no need to subtract
                // the proposer boost delta.
                && !execution_status_is_invalid
            {
                node_delta = node_delta
                    .checked_sub(self.previous_proposer_boost.score as i64)
                    .ok_or(Error::DeltaOverflow(node_index))?;
            }
            // If we find the node matching the current proposer boost root, increase
            // the delta by the new score amount (unless the block has an invalid execution status).
            //
            // https://github.com/ethereum/consensus-specs/blob/dev/specs/phase0/fork-choice.md#get_latest_attesting_balance
            if let Some(proposer_score_boost) = spec.proposer_score_boost {
                if proposer_boost_root != Hash256::zero()
                    && proposer_boost_root == node.root
                    // Invalid nodes (or their ancestors) should not receive a proposer boost.
                    && !execution_status_is_invalid
                {
                    proposer_score = calculate_committee_fraction::<E>(
                        new_justified_balances,
                        proposer_score_boost,
                    )
                    .ok_or(Error::ProposerBoostOverflow(node_index))?;
                    node_delta = node_delta
                        .checked_add(proposer_score as i64)
                        .ok_or(Error::DeltaOverflow(node_index))?;
                }
            }

            // Apply the delta to the node.
            if execution_status_is_invalid {
                // Invalid nodes always have a weight of 0.
                node.weight = 0
            } else if node_delta < 0 {
                // Note: I am conflicted about whether to use `saturating_sub` or `checked_sub`
                // here.
                //
                // I can't think of any valid reason why `node_delta.abs()` should be greater than
                // `node.weight`, so I have chosen `checked_sub` to try and fail-fast if there is
                // some error.
                //
                // However, I am not fully convinced that some valid case for `saturating_sub` does
                // not exist.
                node.weight = node
                    .weight
                    .checked_sub(node_delta.unsigned_abs())
                    .ok_or(Error::DeltaOverflow(node_index))?;
            } else {
                node.weight = node
                    .weight
                    .checked_add(node_delta as u64)
                    .ok_or(Error::DeltaOverflow(node_index))?;
            }

            // Update the parent delta (if any).
            if let Some(parent_index) = node.parent {
                let parent_delta = deltas
                    .get_mut(parent_index)
                    .ok_or(Error::InvalidParentDelta(parent_index))?;

                // Back-propagate the nodes delta to its parent.
                *parent_delta += node_delta;
            }
        }

        // After applying all deltas, update the `previous_proposer_boost`.
        self.previous_proposer_boost = ProposerBoost {
            root: proposer_boost_root,
            score: proposer_score,
        };

        // A second time, iterate backwards through all indices in `self.nodes`.
        //
        // We _must_ perform these functions separate from the weight-updating loop above to ensure
        // that we have a fully coherent set of weights before updating parent
        // best-child/descendant.
        for node_index in (0..self.nodes.len()).rev() {
            let node = self
                .nodes
                .get_mut(node_index)
                .ok_or(Error::InvalidNodeIndex(node_index))?;

            // If the node has a parent, try to update its best-child and best-descendant.
            if let Some(parent_index) = node.parent {
                self.maybe_update_best_child_and_descendant::<E>(
                    parent_index,
                    node_index,
                    current_slot,
                )?;
            }
        }

        Ok(())
    }

    /// Register a block with the fork choice.
    ///
    /// It is only sane to supply a `None` parent for the genesis block.
    pub fn on_block<E: EthSpec>(&mut self, block: Block, current_slot: Slot) -> Result<(), Error> {
        // If the block is already known, simply ignore it.
        if self.indices.contains_key(&block.root) {
            return Ok(());
        }

        let node_index = self.nodes.len();

        let node = ProtoNode {
            slot: block.slot,
            root: block.root,
            target_root: block.target_root,
            current_epoch_shuffling_id: block.current_epoch_shuffling_id,
            next_epoch_shuffling_id: block.next_epoch_shuffling_id,
            state_root: block.state_root,
            parent: block
                .parent_root
                .and_then(|parent| self.indices.get(&parent).copied()),
            justified_checkpoint: Some(block.justified_checkpoint),
            finalized_checkpoint: Some(block.finalized_checkpoint),
            weight: 0,
            best_child: None,
            best_descendant: None,
            execution_status: block.execution_status,
            unrealized_justified_checkpoint: block.unrealized_justified_checkpoint,
            unrealized_finalized_checkpoint: block.unrealized_finalized_checkpoint,
        };

        // If the parent has an invalid execution status, return an error before adding the block to
        // `self`.
        if let Some(parent_index) = node.parent {
            let parent = self
                .nodes
                .get(parent_index)
                .ok_or(Error::InvalidNodeIndex(parent_index))?;
            if parent.execution_status.is_invalid() {
                return Err(Error::ParentExecutionStatusIsInvalid {
                    block_root: block.root,
                    parent_root: parent.root,
                });
            }
        }

        self.indices.insert(node.root, node_index);
        self.nodes.push(node.clone());

        if let Some(parent_index) = node.parent {
            self.maybe_update_best_child_and_descendant::<E>(
                parent_index,
                node_index,
                current_slot,
            )?;

            if matches!(block.execution_status, ExecutionStatus::Valid(_)) {
                self.propagate_execution_payload_validation_by_index(parent_index)?;
            }
        }

        Ok(())
    }

    /// Updates the `block_root` and all ancestors to have validated execution payloads.
    ///
    /// Returns an error if:
    ///
    /// - The `block-root` is unknown.
    /// - Any of the to-be-validated payloads are already invalid.
    pub fn propagate_execution_payload_validation(
        &mut self,
        block_root: Hash256,
    ) -> Result<(), Error> {
        let index = *self
            .indices
            .get(&block_root)
            .ok_or(Error::NodeUnknown(block_root))?;
        self.propagate_execution_payload_validation_by_index(index)
    }

    /// Updates the `verified_node_index` and all ancestors to have validated execution payloads.
    ///
    /// Returns an error if:
    ///
    /// - The `verified_node_index` is unknown.
    /// - Any of the to-be-validated payloads are already invalid.
    fn propagate_execution_payload_validation_by_index(
        &mut self,
        verified_node_index: usize,
    ) -> Result<(), Error> {
        let mut index = verified_node_index;
        loop {
            let node = self
                .nodes
                .get_mut(index)
                .ok_or(Error::InvalidNodeIndex(index))?;
            let parent_index = match node.execution_status {
                // We have reached a node that we already know is valid. No need to iterate further
                // since we assume an ancestors have already been set to valid.
                ExecutionStatus::Valid(_) => return Ok(()),
                // We have reached an irrelevant node, this node is prior to a terminal execution
                // block. There's no need to iterate further, it's impossible for this block to have
                // any relevant ancestors.
                ExecutionStatus::Irrelevant(_) => return Ok(()),
                // The block has an unknown status, set it to valid since any ancestor of a valid
                // payload can be considered valid.
                ExecutionStatus::Optimistic(payload_block_hash) => {
                    node.execution_status = ExecutionStatus::Valid(payload_block_hash);
                    if let Some(parent_index) = node.parent {
                        parent_index
                    } else {
                        // We have reached the root block, iteration complete.
                        return Ok(());
                    }
                }
                // An ancestor of the valid payload was invalid. This is a serious error which
                // indicates a consensus failure in the execution node. This is unrecoverable.
                ExecutionStatus::Invalid(ancestor_payload_block_hash) => {
                    return Err(Error::InvalidAncestorOfValidPayload {
                        ancestor_block_root: node.root,
                        ancestor_payload_block_hash,
                    })
                }
            };

            index = parent_index;
        }
    }

    /// Invalidate zero or more blocks, as specified by the `InvalidationOperation`.
    ///
    /// See the documentation of `InvalidationOperation` for usage.
    pub fn propagate_execution_payload_invalidation<E: EthSpec>(
        &mut self,
        op: &InvalidationOperation,
    ) -> Result<(), Error> {
        let mut invalidated_indices: HashSet<usize> = <_>::default();
        let head_block_root = op.block_root();

        /*
         * Step 1:
         *
         * Find the `head_block_root` and maybe iterate backwards and invalidate ancestors. Record
         * all invalidated block indices in `invalidated_indices`.
         */

        let mut index = *self
            .indices
            .get(&head_block_root)
            .ok_or(Error::NodeUnknown(head_block_root))?;

        // Try to map the ancestor payload *hash* to an ancestor beacon block *root*.
        let latest_valid_ancestor_root = op
            .latest_valid_ancestor()
            .and_then(|hash| self.execution_block_hash_to_beacon_block_root(&hash));

        // Set to `true` if both conditions are satisfied:
        //
        // 1. The `head_block_root` is a descendant of `latest_valid_ancestor_hash`
        // 2. The `latest_valid_ancestor_hash` is equal to or a descendant of the finalized block.
        let latest_valid_ancestor_is_descendant =
            latest_valid_ancestor_root.map_or(false, |ancestor_root| {
                self.is_descendant(ancestor_root, head_block_root)
                    && self.is_finalized_checkpoint_or_descendant::<E>(ancestor_root)
            });

        // Collect all *ancestors* which were declared invalid since they reside between the
        // `head_block_root` and the `latest_valid_ancestor_root`.
        loop {
            let node = self
                .nodes
                .get_mut(index)
                .ok_or(Error::InvalidNodeIndex(index))?;

            match node.execution_status {
                ExecutionStatus::Valid(hash)
                | ExecutionStatus::Invalid(hash)
                | ExecutionStatus::Optimistic(hash) => {
                    // If we're no longer processing the `head_block_root` and the last valid
                    // ancestor is unknown, exit this loop and proceed to invalidate and
                    // descendants of `head_block_root`/`latest_valid_ancestor_root`.
                    //
                    // In effect, this means that if an unknown hash (junk or pre-finalization) is
                    // supplied, don't validate any ancestors. The alternative is to invalidate
                    // *all* ancestors, which would likely involve shutting down the client due to
                    // an invalid justified checkpoint.
                    if !latest_valid_ancestor_is_descendant && node.root != head_block_root {
                        break;
                    } else if op.latest_valid_ancestor() == Some(hash) {
                        // If the `best_child` or `best_descendant` of the latest valid hash was
                        // invalidated, set those fields to `None`.
                        //
                        // In theory, an invalid `best_child` necessarily infers an invalid
                        // `best_descendant`. However, we check each variable independently to
                        // defend against errors which might result in an invalid block being set as
                        // head.
                        if node
                            .best_child
                            .map_or(false, |i| invalidated_indices.contains(&i))
                        {
                            node.best_child = None
                        }
                        if node
                            .best_descendant
                            .map_or(false, |i| invalidated_indices.contains(&i))
                        {
                            node.best_descendant = None
                        }

                        break;
                    }
                }
                ExecutionStatus::Irrelevant(_) => break,
            }

            // Only invalidate the head block if either:
            //
            // - The head block was specifically indicated to be invalidated.
            // - The latest valid hash is a known ancestor.
            if node.root != head_block_root
                || op.invalidate_block_root()
                || latest_valid_ancestor_is_descendant
            {
                match &node.execution_status {
                    // It's illegal for an execution client to declare that some previously-valid block
                    // is now invalid. This is a consensus failure on their behalf.
                    ExecutionStatus::Valid(hash) => {
                        return Err(Error::ValidExecutionStatusBecameInvalid {
                            block_root: node.root,
                            payload_block_hash: *hash,
                        })
                    }
                    ExecutionStatus::Optimistic(hash) => {
                        invalidated_indices.insert(index);
                        node.execution_status = ExecutionStatus::Invalid(*hash);

                        // It's impossible for an invalid block to lead to a "best" block, so set these
                        // fields to `None`.
                        //
                        // Failing to set these values will result in `Self::node_leads_to_viable_head`
                        // returning `false` for *valid* ancestors of invalid blocks.
                        node.best_child = None;
                        node.best_descendant = None;
                    }
                    // The block is already invalid, but keep going backwards to ensure all ancestors
                    // are updated.
                    ExecutionStatus::Invalid(_) => (),
                    // This block is pre-merge, therefore it has no execution status. Nor do its
                    // ancestors.
                    ExecutionStatus::Irrelevant(_) => break,
                }
            }

            if let Some(parent_index) = node.parent {
                index = parent_index
            } else {
                // The root of the block tree has been reached (aka the finalized block), without
                // matching `latest_valid_ancestor_hash`. It's not possible or useful to go any
                // further back: the finalized checkpoint is invalid so all is lost!
                break;
            }
        }

        /*
         * Step 2:
         *
         * Start at either the `latest_valid_ancestor` or the `head_block_root` and iterate
         * *forwards* to invalidate all descendants of all blocks in `invalidated_indices`.
         */

        let starting_block_root = latest_valid_ancestor_root
            .filter(|_| latest_valid_ancestor_is_descendant)
            .unwrap_or(head_block_root);
        let latest_valid_ancestor_index = *self
            .indices
            .get(&starting_block_root)
            .ok_or(Error::NodeUnknown(starting_block_root))?;
        let first_potential_descendant = latest_valid_ancestor_index + 1;

        // Collect all *descendants* which have been declared invalid since they're the descendant of a block
        // with an invalid execution payload.
        for index in first_potential_descendant..self.nodes.len() {
            let node = self
                .nodes
                .get_mut(index)
                .ok_or(Error::InvalidNodeIndex(index))?;

            if let Some(parent_index) = node.parent {
                if invalidated_indices.contains(&parent_index) {
                    match &node.execution_status {
                        ExecutionStatus::Valid(hash) => {
                            return Err(Error::ValidExecutionStatusBecameInvalid {
                                block_root: node.root,
                                payload_block_hash: *hash,
                            })
                        }
                        ExecutionStatus::Optimistic(hash) | ExecutionStatus::Invalid(hash) => {
                            node.execution_status = ExecutionStatus::Invalid(*hash)
                        }
                        ExecutionStatus::Irrelevant(_) => {
                            return Err(Error::IrrelevantDescendant {
                                block_root: node.root,
                            })
                        }
                    }

                    invalidated_indices.insert(index);
                }
            }
        }

        Ok(())
    }

    /// Follows the best-descendant links to find the best-block (i.e., head-block).
    ///
    /// ## Notes
    ///
    /// The result of this function is not guaranteed to be accurate if `Self::on_new_block` has
    /// been called without a subsequent `Self::apply_score_changes` call. This is because
    /// `on_new_block` does not attempt to walk backwards through the tree and update the
    /// best-child/best-descendant links.
    pub fn find_head<E: EthSpec>(
        &self,
        justified_root: &Hash256,
        current_slot: Slot,
    ) -> Result<Hash256, Error> {
        let justified_index = self
            .indices
            .get(justified_root)
            .copied()
            .ok_or(Error::JustifiedNodeUnknown(*justified_root))?;

        let justified_node = self
            .nodes
            .get(justified_index)
            .ok_or(Error::InvalidJustifiedIndex(justified_index))?;

        // Since there are no valid descendants of a justified block with an invalid execution
        // payload, there would be no head to choose from.
        //
        // Fork choice is effectively broken until a new justified root is set. It might not be
        // practically possible to set a new justified root if we are unable to find a new head.
        //
        // This scenario is *unsupported*. It represents a serious consensus failure.
        if justified_node.execution_status.is_invalid() {
            return Err(Error::InvalidJustifiedCheckpointExecutionStatus {
                justified_root: *justified_root,
            });
        }

        let best_descendant_index = justified_node.best_descendant.unwrap_or(justified_index);

        let best_node = self
            .nodes
            .get(best_descendant_index)
            .ok_or(Error::InvalidBestDescendant(best_descendant_index))?;

        // Perform a sanity check that the node is indeed valid to be the head.
        if !self.node_is_viable_for_head::<E>(best_node, current_slot) {
            return Err(Error::InvalidBestNode(Box::new(InvalidBestNodeInfo {
                current_slot,
                start_root: *justified_root,
                justified_checkpoint: self.justified_checkpoint,
                finalized_checkpoint: self.finalized_checkpoint,
                head_root: justified_node.root,
                head_justified_checkpoint: justified_node.justified_checkpoint,
                head_finalized_checkpoint: justified_node.finalized_checkpoint,
            })));
        }

        Ok(best_node.root)
    }

    /// Update the tree with new finalization information. The tree is only actually pruned if both
    /// of the two following criteria are met:
    ///
    /// - The supplied finalized epoch and root are different to the current values.
    /// - The number of nodes in `self` is at least `self.prune_threshold`.
    ///
    /// # Errors
    ///
    /// Returns errors if:
    ///
    /// - The finalized epoch is less than the current one.
    /// - The finalized epoch is equal to the current one, but the finalized root is different.
    /// - There is some internal error relating to invalid indices inside `self`.
    pub fn maybe_prune(&mut self, finalized_root: Hash256) -> Result<(), Error> {
        let finalized_index = *self
            .indices
            .get(&finalized_root)
            .ok_or(Error::FinalizedNodeUnknown(finalized_root))?;

        if finalized_index < self.prune_threshold {
            // Pruning at small numbers incurs more cost than benefit.
            return Ok(());
        }

        // Remove the `self.indices` key/values for all the to-be-deleted nodes.
        for node_index in 0..finalized_index {
            let root = &self
                .nodes
                .get(node_index)
                .ok_or(Error::InvalidNodeIndex(node_index))?
                .root;
            self.indices.remove(root);
        }

        // Drop all the nodes prior to finalization.
        self.nodes = self.nodes.split_off(finalized_index);

        // Adjust the indices map.
        for (_root, index) in self.indices.iter_mut() {
            *index = index
                .checked_sub(finalized_index)
                .ok_or(Error::IndexOverflow("indices"))?;
        }

        // Iterate through all the existing nodes and adjust their indices to match the new layout
        // of `self.nodes`.
        for node in self.nodes.iter_mut() {
            if let Some(parent) = node.parent {
                // If `node.parent` is less than `finalized_index`, set it to `None`.
                node.parent = parent.checked_sub(finalized_index);
            }
            if let Some(best_child) = node.best_child {
                node.best_child = Some(
                    best_child
                        .checked_sub(finalized_index)
                        .ok_or(Error::IndexOverflow("best_child"))?,
                );
            }
            if let Some(best_descendant) = node.best_descendant {
                node.best_descendant = Some(
                    best_descendant
                        .checked_sub(finalized_index)
                        .ok_or(Error::IndexOverflow("best_descendant"))?,
                );
            }
        }

        Ok(())
    }

    /// Observe the parent at `parent_index` with respect to the child at `child_index` and
    /// potentially modify the `parent.best_child` and `parent.best_descendant` values.
    ///
    /// ## Detail
    ///
    /// There are four outcomes:
    ///
    /// - The child is already the best child but it's now invalid due to a FFG change and should be removed.
    /// - The child is already the best child and the parent is updated with the new
    ///     best-descendant.
    /// - The child is not the best child but becomes the best child.
    /// - The child is not the best child and does not become the best child.
    fn maybe_update_best_child_and_descendant<E: EthSpec>(
        &mut self,
        parent_index: usize,
        child_index: usize,
        current_slot: Slot,
    ) -> Result<(), Error> {
        let child = self
            .nodes
            .get(child_index)
            .ok_or(Error::InvalidNodeIndex(child_index))?;

        let parent = self
            .nodes
            .get(parent_index)
            .ok_or(Error::InvalidNodeIndex(parent_index))?;

        let child_leads_to_viable_head =
            self.node_leads_to_viable_head::<E>(child, current_slot)?;

        // These three variables are aliases to the three options that we may set the
        // `parent.best_child` and `parent.best_descendant` to.
        //
        // I use the aliases to assist readability.
        let change_to_none = (None, None);
        let change_to_child = (
            Some(child_index),
            child.best_descendant.or(Some(child_index)),
        );
        let no_change = (parent.best_child, parent.best_descendant);

        let (new_best_child, new_best_descendant) =
            if let Some(best_child_index) = parent.best_child {
                if best_child_index == child_index && !child_leads_to_viable_head {
                    // If the child is already the best-child of the parent but it's not viable for
                    // the head, remove it.
                    change_to_none
                } else if best_child_index == child_index {
                    // If the child is the best-child already, set it again to ensure that the
                    // best-descendant of the parent is updated.
                    change_to_child
                } else {
                    let best_child = self
                        .nodes
                        .get(best_child_index)
                        .ok_or(Error::InvalidBestDescendant(best_child_index))?;

                    let best_child_leads_to_viable_head =
                        self.node_leads_to_viable_head::<E>(best_child, current_slot)?;

                    if child_leads_to_viable_head && !best_child_leads_to_viable_head {
                        // The child leads to a viable head, but the current best-child doesn't.
                        change_to_child
                    } else if !child_leads_to_viable_head && best_child_leads_to_viable_head {
                        // The best child leads to a viable head, but the child doesn't.
                        no_change
                    } else if child.weight == best_child.weight {
                        // Tie-breaker of equal weights by root.
                        if child.root >= best_child.root {
                            change_to_child
                        } else {
                            no_change
                        }
                    } else {
                        // Choose the winner by weight.
                        if child.weight >= best_child.weight {
                            change_to_child
                        } else {
                            no_change
                        }
                    }
                }
            } else if child_leads_to_viable_head {
                // There is no current best-child and the child is viable.
                change_to_child
            } else {
                // There is no current best-child but the child is not viable.
                no_change
            };

        let parent = self
            .nodes
            .get_mut(parent_index)
            .ok_or(Error::InvalidNodeIndex(parent_index))?;

        parent.best_child = new_best_child;
        parent.best_descendant = new_best_descendant;

        Ok(())
    }

    /// Indicates if the node itself is viable for the head, or if it's best descendant is viable
    /// for the head.
    fn node_leads_to_viable_head<E: EthSpec>(
        &self,
        node: &ProtoNode,
        current_slot: Slot,
    ) -> Result<bool, Error> {
        let best_descendant_is_viable_for_head =
            if let Some(best_descendant_index) = node.best_descendant {
                let best_descendant = self
                    .nodes
                    .get(best_descendant_index)
                    .ok_or(Error::InvalidBestDescendant(best_descendant_index))?;

                self.node_is_viable_for_head::<E>(best_descendant, current_slot)
            } else {
                false
            };

        Ok(best_descendant_is_viable_for_head
            || self.node_is_viable_for_head::<E>(node, current_slot))
    }

    /// This is the equivalent to the `filter_block_tree` function in the eth2 spec:
    ///
    /// https://github.com/ethereum/eth2.0-specs/blob/v0.10.0/specs/phase0/fork-choice.md#filter_block_tree
    ///
    /// Any node that has a different finalized or justified epoch should not be viable for the
    /// head.
    fn node_is_viable_for_head<E: EthSpec>(&self, node: &ProtoNode, current_slot: Slot) -> bool {
        if node.execution_status.is_invalid() {
            return false;
        }

        let genesis_epoch = Epoch::new(0);
        let current_epoch = current_slot.epoch(E::slots_per_epoch());
        let node_epoch = node.slot.epoch(E::slots_per_epoch());
        let node_justified_checkpoint =
            if let Some(justified_checkpoint) = node.justified_checkpoint {
                justified_checkpoint
            } else {
                // The node does not have any information about the justified
                // checkpoint. This indicates an inconsistent proto-array.
                return false;
            };

        let voting_source = if current_epoch > node_epoch {
            // The block is from a prior epoch, the voting source will be pulled-up.
            node.unrealized_justified_checkpoint
                // Sometimes we don't track the unrealized justification. In
                // that case, just use the fully-realized justified checkpoint.
                .unwrap_or(node_justified_checkpoint)
        } else {
            // The block is not from a prior epoch, therefore the voting source
            // is not pulled up.
            node_justified_checkpoint
        };

        let mut correct_justified = self.justified_checkpoint.epoch == genesis_epoch
            || voting_source.epoch == self.justified_checkpoint.epoch;

        if let Some(node_unrealized_justified_checkpoint) = node.unrealized_justified_checkpoint {
            if !correct_justified && self.justified_checkpoint.epoch + 1 == current_epoch {
                correct_justified = node_unrealized_justified_checkpoint.epoch
                    >= self.justified_checkpoint.epoch
                    && voting_source.epoch + 2 >= current_epoch;
            }
        }

        let correct_finalized = self.finalized_checkpoint.epoch == genesis_epoch
            || self.is_finalized_checkpoint_or_descendant::<E>(node.root);

        correct_justified && correct_finalized
    }

    /// Return a reverse iterator over the nodes which comprise the chain ending at `block_root`.
    pub fn iter_nodes<'a>(&'a self, block_root: &Hash256) -> Iter<'a> {
        let next_node_index = self.indices.get(block_root).copied();
        Iter {
            next_node_index,
            proto_array: self,
        }
    }

    /// Return a reverse iterator over the block roots of the chain ending at `block_root`.
    ///
    /// Note that unlike many other iterators, this one WILL NOT yield anything at skipped slots.
    pub fn iter_block_roots<'a>(
        &'a self,
        block_root: &Hash256,
    ) -> impl Iterator<Item = (Hash256, Slot)> + 'a {
        self.iter_nodes(block_root)
            .map(|node| (node.root, node.slot))
    }

    /// Returns `true` if the `descendant_root` has an ancestor with `ancestor_root`. Always
    /// returns `false` if either input root is unknown.
    ///
    /// ## Notes
    ///
    /// Still returns `true` if `ancestor_root` is known and `ancestor_root == descendant_root`.
    ///
    /// ## Warning
    ///
    /// Do not use this function to check if a block is a descendant of the
    /// finalized checkpoint. Use `Self::is_finalized_checkpoint_or_descendant`
    /// instead.
    pub fn is_descendant(&self, ancestor_root: Hash256, descendant_root: Hash256) -> bool {
        self.indices
            .get(&ancestor_root)
            .and_then(|ancestor_index| self.nodes.get(*ancestor_index))
            .and_then(|ancestor| {
                self.iter_block_roots(&descendant_root)
                    .take_while(|(_root, slot)| *slot >= ancestor.slot)
                    .find(|(_root, slot)| *slot == ancestor.slot)
                    .map(|(root, _slot)| root == ancestor_root)
            })
            .unwrap_or(false)
    }

    /// Returns `true` if `root` is equal to or a descendant of
    /// `self.finalized_checkpoint`.
    ///
    /// Notably, this function is checking ancestory of the finalized
    /// *checkpoint* not the finalized *block*.
    pub fn is_finalized_checkpoint_or_descendant<E: EthSpec>(&self, root: Hash256) -> bool {
        let finalized_root = self.finalized_checkpoint.root;
        let finalized_slot = self
            .finalized_checkpoint
            .epoch
            .start_slot(E::slots_per_epoch());

        let mut node = if let Some(node) = self
            .indices
            .get(&root)
            .and_then(|index| self.nodes.get(*index))
        {
            node
        } else {
            // An unknown root is not a finalized descendant. This line can only
            // be reached if the user supplies a root that is not known to fork
            // choice.
            return false;
        };

        // The finalized and justified checkpoints represent a list of known
        // ancestors of `node` that are likely to coincide with the store's
        // finalized checkpoint.
        //
<<<<<<< HEAD
        // Don't continue checking these values for ancestors. If they don't
        // match for the child then they're unlikely to start matching for its
        // ancestors.
=======
        // Run this check once, outside of the loop rather than inside the loop.
        // If the conditions don't match for this node then they're unlikely to
        // start matching for its ancestors.
>>>>>>> 5276dd0c
        for checkpoint in &[
            node.finalized_checkpoint,
            node.justified_checkpoint,
            node.unrealized_finalized_checkpoint,
            node.unrealized_justified_checkpoint,
        ] {
            if checkpoint.map_or(false, |cp| cp == self.finalized_checkpoint) {
                return true;
            }
        }

        loop {
            // If `node` is less than or equal to the finalized slot then `node`
            // must be the finalized block.
            if node.slot <= finalized_slot {
                return node.root == finalized_root;
            }

            // Since `node` is from a higher slot that the finalized checkpoint,
            // replace `node` with the parent of `node`.
            if let Some(parent) = node.parent.and_then(|index| self.nodes.get(index)) {
                node = parent
            } else {
                // If `node` is not the finalized block and its parent does not
                // exist in fork choice, then the parent must have been pruned.
                // Proto-array only prunes blocks prior to the finalized block,
                // so this means the parent conflicts with finality.
                return false;
            };
        }
    }

    /// Returns the first *beacon block root* which contains an execution payload with the given
    /// `block_hash`, if any.
    pub fn execution_block_hash_to_beacon_block_root(
        &self,
        block_hash: &ExecutionBlockHash,
    ) -> Option<Hash256> {
        self.nodes
            .iter()
            .rev()
            .find(|node| {
                node.execution_status
                    .block_hash()
                    .map_or(false, |node_block_hash| node_block_hash == *block_hash)
            })
            .map(|node| node.root)
    }
}

/// A helper method to calculate the proposer boost based on the given `justified_balances`.
///
/// https://github.com/ethereum/consensus-specs/blob/dev/specs/phase0/fork-choice.md#get_latest_attesting_balance
pub fn calculate_committee_fraction<E: EthSpec>(
    justified_balances: &JustifiedBalances,
    proposer_score_boost: u64,
) -> Option<u64> {
    let average_balance = justified_balances
        .total_effective_balance
        .checked_div(justified_balances.num_active_validators)?;
    let committee_size = justified_balances
        .num_active_validators
        .checked_div(E::slots_per_epoch())?;
    let committee_weight = committee_size.checked_mul(average_balance)?;
    committee_weight
        .checked_mul(proposer_score_boost)?
        .checked_div(100)
}

/// Reverse iterator over one path through a `ProtoArray`.
pub struct Iter<'a> {
    next_node_index: Option<usize>,
    proto_array: &'a ProtoArray,
}

impl<'a> Iterator for Iter<'a> {
    type Item = &'a ProtoNode;

    fn next(&mut self) -> Option<Self::Item> {
        let next_node_index = self.next_node_index?;
        let node = self.proto_array.nodes.get(next_node_index)?;
        self.next_node_index = node.parent;
        Some(node)
    }
}<|MERGE_RESOLUTION|>--- conflicted
+++ resolved
@@ -1014,15 +1014,9 @@
         // ancestors of `node` that are likely to coincide with the store's
         // finalized checkpoint.
         //
-<<<<<<< HEAD
-        // Don't continue checking these values for ancestors. If they don't
-        // match for the child then they're unlikely to start matching for its
-        // ancestors.
-=======
         // Run this check once, outside of the loop rather than inside the loop.
         // If the conditions don't match for this node then they're unlikely to
         // start matching for its ancestors.
->>>>>>> 5276dd0c
         for checkpoint in &[
             node.finalized_checkpoint,
             node.justified_checkpoint,
