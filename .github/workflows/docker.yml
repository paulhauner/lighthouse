--- conflicted
+++ resolved
@@ -104,13 +104,9 @@
                   docker buildx build \
                       --platform=linux/${SHORT_ARCH} \
                       --file ./Dockerfile.cross . \
-<<<<<<< HEAD
                       --tag ${IMAGE_NAME}:${VERSION}-${SHORT_ARCH}${VERSION_SUFFIX}${MODERNITY_SUFFIX}${FEATURE_SUFFIX} \
                       --build-arg FEATURES=${FEATURES} \
-=======
-                      --tag ${IMAGE_NAME}:${VERSION}-${SHORT_ARCH}${VERSION_SUFFIX}${MODERNITY_SUFFIX} \
-                      --provenance=false \
->>>>>>> 3e67fa30
+                      --provenance=false \                      
                       --push
     build-docker-multiarch:
         name: build-docker-multiarch${{ matrix.modernity }}
