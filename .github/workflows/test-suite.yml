name: test-suite

on:
  push:
    branches:
      - stable
      - staging
      - trying
      - 'pr/*'
  pull_request:
  merge_group:
env:
  # Deny warnings in CI
  # Disable debug info (see https://github.com/sigp/lighthouse/issues/4005)
  RUSTFLAGS: "-D warnings -C debuginfo=0"
  # The Nightly version used for cargo-udeps, might need updating from time to time.
  PINNED_NIGHTLY: nightly-2023-04-16
  # Prevent Github API rate limiting.
  LIGHTHOUSE_GITHUB_TOKEN: ${{ secrets.GITHUB_TOKEN }}
  # Enable self-hosted runners for the sigp repo only.
  SELF_HOSTED_RUNNERS: ${{ github.repository == 'sigp/lighthouse' }}
jobs:
  target-branch-check:
    name: target-branch-check
    runs-on: ubuntu-latest
    if: github.event_name == 'pull_request' || github.event_name == 'merge_group'
    steps:
        - name: Check that the pull request is not targeting the stable branch
          run: test ${{ github.base_ref }} != "stable"
  extract-msrv:
    runs-on: ubuntu-latest
    steps:
    - uses: actions/checkout@v3
    - name: Extract Minimum Supported Rust Version (MSRV)
      run: |
        metadata=$(cargo metadata --no-deps --format-version 1)
        msrv=$(echo $metadata | jq -r '.packages | map(select(.name == "lighthouse")) | .[0].rust_version')
        echo "MSRV=$msrv" >> $GITHUB_OUTPUT
      id: extract_msrv
    outputs:
      MSRV: ${{ steps.extract_msrv.outputs.MSRV }}
  cargo-fmt:
    name: cargo-fmt
    runs-on: ubuntu-latest
    steps:
    - uses: actions/checkout@v3
    - name: Get latest version of stable Rust
      run: rustup update stable
    - name: Check formatting with cargo fmt
      run: make cargo-fmt
  release-tests-ubuntu:
    name: release-tests-ubuntu
    # Use self-hosted runners only on the sigp repo.
    runs-on: ${{ github.repository == 'sigp/lighthouse' && fromJson('["self-hosted", "linux", "large"]') || 'ubuntu-latest'  }}
    needs: cargo-fmt
    steps:
    - uses: actions/checkout@v3
    - name: Get latest version of stable Rust
      if: env.SELF_HOSTED_RUNNERS == false
      run: rustup update stable
    - name: Install Protoc
      uses: arduino/setup-protoc@e52d9eb8f7b63115df1ac544a1376fdbf5a39612
      with:
        repo-token: ${{ secrets.GITHUB_TOKEN }}
<<<<<<< HEAD
    - name: Install anvil
      run: cargo install --git https://github.com/foundry-rs/foundry --locked anvil
    - name: Install apt dependencies
      if: env.SELF_HOSTED_RUNNERS
      run: |
          sudo apt-get update
          sudo apt-get install libpq-dev  # Required for Postgres in ./watch.
=======
    - name: Install Foundry (anvil)
      uses: foundry-rs/foundry-toolchain@v1
>>>>>>> a25ec16a
    - name: Run tests in release
      run: make test-release
  release-tests-windows:
    name: release-tests-windows
    runs-on: ${{ github.repository == 'sigp/lighthouse' && fromJson('["self-hosted", "windows"]') || 'windows-2019'  }}
    needs: cargo-fmt
    steps:
    - uses: actions/checkout@v3
    - name: Get latest version of stable Rust
      if: env.SELF_HOSTED_RUNNERS == false
      run: rustup update stable
    - name: Use Node.js
      uses: actions/setup-node@v2
      with:
        node-version: '14'
    - name: Install windows build tools
      run: |
        choco install python protoc visualstudio2019-workload-vctools -y
        npm config set msvs_version 2019
    - name: Install Foundry (anvil)
      uses: foundry-rs/foundry-toolchain@v1
    - name: Install make
      run: choco install -y make
    - uses: KyleMayes/install-llvm-action@v1
      if: env.SELF_HOSTED_RUNNERS == false
      with:
        version: "15.0"
        directory: ${{ runner.temp }}/llvm
    - name: Set LIBCLANG_PATH
      run: echo "LIBCLANG_PATH=$((gcm clang).source -replace "clang.exe")" >> $env:GITHUB_ENV
    - name: Run tests in release
      run: make test-release
  beacon-chain-tests:
    name: beacon-chain-tests
    # Use self-hosted runners only on the sigp repo.
    runs-on: ${{ github.repository == 'sigp/lighthouse' && fromJson('["self-hosted", "linux", "large"]') || 'ubuntu-latest'  }}
    needs: cargo-fmt
    steps:
    - uses: actions/checkout@v3
    - name: Get latest version of stable Rust
      if: env.SELF_HOSTED_RUNNERS == false
      run: rustup update stable
    - name: Install Protoc
      uses: arduino/setup-protoc@e52d9eb8f7b63115df1ac544a1376fdbf5a39612
      with:
        repo-token: ${{ secrets.GITHUB_TOKEN }}
    - name: Run beacon_chain tests for all known forks
      run: make test-beacon-chain
  op-pool-tests:
    name: op-pool-tests
    runs-on: ubuntu-latest
    needs: cargo-fmt
    steps:
    - uses: actions/checkout@v3
    - name: Get latest version of stable Rust
      run: rustup update stable
    - name: Install Protoc
      uses: arduino/setup-protoc@e52d9eb8f7b63115df1ac544a1376fdbf5a39612
      with:
        repo-token: ${{ secrets.GITHUB_TOKEN }}
    - name: Run operation_pool tests for all known forks
      run: make test-op-pool
  slasher-tests:
    name: slasher-tests
    runs-on: ubuntu-latest
    needs: cargo-fmt
    steps:
    - uses: actions/checkout@v3
    - name: Get latest version of stable Rust
      run: rustup update stable
    - name: Run slasher tests for all supported backends
      run: make test-slasher
  debug-tests-ubuntu:
    name: debug-tests-ubuntu
    # Use self-hosted runners only on the sigp repo.
    runs-on: ${{ github.repository == 'sigp/lighthouse' && fromJson('["self-hosted", "linux", "large"]') || 'ubuntu-latest'  }}
    needs: cargo-fmt
    steps:
    - uses: actions/checkout@v3
    - name: Get latest version of stable Rust
      if: env.SELF_HOSTED_RUNNERS == false
      run: rustup update stable
    - name: Install Protoc
      uses: arduino/setup-protoc@e52d9eb8f7b63115df1ac544a1376fdbf5a39612
      with:
        repo-token: ${{ secrets.GITHUB_TOKEN }}
<<<<<<< HEAD
    - name: Install anvil
      run: cargo install --git https://github.com/foundry-rs/foundry --locked anvil
    - name: Install apt dependencies
      if: env.SELF_HOSTED_RUNNERS
      run: |
          sudo apt-get update
          sudo apt-get install libpq-dev  # Required for Postgres in ./watch.
=======
    - name: Install Foundry (anvil)
      uses: foundry-rs/foundry-toolchain@v1
>>>>>>> a25ec16a
    - name: Run tests in debug
      run: make test-debug
  state-transition-vectors-ubuntu:
    name: state-transition-vectors-ubuntu
    runs-on: ubuntu-latest
    needs: cargo-fmt
    steps:
    - uses: actions/checkout@v3
    - name: Get latest version of stable Rust
      run: rustup update stable
    - name: Install Protoc
      uses: arduino/setup-protoc@e52d9eb8f7b63115df1ac544a1376fdbf5a39612
      with:
        repo-token: ${{ secrets.GITHUB_TOKEN }}
    - name: Run state_transition_vectors in release.
      run: make run-state-transition-tests
  ef-tests-ubuntu:
    name: ef-tests-ubuntu
    # Use self-hosted runners only on the sigp repo.
    runs-on: ${{ github.repository == 'sigp/lighthouse' && fromJson('["self-hosted", "linux", "small"]') || 'ubuntu-latest'  }}
    needs: cargo-fmt
    steps:
    - uses: actions/checkout@v3
    - name: Get latest version of stable Rust
      if: env.SELF_HOSTED_RUNNERS == false
      run: rustup update stable
    - name: Install Protoc
      uses: arduino/setup-protoc@e52d9eb8f7b63115df1ac544a1376fdbf5a39612
      with:
        repo-token: ${{ secrets.GITHUB_TOKEN }}
    - name: Run consensus-spec-tests with blst, milagro and fake_crypto
      run: make test-ef
  dockerfile-ubuntu:
    name: dockerfile-ubuntu
    runs-on: ubuntu-latest
    needs: cargo-fmt
    steps:
    - uses: actions/checkout@v3
    - name: Get latest version of stable Rust
      run: rustup update stable
    - name: Build the root Dockerfile
      run: docker build --build-arg FEATURES=portable -t lighthouse:local .
    - name: Test the built image
      run: docker run -t lighthouse:local lighthouse --version
  eth1-simulator-ubuntu:
    name: eth1-simulator-ubuntu
    runs-on: ubuntu-latest
    needs: cargo-fmt
    steps:
    - uses: actions/checkout@v3
    - name: Get latest version of stable Rust
      run: rustup update stable
    - name: Install Protoc
      uses: arduino/setup-protoc@e52d9eb8f7b63115df1ac544a1376fdbf5a39612
      with:
        repo-token: ${{ secrets.GITHUB_TOKEN }}
    - name: Install Foundry (anvil)
      uses: foundry-rs/foundry-toolchain@v1
    - name: Run the beacon chain sim that starts from an eth1 contract
      run: cargo run --release --bin simulator eth1-sim
  merge-transition-ubuntu:
    name: merge-transition-ubuntu
    runs-on: ubuntu-latest
    needs: cargo-fmt
    steps:
    - uses: actions/checkout@v3
    - name: Get latest version of stable Rust
      run: rustup update stable
    - name: Install Protoc
      uses: arduino/setup-protoc@e52d9eb8f7b63115df1ac544a1376fdbf5a39612
      with:
        repo-token: ${{ secrets.GITHUB_TOKEN }}
    - name: Install Foundry (anvil)
      uses: foundry-rs/foundry-toolchain@v1
    - name: Run the beacon chain sim and go through the merge transition
      run: cargo run --release --bin simulator eth1-sim --post-merge
  no-eth1-simulator-ubuntu:
    name: no-eth1-simulator-ubuntu
    runs-on: ubuntu-latest
    needs: cargo-fmt
    steps:
    - uses: actions/checkout@v3
    - name: Get latest version of stable Rust
      run: rustup update stable
    - name: Install Protoc
      uses: arduino/setup-protoc@e52d9eb8f7b63115df1ac544a1376fdbf5a39612
      with:
        repo-token: ${{ secrets.GITHUB_TOKEN }}
    - name: Run the beacon chain sim without an eth1 connection
      run: cargo run --release --bin simulator no-eth1-sim
  syncing-simulator-ubuntu:
    name: syncing-simulator-ubuntu
    runs-on: ubuntu-latest
    needs: cargo-fmt
    steps:
    - uses: actions/checkout@v3
    - name: Get latest version of stable Rust
      run: rustup update stable
    - name: Install Protoc
      uses: arduino/setup-protoc@e52d9eb8f7b63115df1ac544a1376fdbf5a39612
      with:
        repo-token: ${{ secrets.GITHUB_TOKEN }}
    - name: Install Foundry (anvil)
      uses: foundry-rs/foundry-toolchain@v1
    - name: Run the syncing simulator
      run: cargo run --release --bin simulator syncing-sim
  doppelganger-protection-test:
    name: doppelganger-protection-test
    runs-on: ubuntu-latest
    needs: cargo-fmt
    steps:
    - uses: actions/checkout@v3
    - name: Get latest version of stable Rust
      run: rustup update stable
    - name: Install Protoc
      uses: arduino/setup-protoc@e52d9eb8f7b63115df1ac544a1376fdbf5a39612
      with:
        repo-token: ${{ secrets.GITHUB_TOKEN }}
    - name: Install geth
      run: |
          sudo add-apt-repository -y ppa:ethereum/ethereum
          sudo apt-get update
          sudo apt-get install ethereum
    - name: Install lighthouse and lcli
      run: |
          make
          make install-lcli
    - name: Run the doppelganger protection failure test script
      run: |
          cd scripts/tests
          ./doppelganger_protection.sh failure genesis.json
    - name: Run the doppelganger protection success test script
      run: |
          cd scripts/tests
          ./doppelganger_protection.sh success genesis.json
  execution-engine-integration-ubuntu:
    name: execution-engine-integration-ubuntu
    runs-on: ubuntu-latest
    needs: cargo-fmt
    steps:
    - uses: actions/checkout@v3
    - uses: actions/setup-go@v3
      with:
        go-version: '1.20'
    - uses: actions/setup-dotnet@v3
      with:
        dotnet-version: '6.0.201'
    - name: Get latest version of stable Rust
      run: rustup update stable
    - name: Install Protoc
      uses: arduino/setup-protoc@e52d9eb8f7b63115df1ac544a1376fdbf5a39612
      with:
        repo-token: ${{ secrets.GITHUB_TOKEN }}
    - name: Run exec engine integration tests in release
      run: make test-exec-engine
  check-benchmarks:
    name: check-benchmarks
    runs-on: ubuntu-latest
    needs: cargo-fmt
    steps:
    - uses: actions/checkout@v3
    - name: Get latest version of stable Rust
      run: rustup update stable
    - name: Install Protoc
      uses: arduino/setup-protoc@e52d9eb8f7b63115df1ac544a1376fdbf5a39612
      with:
        repo-token: ${{ secrets.GITHUB_TOKEN }}
    - name: Typecheck benchmark code without running it
      run: make check-benches
  clippy:
    name: clippy
    runs-on: ubuntu-latest
    needs: cargo-fmt
    steps:
    - uses: actions/checkout@v3
    - name: Get latest version of stable Rust
      run: rustup update stable
    - name: Install Protoc
      uses: arduino/setup-protoc@e52d9eb8f7b63115df1ac544a1376fdbf5a39612
      with:
        repo-token: ${{ secrets.GITHUB_TOKEN }}
    - name: Lint code for quality and style with Clippy
      run: make lint
    - name: Certify Cargo.lock freshness
      run: git diff --exit-code Cargo.lock
  check-msrv:
    name: check-msrv
    runs-on: ubuntu-latest
    needs: [cargo-fmt, extract-msrv]
    steps:
    - uses: actions/checkout@v3
    - name: Install Rust @ MSRV (${{ needs.extract-msrv.outputs.MSRV }})
      run: rustup override set ${{ needs.extract-msrv.outputs.MSRV }}
    - name: Install Protoc
      uses: arduino/setup-protoc@e52d9eb8f7b63115df1ac544a1376fdbf5a39612
      with:
        repo-token: ${{ secrets.GITHUB_TOKEN }}
    - name: Run cargo check
      run: cargo check --workspace
  arbitrary-check:
    name: arbitrary-check
    runs-on: ubuntu-latest
    needs: cargo-fmt
    steps:
    - uses: actions/checkout@v3
    - name: Get latest version of stable Rust
      run: rustup update stable
    - name: Validate state_processing feature arbitrary-fuzz
      run:  make arbitrary-fuzz
  cargo-audit:
    name: cargo-audit
    runs-on: ubuntu-latest
    needs: cargo-fmt
    steps:
    - uses: actions/checkout@v3
    - name: Get latest version of stable Rust
      run: rustup update stable
    - name: Run cargo audit to identify known security vulnerabilities reported to the RustSec Advisory Database
      run:  make audit
  cargo-vendor:
    name: cargo-vendor
    runs-on: ubuntu-latest
    needs: cargo-fmt
    steps:
    - uses: actions/checkout@v3
    - name: Run cargo vendor to make sure dependencies can be vendored for packaging, reproducibility and archival purpose
      run:  CARGO_HOME=$(readlink -f $HOME) make vendor
  cargo-udeps:
    name: cargo-udeps
    runs-on: ubuntu-latest
    needs: cargo-fmt
    steps:
    - uses: actions/checkout@v3
    - name: Install Rust (${{ env.PINNED_NIGHTLY }})
      run: rustup toolchain install $PINNED_NIGHTLY
    - name: Install Protoc
      uses: arduino/setup-protoc@e52d9eb8f7b63115df1ac544a1376fdbf5a39612
      with:
        repo-token: ${{ secrets.GITHUB_TOKEN }}
    - name: Install cargo-udeps
      run: cargo install cargo-udeps --locked --force
    - name: Create Cargo config dir
      run: mkdir -p .cargo
    - name: Install custom Cargo config
      run: cp -f .github/custom/config.toml .cargo/config.toml
    - name: Run cargo udeps to identify unused crates in the dependency graph
      run: make udeps
    env:
      # Allow warnings on Nightly
      RUSTFLAGS: ""
  compile-with-beta-compiler:
    name: compile-with-beta-compiler
    runs-on: ubuntu-latest
    steps:
    - uses: actions/checkout@v3
    - name: Install dependencies
      run: sudo apt install -y git gcc g++ make cmake pkg-config llvm-dev libclang-dev clang protobuf-compiler
    - name: Use Rust beta
      run: rustup override set beta
    - name: Run make
      run: make<|MERGE_RESOLUTION|>--- conflicted
+++ resolved
@@ -62,18 +62,13 @@
       uses: arduino/setup-protoc@e52d9eb8f7b63115df1ac544a1376fdbf5a39612
       with:
         repo-token: ${{ secrets.GITHUB_TOKEN }}
-<<<<<<< HEAD
-    - name: Install anvil
-      run: cargo install --git https://github.com/foundry-rs/foundry --locked anvil
+    - name: Install Foundry (anvil)
+      uses: foundry-rs/foundry-toolchain@v1
     - name: Install apt dependencies
       if: env.SELF_HOSTED_RUNNERS
       run: |
           sudo apt-get update
           sudo apt-get install libpq-dev  # Required for Postgres in ./watch.
-=======
-    - name: Install Foundry (anvil)
-      uses: foundry-rs/foundry-toolchain@v1
->>>>>>> a25ec16a
     - name: Run tests in release
       run: make test-release
   release-tests-windows:
@@ -160,18 +155,13 @@
       uses: arduino/setup-protoc@e52d9eb8f7b63115df1ac544a1376fdbf5a39612
       with:
         repo-token: ${{ secrets.GITHUB_TOKEN }}
-<<<<<<< HEAD
-    - name: Install anvil
-      run: cargo install --git https://github.com/foundry-rs/foundry --locked anvil
+    - name: Install Foundry (anvil)
+      uses: foundry-rs/foundry-toolchain@v1
     - name: Install apt dependencies
       if: env.SELF_HOSTED_RUNNERS
       run: |
           sudo apt-get update
           sudo apt-get install libpq-dev  # Required for Postgres in ./watch.
-=======
-    - name: Install Foundry (anvil)
-      uses: foundry-rs/foundry-toolchain@v1
->>>>>>> a25ec16a
     - name: Run tests in debug
       run: make test-debug
   state-transition-vectors-ubuntu:
