[package]
name = "validator_client"
version = "0.3.5"
authors = ["Paul Hauner <paul@paulhauner.com>", "Age Manning <Age@AgeManning.com>", "Luke Anderson <luke@lukeanderson.com.au>"]
edition = "2018"

[lib]
name = "validator_client"
path = "src/lib.rs"

[dev-dependencies]
tokio = { version = "1.1.0", features = ["time", "rt-multi-thread", "macros"] }
deposit_contract = { path = "../common/deposit_contract" }

[dependencies]
eth2_ssz = "0.1.2"
eth2_config = { path = "../common/eth2_config" }
tree_hash = "0.1.1"
clap = "2.33.3"
eth2_interop_keypairs = { path = "../common/eth2_interop_keypairs" }
slashing_protection = { path = "./slashing_protection" }
slot_clock = { path = "../common/slot_clock" }
types = { path = "../consensus/types" }
safe_arith = { path = "../consensus/safe_arith" }
serde = "1.0.116"
serde_derive = "1.0.116"
bincode = "1.3.1"
serde_json = "1.0.58"
serde_yaml = "0.8.13"
slog = { version = "2.5.2", features = ["max_level_trace", "release_max_level_trace"] }
slog-async = "2.5.0"
slog-term = "2.6.0"
tokio = { version = "1.1.0", features = ["time"] }
futures = "0.3.7"
dirs = "3.0.1"
directory = { path = "../common/directory" }
lockfile = { path = "../common/lockfile" }
logging = { path = "../common/logging" }
environment = { path = "../lighthouse/environment" }
parking_lot = "0.11.0"
exit-future = "0.2.0"
filesystem = { path = "../common/filesystem" }
libc = "0.2.79"
eth2_ssz_derive = "0.1.0"
hex = "0.4.2"
deposit_contract = { path = "../common/deposit_contract" }
bls = { path = "../crypto/bls" }
eth2 = { path = "../common/eth2" }
tempfile = "3.1.0"
rayon = "1.4.1"
validator_dir = { path = "../common/validator_dir" }
clap_utils = { path = "../common/clap_utils" }
eth2_keystore = { path = "../crypto/eth2_keystore" }
account_utils = { path = "../common/account_utils" }
lighthouse_version = { path = "../common/lighthouse_version" }
warp_utils = { path = "../common/warp_utils" }
warp = { git = "https://github.com/paulhauner/warp ", branch = "cors-wildcard" }
hyper = "0.14.4"
serde_utils = { path = "../consensus/serde_utils" }
libsecp256k1 = "0.3.5"
ring = "0.16.19"
rand = "0.7.3"
scrypt = { version = "0.5.0", default-features = false }
lighthouse_metrics = { path = "../common/lighthouse_metrics" }
lazy_static = "1.4.0"
fallback = { path = "../common/fallback" }
<<<<<<< HEAD
itertools = "0.10.0"
=======
monitoring_api = { path = "../common/monitoring_api" }
>>>>>>> 8b458233
sensitive_url = { path = "../common/sensitive_url" }<|MERGE_RESOLUTION|>--- conflicted
+++ resolved
@@ -64,9 +64,6 @@
 lighthouse_metrics = { path = "../common/lighthouse_metrics" }
 lazy_static = "1.4.0"
 fallback = { path = "../common/fallback" }
-<<<<<<< HEAD
 itertools = "0.10.0"
-=======
 monitoring_api = { path = "../common/monitoring_api" }
->>>>>>> 8b458233
 sensitive_url = { path = "../common/sensitive_url" }