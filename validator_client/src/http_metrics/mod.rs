//! This crate provides a HTTP server that is solely dedicated to serving the `/metrics` endpoint.
//!
//! For other endpoints, see the `http_api` crate.
pub mod metrics;

use crate::{DutiesService, ValidatorStore};
use lighthouse_version::version_with_platform;
use parking_lot::RwLock;
use serde::{Deserialize, Serialize};
use slog::{crit, info, Logger};
use slot_clock::SystemTimeSlotClock;
use std::future::Future;
use std::net::{Ipv4Addr, SocketAddr, SocketAddrV4};
use std::sync::Arc;
use types::EthSpec;
use warp::{http::Response, Filter};

#[derive(Debug)]
pub enum Error {
    Warp(warp::Error),
    Other(String),
}

impl From<warp::Error> for Error {
    fn from(e: warp::Error) -> Self {
        Error::Warp(e)
    }
}

impl From<String> for Error {
    fn from(e: String) -> Self {
        Error::Other(e)
    }
}

/// Contains objects which have shared access from inside/outside of the metrics server.
pub struct Shared<T: EthSpec> {
<<<<<<< HEAD
    pub validator_store: Option<ValidatorStore<T>>,
=======
    pub validator_store: Option<Arc<ValidatorStore<SystemTimeSlotClock, T>>>,
>>>>>>> 1396ae9d
    pub duties_service: Option<Arc<DutiesService<SystemTimeSlotClock, T>>>,
    pub genesis_time: Option<u64>,
}

/// A wrapper around all the items required to spawn the HTTP server.
///
/// The server will gracefully handle the case where any fields are `None`.
pub struct Context<T: EthSpec> {
    pub config: Config,
    pub shared: RwLock<Shared<T>>,
    pub log: Logger,
}

/// Configuration for the HTTP server.
#[derive(PartialEq, Debug, Clone, Serialize, Deserialize)]
pub struct Config {
    pub enabled: bool,
    pub listen_addr: Ipv4Addr,
    pub listen_port: u16,
    pub allow_origin: Option<String>,
}

impl Default for Config {
    fn default() -> Self {
        Self {
            enabled: false,
            listen_addr: Ipv4Addr::new(127, 0, 0, 1),
            listen_port: 5064,
            allow_origin: None,
        }
    }
}

/// Creates a server that will serve requests using information from `ctx`.
///
/// The server will shut down gracefully when the `shutdown` future resolves.
///
/// ## Returns
///
/// This function will bind the server to the provided address and then return a tuple of:
///
/// - `SocketAddr`: the address that the HTTP server will listen on.
/// - `Future`: the actual server future that will need to be awaited.
///
/// ## Errors
///
/// Returns an error if the server is unable to bind or there is another error during
/// configuration.
pub fn serve<T: EthSpec>(
    ctx: Arc<Context<T>>,
    shutdown: impl Future<Output = ()> + Send + Sync + 'static,
) -> Result<(SocketAddr, impl Future<Output = ()>), Error> {
    let config = &ctx.config;
    let log = ctx.log.clone();

    // Configure CORS.
    let cors_builder = {
        let builder = warp::cors()
            .allow_method("GET")
            .allow_headers(vec!["Content-Type"]);

        warp_utils::cors::set_builder_origins(
            builder,
            config.allow_origin.as_deref(),
            (config.listen_addr, config.listen_port),
        )?
    };

    // Sanity check.
    if !config.enabled {
        crit!(log, "Cannot start disabled metrics HTTP server");
        return Err(Error::Other(
            "A disabled metrics server should not be started".to_string(),
        ));
    }

    let inner_ctx = ctx.clone();
    let routes = warp::get()
        .and(warp::path("metrics"))
        .map(move || inner_ctx.clone())
        .and_then(|ctx: Arc<Context<T>>| async move {
            Ok::<_, warp::Rejection>(
                metrics::gather_prometheus_metrics(&ctx)
                    .map(|body| Response::builder().status(200).body(body).unwrap())
                    .unwrap_or_else(|e| {
                        Response::builder()
                            .status(500)
                            .header("Content-Type", "text/plain")
                            .body(format!("Unable to gather metrics: {:?}", e))
                            .unwrap()
                    }),
            )
        })
        // Add a `Server` header.
        .map(|reply| warp::reply::with_header(reply, "Server", &version_with_platform()))
        .with(cors_builder.build());

    let (listening_socket, server) = warp::serve(routes).try_bind_with_graceful_shutdown(
        SocketAddrV4::new(config.listen_addr, config.listen_port),
        async {
            shutdown.await;
        },
    )?;

    info!(
        log,
        "Metrics HTTP server started";
        "listen_address" => listening_socket.to_string(),
    );

    Ok((listening_socket, server))
}<|MERGE_RESOLUTION|>--- conflicted
+++ resolved
@@ -35,11 +35,7 @@
 
 /// Contains objects which have shared access from inside/outside of the metrics server.
 pub struct Shared<T: EthSpec> {
-<<<<<<< HEAD
-    pub validator_store: Option<ValidatorStore<T>>,
-=======
     pub validator_store: Option<Arc<ValidatorStore<SystemTimeSlotClock, T>>>,
->>>>>>> 1396ae9d
     pub duties_service: Option<Arc<DutiesService<SystemTimeSlotClock, T>>>,
     pub genesis_time: Option<u64>,
 }
