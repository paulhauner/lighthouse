--- conflicted
+++ resolved
@@ -10,14 +10,8 @@
 use slot_clock::SlotClock;
 use std::collections::{HashMap, HashSet};
 use std::sync::Arc;
-<<<<<<< HEAD
-use tokio::time::{interval_at, Duration, Instant};
-use types::{ChainSpec, CommitteeIndex, Epoch, EthSpec, PublicKey, SelectionProof, Slot};
-use crate::initialized_validators::InitializedValidator;
-=======
 use tokio::{sync::mpsc::Sender, time::sleep};
 use types::{ChainSpec, Epoch, EthSpec, Hash256, PublicKeyBytes, SelectionProof, Slot};
->>>>>>> d456fc0a
 
 const SUBSCRIPTION_BUFFER: u64 = 16;
 
@@ -523,7 +517,16 @@
             slot,
             block_proposers: duties_service.block_proposers(slot),
         })
-<<<<<<< HEAD
+        .await
+    {
+        error!(
+            log,
+            "Failed to notify block service";
+            "error" => %e
+        );
+    };
+
+    Ok(())
 }
 
 fn doppelganger_detection_filter(validator: &InitializedValidator, current_epoch: Epoch) -> bool {
@@ -587,16 +590,4 @@
                 }
         }
     }
-=======
-        .await
-    {
-        error!(
-            log,
-            "Failed to notify block service";
-            "error" => %e
-        );
-    };
-
-    Ok(())
->>>>>>> d456fc0a
 }