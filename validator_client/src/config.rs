use crate::graffiti_file::GraffitiFile;
use crate::{http_api, http_metrics};
use clap::ArgMatches;
use clap_utils::{flags::DISABLE_MALLOC_TUNING_FLAG, parse_optional, parse_required};
use directory::{
    get_network_dir, DEFAULT_HARDCODED_NETWORK, DEFAULT_ROOT_DIR, DEFAULT_SECRET_DIR,
    DEFAULT_VALIDATOR_DIR,
};
use eth2::types::Graffiti;
use sensitive_url::SensitiveUrl;
use serde_derive::{Deserialize, Serialize};
use slog::{info, warn, Logger};
use std::fs;
use std::net::IpAddr;
use std::path::PathBuf;
use types::{Address, GRAFFITI_BYTES_LEN};

pub const DEFAULT_BEACON_NODE: &str = "http://localhost:5052/";

/// Stores the core configuration for this validator instance.
#[derive(Clone, Serialize, Deserialize)]
pub struct Config {
    /// The data directory, which stores all validator databases
    pub validator_dir: PathBuf,
    /// The directory containing the passwords to unlock validator keystores.
    pub secrets_dir: PathBuf,
    /// The http endpoints of the beacon node APIs.
    ///
    /// Should be similar to `["http://localhost:8080"]`
    pub beacon_nodes: Vec<SensitiveUrl>,
    /// If true, the validator client will still poll for duties and produce blocks even if the
    /// beacon node is not synced at startup.
    pub allow_unsynced_beacon_node: bool,
    /// If true, don't scan the validators dir for new keystores.
    pub disable_auto_discover: bool,
    /// If true, re-register existing validators in definitions.yml for slashing protection.
    pub init_slashing_protection: bool,
    /// If true, use longer timeouts for requests made to the beacon node.
    pub use_long_timeouts: bool,
    /// Graffiti to be inserted everytime we create a block.
    pub graffiti: Option<Graffiti>,
    /// Graffiti file to load per validator graffitis.
    pub graffiti_file: Option<GraffitiFile>,
    /// Fallback fallback address.
    pub fee_recipient: Option<Address>,
    /// Configuration for the HTTP REST API.
    pub http_api: http_api::Config,
    /// Configuration for the HTTP REST API.
    pub http_metrics: http_metrics::Config,
    /// Configuration for sending metrics to a remote explorer endpoint.
    pub monitoring_api: Option<monitoring_api::Config>,
    /// If true, enable functionality that monitors the network for attestations or proposals from
    /// any of the validators managed by this client before starting up.
    pub enable_doppelganger_protection: bool,
    /// Enable use of the blinded block endpoints during proposals.
    pub builder_proposals: bool,
    /// Overrides the timestamp field in builder api ValidatorRegistrationV1
    pub builder_registration_timestamp_override: Option<u64>,
    /// Fallback gas limit.
    pub gas_limit: Option<u64>,
    /// A list of custom certificates that the validator client will additionally use when
    /// connecting to a beacon node over SSL/TLS.
    pub beacon_nodes_tls_certs: Option<Vec<PathBuf>>,
    /// Enabling this will make sure the validator client never signs a block whose `fee_recipient`
    /// does not match the `suggested_fee_recipient`.
    pub strict_fee_recipient: bool,
}

impl Default for Config {
    /// Build a new configuration from defaults.
    fn default() -> Self {
        // WARNING: these directory defaults should be always overwritten with parameters from cli
        // for specific networks.
        let base_dir = dirs::home_dir()
            .unwrap_or_else(|| PathBuf::from("."))
            .join(DEFAULT_ROOT_DIR)
            .join(DEFAULT_HARDCODED_NETWORK);
        let validator_dir = base_dir.join(DEFAULT_VALIDATOR_DIR);
        let secrets_dir = base_dir.join(DEFAULT_SECRET_DIR);

        let beacon_nodes = vec![SensitiveUrl::parse(DEFAULT_BEACON_NODE)
            .expect("beacon_nodes must always be a valid url.")];
        Self {
            validator_dir,
            secrets_dir,
            beacon_nodes,
            allow_unsynced_beacon_node: false,
            disable_auto_discover: false,
            init_slashing_protection: false,
            use_long_timeouts: false,
            graffiti: None,
            graffiti_file: None,
            fee_recipient: None,
            http_api: <_>::default(),
            http_metrics: <_>::default(),
            monitoring_api: None,
            enable_doppelganger_protection: false,
            beacon_nodes_tls_certs: None,
<<<<<<< HEAD
            builder_proposals: false,
            builder_registration_timestamp_override: None,
            gas_limit: None,
=======
            private_tx_proposals: false,
            strict_fee_recipient: false,
>>>>>>> d3163054
        }
    }
}

impl Config {
    /// Returns a `Default` implementation of `Self` with some parameters modified by the supplied
    /// `cli_args`.
    pub fn from_cli(cli_args: &ArgMatches, log: &Logger) -> Result<Config, String> {
        let mut config = Config::default();

        let default_root_dir = dirs::home_dir()
            .map(|home| home.join(DEFAULT_ROOT_DIR))
            .unwrap_or_else(|| PathBuf::from("."));

        let (mut validator_dir, mut secrets_dir) = (None, None);
        if cli_args.value_of("datadir").is_some() {
            let base_dir: PathBuf = parse_required(cli_args, "datadir")?;
            validator_dir = Some(base_dir.join(DEFAULT_VALIDATOR_DIR));
            secrets_dir = Some(base_dir.join(DEFAULT_SECRET_DIR));
        }
        if cli_args.value_of("validators-dir").is_some() {
            validator_dir = Some(parse_required(cli_args, "validators-dir")?);
        }
        if cli_args.value_of("secrets-dir").is_some() {
            secrets_dir = Some(parse_required(cli_args, "secrets-dir")?);
        }

        config.validator_dir = validator_dir.unwrap_or_else(|| {
            default_root_dir
                .join(get_network_dir(cli_args))
                .join(DEFAULT_VALIDATOR_DIR)
        });

        config.secrets_dir = secrets_dir.unwrap_or_else(|| {
            default_root_dir
                .join(get_network_dir(cli_args))
                .join(DEFAULT_SECRET_DIR)
        });

        if !config.validator_dir.exists() {
            fs::create_dir_all(&config.validator_dir)
                .map_err(|e| format!("Failed to create {:?}: {:?}", config.validator_dir, e))?;
        }

        if let Some(beacon_nodes) = parse_optional::<String>(cli_args, "beacon-nodes")? {
            config.beacon_nodes = beacon_nodes
                .split(',')
                .map(SensitiveUrl::parse)
                .collect::<Result<_, _>>()
                .map_err(|e| format!("Unable to parse beacon node URL: {:?}", e))?;
        }
        // To be deprecated.
        else if let Some(beacon_node) = parse_optional::<String>(cli_args, "beacon-node")? {
            warn!(
                log,
                "The --beacon-node flag is deprecated";
                "msg" => "please use --beacon-nodes instead"
            );
            config.beacon_nodes = vec![SensitiveUrl::parse(&beacon_node)
                .map_err(|e| format!("Unable to parse beacon node URL: {:?}", e))?];
        }
        // To be deprecated.
        else if let Some(server) = parse_optional::<String>(cli_args, "server")? {
            warn!(
                log,
                "The --server flag is deprecated";
                "msg" => "please use --beacon-nodes instead"
            );
            config.beacon_nodes = vec![SensitiveUrl::parse(&server)
                .map_err(|e| format!("Unable to parse beacon node URL: {:?}", e))?];
        }

        if cli_args.is_present("delete-lockfiles") {
            warn!(
                log,
                "The --delete-lockfiles flag is deprecated";
                "msg" => "it is no longer necessary, and no longer has any effect",
            );
        }

        config.allow_unsynced_beacon_node = cli_args.is_present("allow-unsynced");
        config.disable_auto_discover = cli_args.is_present("disable-auto-discover");
        config.init_slashing_protection = cli_args.is_present("init-slashing-protection");
        config.use_long_timeouts = cli_args.is_present("use-long-timeouts");

        if let Some(graffiti_file_path) = cli_args.value_of("graffiti-file") {
            let mut graffiti_file = GraffitiFile::new(graffiti_file_path.into());
            graffiti_file
                .read_graffiti_file()
                .map_err(|e| format!("Error reading graffiti file: {:?}", e))?;
            config.graffiti_file = Some(graffiti_file);
            info!(log, "Successfully loaded graffiti file"; "path" => graffiti_file_path);
        }

        if let Some(input_graffiti) = cli_args.value_of("graffiti") {
            let graffiti_bytes = input_graffiti.as_bytes();
            if graffiti_bytes.len() > GRAFFITI_BYTES_LEN {
                return Err(format!(
                    "Your graffiti is too long! {} bytes maximum!",
                    GRAFFITI_BYTES_LEN
                ));
            } else {
                let mut graffiti = [0; 32];

                // Copy the provided bytes over.
                //
                // Panic-free because `graffiti_bytes.len()` <= `GRAFFITI_BYTES_LEN`.
                graffiti[..graffiti_bytes.len()].copy_from_slice(graffiti_bytes);

                config.graffiti = Some(graffiti.into());
            }
        }

        if let Some(input_fee_recipient) =
            parse_optional::<Address>(cli_args, "suggested-fee-recipient")?
        {
            config.fee_recipient = Some(input_fee_recipient);
        }

        if let Some(tls_certs) = parse_optional::<String>(cli_args, "beacon-nodes-tls-certs")? {
            config.beacon_nodes_tls_certs = Some(tls_certs.split(',').map(PathBuf::from).collect());
        }

        /*
         * Http API server
         */

        if cli_args.is_present("http") {
            config.http_api.enabled = true;
        }

        if let Some(address) = cli_args.value_of("http-address") {
            if cli_args.is_present("unencrypted-http-transport") {
                config.http_api.listen_addr = address
                    .parse::<IpAddr>()
                    .map_err(|_| "http-address is not a valid IP address.")?;
            } else {
                return Err(
                    "While using `--http-address`, you must also use `--unencrypted-http-transport`."
                        .to_string(),
                );
            }
        }

        if let Some(port) = cli_args.value_of("http-port") {
            config.http_api.listen_port = port
                .parse::<u16>()
                .map_err(|_| "http-port is not a valid u16.")?;
        }

        if let Some(allow_origin) = cli_args.value_of("http-allow-origin") {
            // Pre-validate the config value to give feedback to the user on node startup, instead of
            // as late as when the first API response is produced.
            hyper::header::HeaderValue::from_str(allow_origin)
                .map_err(|_| "Invalid allow-origin value")?;

            config.http_api.allow_origin = Some(allow_origin.to_string());
        }

        /*
         * Prometheus metrics HTTP server
         */

        if cli_args.is_present("metrics") {
            config.http_metrics.enabled = true;
        }

        if let Some(address) = cli_args.value_of("metrics-address") {
            config.http_metrics.listen_addr = address
                .parse::<IpAddr>()
                .map_err(|_| "metrics-address is not a valid IP address.")?;
        }

        if let Some(port) = cli_args.value_of("metrics-port") {
            config.http_metrics.listen_port = port
                .parse::<u16>()
                .map_err(|_| "metrics-port is not a valid u16.")?;
        }

        if let Some(allow_origin) = cli_args.value_of("metrics-allow-origin") {
            // Pre-validate the config value to give feedback to the user on node startup, instead of
            // as late as when the first API response is produced.
            hyper::header::HeaderValue::from_str(allow_origin)
                .map_err(|_| "Invalid allow-origin value")?;

            config.http_metrics.allow_origin = Some(allow_origin.to_string());
        }

        if cli_args.is_present(DISABLE_MALLOC_TUNING_FLAG) {
            config.http_metrics.allocator_metrics_enabled = false;
        }

        /*
         * Explorer metrics
         */
        if let Some(monitoring_endpoint) = cli_args.value_of("monitoring-endpoint") {
            config.monitoring_api = Some(monitoring_api::Config {
                db_path: None,
                freezer_db_path: None,
                monitoring_endpoint: monitoring_endpoint.to_string(),
            });
        }

        if cli_args.is_present("enable-doppelganger-protection") {
            config.enable_doppelganger_protection = true;
        }

        if cli_args.is_present("builder-proposals") {
            config.builder_proposals = true;
        }

        config.gas_limit = cli_args
            .value_of("gas-limit")
            .map(|gas_limit| {
                gas_limit
                    .parse::<u64>()
                    .map_err(|_| "gas-limit is not a valid u64.")
            })
            .transpose()?;

        if let Some(registration_timestamp_override) =
            cli_args.value_of("builder-registration-timestamp-override")
        {
            config.builder_registration_timestamp_override = Some(
                registration_timestamp_override
                    .parse::<u64>()
                    .map_err(|_| "builder-registration-timestamp-override is not a valid u64.")?,
            );
        }

        if cli_args.is_present("strict-fee-recipient") {
            config.strict_fee_recipient = true;
        }

        Ok(config)
    }
}

#[cfg(test)]
mod tests {
    use super::*;

    #[test]
    // Ensures the default config does not panic.
    fn default_config() {
        Config::default();
    }
}<|MERGE_RESOLUTION|>--- conflicted
+++ resolved
@@ -96,14 +96,10 @@
             monitoring_api: None,
             enable_doppelganger_protection: false,
             beacon_nodes_tls_certs: None,
-<<<<<<< HEAD
             builder_proposals: false,
             builder_registration_timestamp_override: None,
             gas_limit: None,
-=======
-            private_tx_proposals: false,
             strict_fee_recipient: false,
->>>>>>> d3163054
         }
     }
 }
