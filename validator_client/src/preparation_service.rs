--- conflicted
+++ resolved
@@ -1,12 +1,5 @@
 use crate::beacon_node_fallback::{BeaconNodeFallback, RequireSynced};
-<<<<<<< HEAD
-use crate::{
-    fee_recipient_file::FeeRecipientFile,
-    validator_store::{DoppelgangerStatus, ValidatorStore},
-};
-=======
 use crate::validator_store::{DoppelgangerStatus, ValidatorStore};
->>>>>>> be1e2e20
 use bls::PublicKeyBytes;
 use environment::RuntimeContext;
 use parking_lot::RwLock;
@@ -82,11 +75,6 @@
                 context: self
                     .context
                     .ok_or("Cannot build PreparationService without runtime_context")?,
-<<<<<<< HEAD
-                fee_recipient: self.fee_recipient,
-                fee_recipient_file: self.fee_recipient_file,
-=======
->>>>>>> be1e2e20
                 validator_registration_cache: RwLock::new(HashMap::new()),
             }),
         })
@@ -99,11 +87,6 @@
     slot_clock: T,
     beacon_nodes: Arc<BeaconNodeFallback<T, E>>,
     context: RuntimeContext<E>,
-<<<<<<< HEAD
-    fee_recipient: Option<Address>,
-    fee_recipient_file: Option<FeeRecipientFile>,
-=======
->>>>>>> be1e2e20
     // Used to track unpublished validator registration changes.
     validator_registration_cache:
         RwLock<HashMap<ValidatorRegistrationKey, SignedValidatorRegistrationData>>,
@@ -275,30 +258,6 @@
             }
         })
     }
-<<<<<<< HEAD
-
-    fn collect_validator_registration_keys(
-        &self,
-        spec: &ChainSpec,
-    ) -> Vec<ValidatorRegistrationKey> {
-        self.collect_data(spec, |pubkey, _, fee_recipient| {
-            ValidatorRegistrationKey {
-                fee_recipient,
-                //TODO(sean) this is geth's default, we should make this configurable and maybe have the default be dynamic.
-                // Discussion here: https://github.com/ethereum/builder-specs/issues/17
-                gas_limit: 30_000_000,
-                pubkey,
-            }
-        })
-    }
-
-    fn collect_data<G, U>(&self, spec: &ChainSpec, map_fn: G) -> Vec<U>
-    where
-        G: Fn(PublicKeyBytes, u64, Address) -> U,
-    {
-        let log = self.context.log();
-=======
->>>>>>> be1e2e20
 
     fn collect_validator_registration_keys(
         &self,
@@ -471,26 +430,16 @@
 
             match self
                 .beacon_nodes
-<<<<<<< HEAD
-                .first_success(RequireSynced::No, |beacon_node| async move {
-=======
                 .first_success(RequireSynced::Yes, |beacon_node| async move {
->>>>>>> be1e2e20
                     beacon_node
                         .post_validator_register_validator(signed_ref)
                         .await
                 })
                 .await
             {
-<<<<<<< HEAD
-                Ok(()) => info!(
-                    log,
-                    "Registered validators with external builders";
-=======
                 Ok(()) => debug!(
                     log,
                     "Published validator registration";
->>>>>>> be1e2e20
                     "count" => registration_data_len,
                 ),
                 Err(e) => error!(
