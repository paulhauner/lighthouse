--- conflicted
+++ resolved
@@ -75,13 +75,8 @@
     fork_service: ForkService<SystemTimeSlotClock, T>,
     block_service: BlockService<SystemTimeSlotClock, T>,
     attestation_service: AttestationService<SystemTimeSlotClock, T>,
-<<<<<<< HEAD
     doppelganger_service: Option<DoppelgangerService>,
     validator_store: Arc<ValidatorStore<SystemTimeSlotClock, T>>,
-=======
-    doppelganger_service: Option<DoppelgangerService<SystemTimeSlotClock, T>>,
-    validator_store: ValidatorStore<SystemTimeSlotClock, T>,
->>>>>>> 9324b6f7
     http_api_listen_addr: Option<SocketAddr>,
     http_metrics_ctx: Option<Arc<http_metrics::Context<T>>>,
     config: Config,
@@ -172,15 +167,12 @@
         let validators = InitializedValidators::from_definitions(
             validator_defs,
             config.validator_dir.clone(),
-            config.disable_doppelganger_detection,
-            None,
-            None,
             log.clone(),
         )
         .await
         .map_err(|e| format!("Unable to initialize validators: {:?}", e))?;
 
-        let voting_pubkeys: Vec<_> = validators.iter_duties_collection_pubkeys().collect();
+        let voting_pubkeys: Vec<_> = validators.iter_voting_pubkeys().collect();
 
         info!(
             log,
@@ -403,7 +395,6 @@
         // of making too many changes this close to genesis (<1 week).
         wait_for_genesis(&beacon_nodes, genesis_time, &context).await?;
 
-<<<<<<< HEAD
         let doppelganger_service = if validator_store.doppelganger_protection_enabled() {
             validator_store.register_all_in_doppelganger_protection()?;
 
@@ -411,15 +402,6 @@
         } else {
             None
         };
-=======
-        let doppelganger_service =
-            (!config.disable_doppelganger_detection).then(|| DoppelgangerService {
-                slot_clock: slot_clock.clone(),
-                validator_store: validator_store.clone(),
-                beacon_nodes: beacon_nodes.clone(),
-                context: context.service_context("doppelganger".into()),
-            });
->>>>>>> 9324b6f7
 
         Ok(Self {
             context,
@@ -460,7 +442,6 @@
             .start_update_service(&self.context.eth2_config.spec)
             .map_err(|e| format!("Unable to start attestation service: {}", e))?;
 
-<<<<<<< HEAD
         if self.validator_store.doppelganger_protection_enabled() {
             self.validator_store
                 .doppelganger_service()
@@ -475,15 +456,6 @@
                 .map_err(|e| format!("Unable to start doppelganger service: {}", e))?
         } else {
             info!(log, "Doppelganger protection disabled.")
-=======
-        if let Some(doppelganger_service) = self.doppelganger_service.as_ref() {
-            doppelganger_service
-                .clone()
-                .start_update_service()
-                .map_err(|e| format!("Unable to start doppelganger service: {}", e))?
-        } else {
-            info!(log, "Doppelganger detection disabled.")
->>>>>>> 9324b6f7
         }
 
         spawn_notifier(self).map_err(|e| format!("Failed to start notifier: {}", e))?;
