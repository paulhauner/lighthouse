--- conflicted
+++ resolved
@@ -528,12 +528,9 @@
                 api_secret,
                 validator_store: Some(self.validator_store.clone()),
                 validator_dir: Some(self.config.validator_dir.clone()),
-<<<<<<< HEAD
                 secrets_dir: Some(self.config.secrets_dir.clone()),
-=======
                 graffiti_file: self.config.graffiti_file.clone(),
                 graffiti_flag: self.config.graffiti,
->>>>>>> 023674ab
                 spec: self.context.eth2_config.spec.clone(),
                 config: self.config.http_api.clone(),
                 log: log.clone(),
