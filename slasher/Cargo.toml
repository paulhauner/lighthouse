--- conflicted
+++ resolved
@@ -21,11 +21,7 @@
 serde = "1.0"
 serde_derive = "1.0"
 slog = "2.5.2"
-<<<<<<< HEAD
-sloggers = "*"
-=======
 sloggers = "2.0.2"
->>>>>>> 76964de8
 tree_hash = "0.4.0"
 tree_hash_derive = "0.4.0"
 types = { path = "../consensus/types" }
