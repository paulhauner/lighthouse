# Base directories for the validator keys and secrets
DATADIR=~/.lighthouse/local-testnet

# Directory for the eth2 config
TESTNET_DIR=$DATADIR/testnet

# Mnemonic for the ganache test network
ETH1_NETWORK_MNEMONIC="vast thought differ pull jewel broom cook wrist tribe word before omit"

# Hardcoded deposit contract based on ETH1_NETWORK_MNEMONIC
DEPOSIT_CONTRACT_ADDRESS=8c594691c0e592ffa21f153a16ae41db5befcaaa

GENESIS_FORK_VERSION=0x42424242

VALIDATOR_COUNT=80
GENESIS_VALIDATOR_COUNT=80

# Number of validator client instances that you intend to run
NODE_COUNT=4

GENESIS_DELAY=180

# Port for P2P communication with bootnode
BOOTNODE_PORT=4242

# Network ID and Chain ID of local eth1 test network
<<<<<<< HEAD
NETWORK_ID=4242
=======
NETWORK_ID=4242

# Hard fork configuration
ALTAIR_FORK_EPOCH=18446744073709551615
>>>>>>> 20fce117
<|MERGE_RESOLUTION|>--- conflicted
+++ resolved
@@ -24,11 +24,7 @@
 BOOTNODE_PORT=4242
 
 # Network ID and Chain ID of local eth1 test network
-<<<<<<< HEAD
-NETWORK_ID=4242
-=======
 NETWORK_ID=4242
 
 # Hard fork configuration
-ALTAIR_FORK_EPOCH=18446744073709551615
->>>>>>> 20fce117
+ALTAIR_FORK_EPOCH=18446744073709551615