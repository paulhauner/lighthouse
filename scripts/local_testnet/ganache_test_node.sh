#!/usr/bin/env bash

source ./vars.env

exec ganache-cli \
	--defaultBalanceEther 1000000000 \
	--gasLimit 1000000000 \
	--accounts 10 \
	--mnemonic "$ETH1_NETWORK_MNEMONIC" \
	--port 8545 \
<<<<<<< HEAD
	--blockTime $SECONDS_PER_ETH1_BLOCK \
	--networkId 4242 \
	--chainId 4242
=======
	--blockTime 3 \
	--networkId "$NETWORK_ID" \
	--chainId "$NETWORK_ID"
>>>>>>> 3dc1eb5e
<|MERGE_RESOLUTION|>--- conflicted
+++ resolved
@@ -8,12 +8,6 @@
 	--accounts 10 \
 	--mnemonic "$ETH1_NETWORK_MNEMONIC" \
 	--port 8545 \
-<<<<<<< HEAD
 	--blockTime $SECONDS_PER_ETH1_BLOCK \
-	--networkId 4242 \
-	--chainId 4242
-=======
-	--blockTime 3 \
 	--networkId "$NETWORK_ID" \
-	--chainId "$NETWORK_ID"
->>>>>>> 3dc1eb5e
+	--chainId "$NETWORK_ID"