--- conflicted
+++ resolved
@@ -125,42 +125,9 @@
     }
 }
 
-<<<<<<< HEAD
-/// Holds multiple execution engines and provides functionality for managing them in a fallback
-/// manner.
-=======
-#[async_trait]
-impl Builder for Engine<BuilderApi> {
-    async fn notify_forkchoice_updated(
-        &self,
-        forkchoice_state: ForkChoiceState,
-        pa: Option<PayloadAttributes>,
-        log: &Logger,
-    ) -> Result<ForkchoiceUpdatedResponse, EngineApiError> {
-        let payload_attributes = pa.ok_or(EngineApiError::InvalidBuilderQuery)?;
-        let response = self
-            .api
-            .forkchoice_updated_v1(forkchoice_state, Some(payload_attributes))
-            .await?;
-
-        if let Some(payload_id) = response.payload_id {
-            let key = PayloadIdCacheKey::new(&forkchoice_state, &payload_attributes);
-            self.payload_id_cache.lock().await.put(key, payload_id);
-        } else {
-            warn!(
-                log,
-                "Builder should have returned a payload_id for attributes {:?}", payload_attributes
-            );
-        }
-
-        Ok(response)
-    }
-}
-
-// This structure used to hold multiple execution engines managed in a fallback manner. This
+// This structure is used to hold multiple execution engines managed in a fallback manner. This
 // functionality has been removed following https://github.com/sigp/lighthouse/issues/3118 and this
 // struct will likely be removed in the future.
->>>>>>> b31bc919
 pub struct Engines {
     pub engine: Engine<EngineApi>,
     pub latest_forkchoice_state: RwLock<Option<ForkChoiceState>>,
