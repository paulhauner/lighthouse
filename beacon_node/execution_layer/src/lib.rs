//! This crate provides an abstraction over one or more *execution engines*. An execution engine
//! was formerly known as an "eth1 node", like Geth, Nethermind, Erigon, etc.
//!
//! This crate only provides useful functionality for "The Merge", it does not provide any of the
//! deposit-contract functionality that the `beacon_node/eth1` crate already provides.

use engine_api::{Error as ApiError, *};
use engines::{Engine, EngineError, Engines, ForkChoiceState, Logging};
use lru::LruCache;
use sensitive_url::SensitiveUrl;
use slog::{crit, debug, error, info, Logger};
use slot_clock::SlotClock;
use std::collections::{HashMap, HashSet};
use std::future::Future;
use std::sync::Arc;
use std::time::Duration;
use task_executor::TaskExecutor;
use tokio::{
    sync::{Mutex, MutexGuard},
    time::{sleep, sleep_until, Instant},
};
use types::{ChainSpec, Epoch, ProposerPreparationData};

pub use engine_api::{http::HttpJsonRpc, PayloadAttributes, PayloadStatusV1Status};

mod engine_api;
mod engines;
pub mod test_utils;

/// Each time the `ExecutionLayer` retrieves a block from an execution node, it stores that block
/// in an LRU cache to avoid redundant lookups. This is the size of that cache.
const EXECUTION_BLOCKS_LRU_CACHE_SIZE: usize = 128;

/// A fee recipient address for use during block production. Only used as a very last resort if
/// there is no address provided by the user.
///
/// ## Note
///
/// This is *not* the zero-address, since Geth has been known to return errors for a coinbase of
/// 0x00..00.
const DEFAULT_SUGGESTED_FEE_RECIPIENT: [u8; 20] =
    [0, 0, 0, 0, 0, 0, 0, 0, 0, 0, 0, 0, 0, 0, 0, 0, 0, 0, 0, 1];

#[derive(Debug)]
pub enum Error {
    NoEngines,
    ApiError(ApiError),
    EngineErrors(Vec<EngineError>),
    NotSynced,
    ShuttingDown,
    FeeRecipientUnspecified,
    ConsensusFailure,
}

impl From<ApiError> for Error {
    fn from(e: ApiError) -> Self {
        Error::ApiError(e)
    }
}

#[derive(Clone)]
pub struct ProposerPreparationDataEntry {
    update_epoch: Epoch,
    preparation_data: ProposerPreparationData,
}

struct Inner {
    engines: Engines<HttpJsonRpc>,
    suggested_fee_recipient: Option<Address>,
    proposer_preparation_data: Mutex<HashMap<u64, ProposerPreparationDataEntry>>,
    execution_blocks: Mutex<LruCache<Hash256, ExecutionBlock>>,
    executor: TaskExecutor,
    log: Logger,
}

/// Provides access to one or more execution engines and provides a neat interface for consumption
/// by the `BeaconChain`.
///
/// When there is more than one execution node specified, the others will be used in a "fallback"
/// fashion. Some requests may be broadcast to all nodes and others might only be sent to the first
/// node that returns a valid response. Ultimately, the purpose of fallback nodes is to provide
/// redundancy in the case where one node is offline.
///
/// The fallback nodes have an ordering. The first supplied will be the first contacted, and so on.
#[derive(Clone)]
pub struct ExecutionLayer {
    inner: Arc<Inner>,
}

impl ExecutionLayer {
    /// Instantiate `Self` with `urls.len()` engines, all using the JSON-RPC via HTTP.
    pub fn from_urls(
        urls: Vec<SensitiveUrl>,
        suggested_fee_recipient: Option<Address>,
        executor: TaskExecutor,
        log: Logger,
    ) -> Result<Self, Error> {
        if urls.is_empty() {
            return Err(Error::NoEngines);
        }

        let engines = urls
            .into_iter()
            .map(|url| {
                let id = url.to_string();
                let api = HttpJsonRpc::new(url)?;
                Ok(Engine::new(id, api))
            })
            .collect::<Result<_, ApiError>>()?;

        let inner = Inner {
            engines: Engines {
                engines,
                latest_forkchoice_state: <_>::default(),
                log: log.clone(),
            },
            suggested_fee_recipient,
            proposer_preparation_data: Mutex::new(HashMap::new()),
            execution_blocks: Mutex::new(LruCache::new(EXECUTION_BLOCKS_LRU_CACHE_SIZE)),
            executor,
            log,
        };

        Ok(Self {
            inner: Arc::new(inner),
        })
    }
}

impl ExecutionLayer {
    fn engines(&self) -> &Engines<HttpJsonRpc> {
        &self.inner.engines
    }

    fn executor(&self) -> &TaskExecutor {
        &self.inner.executor
    }

    /// Note: this function returns a mutex guard, be careful to avoid deadlocks.
    async fn execution_blocks(&self) -> MutexGuard<'_, LruCache<Hash256, ExecutionBlock>> {
        self.inner.execution_blocks.lock().await
    }

    /// Note: this function returns a mutex guard, be careful to avoid deadlocks.
    async fn proposer_preparation_data(
        &self,
    ) -> MutexGuard<'_, HashMap<u64, ProposerPreparationDataEntry>> {
        self.inner.proposer_preparation_data.lock().await
    }

    fn log(&self) -> &Logger {
        &self.inner.log
    }

    /// Convenience function to allow calling async functions in a non-async context.
    pub fn block_on<'a, T, U, V>(&'a self, generate_future: T) -> Result<V, Error>
    where
        T: Fn(&'a Self) -> U,
        U: Future<Output = Result<V, Error>>,
    {
        let runtime = self
            .executor()
            .runtime()
            .upgrade()
            .ok_or(Error::ShuttingDown)?;
        // TODO(merge): respect the shutdown signal.
        runtime.block_on(generate_future(self))
    }

    /// Convenience function to allow calling async functions in a non-async context.
    ///
    /// The function is "generic" since it does not enforce a particular return type on
    /// `generate_future`.
    pub fn block_on_generic<'a, T, U, V>(&'a self, generate_future: T) -> Result<V, Error>
    where
        T: Fn(&'a Self) -> U,
        U: Future<Output = V>,
    {
        let runtime = self
            .executor()
            .runtime()
            .upgrade()
            .ok_or(Error::ShuttingDown)?;
        // TODO(merge): respect the shutdown signal.
        Ok(runtime.block_on(generate_future(self)))
    }

    /// Convenience function to allow spawning a task without waiting for the result.
    pub fn spawn<T, U>(&self, generate_future: T, name: &'static str)
    where
        T: FnOnce(Self) -> U,
        U: Future<Output = ()> + Send + 'static,
    {
        self.executor().spawn(generate_future(self.clone()), name);
    }

    /// Spawns a routine which attempts to keep the execution engines online.
    pub fn spawn_watchdog_routine<S: SlotClock + 'static>(&self, slot_clock: S) {
        let watchdog = |el: ExecutionLayer| async move {
            // Run one task immediately.
            el.watchdog_task().await;

            let recurring_task =
                |el: ExecutionLayer, now: Instant, duration_to_next_slot: Duration| async move {
                    // We run the task three times per slot.
                    //
                    // The interval between each task is 1/3rd of the slot duration. This matches nicely
                    // with the attestation production times (unagg. at 1/3rd, agg at 2/3rd).
                    //
                    // Each task is offset by 3/4ths of the interval.
                    //
                    // On mainnet, this means we will run tasks at:
                    //
                    // - 3s after slot start: 1s before publishing unaggregated attestations.
                    // - 7s after slot start: 1s before publishing aggregated attestations.
                    // - 11s after slot start: 1s before the next slot starts.
                    let interval = duration_to_next_slot / 3;
                    let offset = (interval / 4) * 3;

                    let first_execution = duration_to_next_slot + offset;
                    let second_execution = first_execution + interval;
                    let third_execution = second_execution + interval;

                    sleep_until(now + first_execution).await;
                    el.engines().upcheck_not_synced(Logging::Disabled).await;

                    sleep_until(now + second_execution).await;
                    el.engines().upcheck_not_synced(Logging::Disabled).await;

                    sleep_until(now + third_execution).await;
                    el.engines().upcheck_not_synced(Logging::Disabled).await;
                };

            // Start the loop to periodically update.
            loop {
                if let Some(duration) = slot_clock.duration_to_next_slot() {
                    let now = Instant::now();

                    // Spawn a new task rather than waiting for this to finish. This ensure that a
                    // slow run doesn't prevent the next run from starting.
                    el.spawn(|el| recurring_task(el, now, duration), "exec_watchdog_task");
                } else {
                    error!(el.log(), "Failed to spawn watchdog task");
                }
                sleep(slot_clock.slot_duration()).await;
            }
        };

        self.spawn(watchdog, "exec_watchdog");
    }

    /// Performs a single execution of the watchdog routine.
    pub async fn watchdog_task(&self) {
        // Disable logging since this runs frequently and may get annoying.
        self.engines().upcheck_not_synced(Logging::Disabled).await;
    }

    /// Spawns a routine which cleans the cached proposer preparations periodically.
    pub fn spawn_clean_proposer_preparation_routine<S: SlotClock + 'static, T: EthSpec>(
        &self,
        slot_clock: S,
    ) {
        let preparation_cleaner = |el: ExecutionLayer| async move {
            // Start the loop to periodically clean proposer preparation cache.
            loop {
                if let Some(duration_to_next_epoch) =
                    slot_clock.duration_to_next_epoch(T::slots_per_epoch())
                {
                    // Wait for next epoch
                    sleep(duration_to_next_epoch).await;

                    match slot_clock
                        .now()
                        .map(|slot| slot.epoch(T::slots_per_epoch()))
                    {
                        Some(current_epoch) => el
                            .clean_proposer_preparation(current_epoch)
                            .await
                            .map_err(|e| {
                                error!(
                                    el.log(),
                                    "Failed to clean proposer preparation cache";
                                    "error" => format!("{:?}", e)
                                )
                            })
                            .unwrap_or(()),
                        None => error!(el.log(), "Failed to get current epoch from slot clock"),
                    }
                } else {
                    error!(el.log(), "Failed to read slot clock");
                    // If we can't read the slot clock, just wait another slot and retry.
                    sleep(slot_clock.slot_duration()).await;
                }
            }
        };

        self.spawn(preparation_cleaner, "exec_preparation_cleanup");
    }

    /// Returns `true` if there is at least one synced and reachable engine.
    pub async fn is_synced(&self) -> bool {
        self.engines().any_synced().await
    }

    /// Updates the proposer preparation data provided by validators
    pub fn update_proposer_preparation_blocking(
        &self,
        update_epoch: Epoch,
        preparation_data: &[ProposerPreparationData],
    ) -> Result<(), Error> {
        self.block_on_generic(|_| async move {
            self.update_proposer_preparation(update_epoch, preparation_data)
                .await
        })?
    }

    /// Updates the proposer preparation data provided by validators
    async fn update_proposer_preparation(
        &self,
        update_epoch: Epoch,
        preparation_data: &[ProposerPreparationData],
    ) -> Result<(), Error> {
        let mut proposer_preparation_data = self.proposer_preparation_data().await;
        for preparation_entry in preparation_data {
            proposer_preparation_data.insert(
                preparation_entry.validator_index,
                ProposerPreparationDataEntry {
                    update_epoch,
                    preparation_data: preparation_entry.clone(),
                },
            );
        }

        Ok(())
    }

    /// Removes expired entries from cached proposer preparations
    async fn clean_proposer_preparation(&self, current_epoch: Epoch) -> Result<(), Error> {
        let mut proposer_preparation_data = self.proposer_preparation_data().await;

        // Keep all entries that have been updated in the last 2 epochs
        let retain_epoch = current_epoch.saturating_sub(Epoch::new(2));
        proposer_preparation_data.retain(|_validator_index, preparation_entry| {
            preparation_entry.update_epoch >= retain_epoch
        });

        Ok(())
    }

    /// Returns the fee-recipient address that should be used to build a block
    async fn get_suggested_fee_recipient(&self, proposer_index: u64) -> Address {
        if let Some(preparation_data_entry) =
            self.proposer_preparation_data().await.get(&proposer_index)
        {
            // The values provided via the API have first priority.
            preparation_data_entry.preparation_data.fee_recipient
        } else if let Some(address) = self.inner.suggested_fee_recipient {
            // If there has been no fee recipient provided via the API, but the BN has been provided
            // with a global default address, use that.
            address
        } else {
            // If there is no user-provided fee recipient, use a junk value and complain loudly.
            crit!(
                self.log(),
                "Fee recipient unknown";
                "msg" => "the suggested_fee_recipient was unknown during block production. \
                a junk address was used, rewards were lost! \
                check the --suggested-fee-recipient flag and VC configuration.",
                "proposer_index" => ?proposer_index
            );

            Address::from_slice(&DEFAULT_SUGGESTED_FEE_RECIPIENT)
        }
    }

    /// Maps to the `engine_getPayload` JSON-RPC call.
    ///
    /// However, it will attempt to call `self.prepare_payload` if it cannot find an existing
    /// payload id for the given parameters.
    ///
    /// ## Fallback Behavior
    ///
    /// The result will be returned from the first node that returns successfully. No more nodes
    /// will be contacted.
    pub async fn get_payload<T: EthSpec>(
        &self,
        parent_hash: Hash256,
        timestamp: u64,
        random: Hash256,
        finalized_block_hash: Hash256,
        proposer_index: u64,
    ) -> Result<ExecutionPayload<T>, Error> {
        let suggested_fee_recipient = self.get_suggested_fee_recipient(proposer_index).await;

        debug!(
            self.log(),
            "Issuing engine_getPayload";
            "suggested_fee_recipient" => ?suggested_fee_recipient,
            "random" => ?random,
            "timestamp" => timestamp,
            "parent_hash" => ?parent_hash,
        );
        self.engines()
            .first_success(|engine| async move {
                let payload_id = if let Some(id) = engine
                    .get_payload_id(parent_hash, timestamp, random, suggested_fee_recipient)
                    .await
                {
                    // The payload id has been cached for this engine.
                    id
                } else {
                    // The payload id has *not* been cached for this engine. Trigger an artificial
                    // fork choice update to retrieve a payload ID.
                    //
                    // TODO(merge): a better algorithm might try to favour a node that already had a
                    // cached payload id, since a payload that has had more time to produce is
                    // likely to be more profitable.
                    let fork_choice_state = ForkChoiceState {
                        head_block_hash: parent_hash,
                        safe_block_hash: parent_hash,
                        finalized_block_hash,
                    };
                    let payload_attributes = PayloadAttributes {
                        timestamp,
                        random,
                        suggested_fee_recipient,
                    };

                    engine
                        .notify_forkchoice_updated(
                            fork_choice_state,
                            Some(payload_attributes),
                            self.log(),
                        )
                        .await
                        .map(|response| response.payload_id)?
                        .ok_or(ApiError::PayloadIdUnavailable)?
                };

                engine.api.get_payload_v1(payload_id).await
            })
            .await
            .map_err(Error::EngineErrors)
    }

    /// Maps to the `engine_newPayload` JSON-RPC call.
    ///
    /// ## Fallback Behaviour
    ///
    /// The request will be broadcast to all nodes, simultaneously. It will await a response (or
    /// failure) from all nodes and then return based on the first of these conditions which
    /// returns true:
    ///
    /// - Error::ConsensusFailure if some nodes return valid and some return invalid
    /// - Valid, if any nodes return valid.
    /// - Invalid, if any nodes return invalid.
    /// - Syncing, if any nodes return syncing.
    /// - An error, if all nodes return an error.
    pub async fn notify_new_payload<T: EthSpec>(
        &self,
        execution_payload: &ExecutionPayload<T>,
<<<<<<< HEAD
    ) -> Result<ExecutePayloadResponseStatus, Error> {
=======
    ) -> Result<(PayloadStatusV1Status, Option<Vec<Hash256>>), Error> {
>>>>>>> 26809f8c
        debug!(
            self.log(),
            "Issuing engine_newPayload";
            "parent_hash" => ?execution_payload.parent_hash,
            "block_hash" => ?execution_payload.block_hash,
            "block_number" => execution_payload.block_number,
        );

        let broadcast_results = self
            .engines()
            .broadcast(|engine| engine.api.new_payload_v1(execution_payload.clone()))
            .await;

        let mut errors = vec![];
        let mut valid_responses: Vec<Hash256> = vec![];
        let mut invalid_responses: Vec<Hash256> = vec![];
        let mut syncing = 0;
<<<<<<< HEAD
        for result in broadcast_results {
            match result.map(|response| response.status) {
                Ok(ExecutePayloadResponseStatus::Valid { latest_valid_hash }) => {
                    if latest_valid_hash == execution_payload.block_hash {
                        valid_responses.push(latest_valid_hash);
                    } else {
                        errors.push(EngineError::Api {
                            id: "unknown".to_string(),
                            error: engine_api::Error::BadResponse(
                                format!(
                                    "execute_payload: response.status.is_ok(), but mismatched latest_valid_hash. Expected({:?}) Found({:?})",
                                    execution_payload.block_hash,
                                    latest_valid_hash,
                                )
                            ),
                        });
                    }
                }
                Ok(ExecutePayloadResponseStatus::Invalid { latest_valid_hash }) => {
                    invalid_responses.push(latest_valid_hash);
                }
                Ok(ExecutePayloadResponseStatus::Syncing) => syncing += 1,
=======
        let mut invalid_latest_valid_hash = HashSet::new();
        for result in broadcast_results {
            match result {
                Ok(response) => match (&response.latest_valid_hash, &response.status) {
                    (Some(latest_hash), &PayloadStatusV1Status::Valid) => {
                        // According to a strict interpretation of the spec, the EE should never
                        // respond with `VALID` *and* a `latest_valid_hash`.
                        //
                        // For the sake of being liberal with what we accept, we will accept a
                        // `latest_valid_hash` *only if* it matches the submitted payload.
                        // Otherwise, register an error.
                        if latest_hash == &execution_payload.block_hash {
                            valid += 1;
                        } else {
                            errors.push(EngineError::Api {
                                id: "unknown".to_string(),
                                error: engine_api::Error::BadResponse(
                                    format!(
                                        "new_payload: response.status = Valid but invalid latest_valid_hash. Expected({:?}) Found({:?})",
                                        execution_payload.block_hash,
                                        latest_hash,
                                    )
                                ),
                            });
                        }
                    }
                    (Some(latest_hash), &PayloadStatusV1Status::Invalid) => {
                        invalid += 1;
                        invalid_latest_valid_hash.insert(*latest_hash);
                    }
                    (None, &PayloadStatusV1Status::InvalidBlockHash)
                    | (None, &PayloadStatusV1Status::InvalidTerminalBlock) => invalid += 1,
                    (None, &PayloadStatusV1Status::Syncing)
                    | (None, &PayloadStatusV1Status::Accepted) => syncing += 1,
                    _ => errors.push(EngineError::Api {
                        id: "unknown".to_string(),
                        error: engine_api::Error::BadResponse(format!(
                            "new_payload: response does not conform to engine API spec: {:?}",
                            response,
                        )),
                    }),
                },
>>>>>>> 26809f8c
                Err(e) => errors.push(e),
            }
        }

        let valid = valid_responses.len();
        let invalid = invalid_responses.len();

        if valid > 0 && invalid > 0 {
            crit!(
                self.log(),
                "Consensus failure between execution nodes";
                "method" => "new_payload"
            );
            // In this situation, better to have a failure of liveness than vote on a potentially invalid chain
            return Err(Error::ConsensusFailure);
        }

<<<<<<< HEAD
        if let Some(latest_valid_hash) = valid_responses.first().copied() {
            Ok(ExecutePayloadResponseStatus::Valid { latest_valid_hash })
        } else if let Some(latest_valid_hash) = invalid_responses.first().copied() {
            Ok(ExecutePayloadResponseStatus::Invalid { latest_valid_hash })
        } else if syncing > 0 {
            Ok(ExecutePayloadResponseStatus::Syncing)
=======
        if valid > 0 {
            Ok((
                PayloadStatusV1Status::Valid,
                Some(vec![execution_payload.block_hash]),
            ))
        } else if invalid > 0 {
            Ok((
                PayloadStatusV1Status::Invalid,
                Some(invalid_latest_valid_hash.into_iter().collect()),
            ))
        } else if syncing > 0 {
            Ok((PayloadStatusV1Status::Syncing, None))
>>>>>>> 26809f8c
        } else {
            Err(Error::EngineErrors(errors))
        }
    }

    /// Maps to the `engine_consensusValidated` JSON-RPC call.
    ///
    /// ## Fallback Behaviour
    ///
    /// The request will be broadcast to all nodes, simultaneously. It will await a response (or
    /// failure) from all nodes and then return based on the first of these conditions which
    /// returns true:
    ///
    /// - Error::ConsensusFailure if some nodes return valid and some return invalid
    /// - Valid, if any nodes return valid.
    /// - Invalid, if any nodes return invalid.
    /// - Syncing, if any nodes return syncing.
    /// - An error, if all nodes return an error.
    pub async fn notify_forkchoice_updated(
        &self,
        head_block_hash: Hash256,
        finalized_block_hash: Hash256,
        payload_attributes: Option<PayloadAttributes>,
    ) -> Result<(PayloadStatusV1Status, Option<Vec<Hash256>>), Error> {
        debug!(
            self.log(),
            "Issuing engine_forkchoiceUpdated";
            "finalized_block_hash" => ?finalized_block_hash,
            "head_block_hash" => ?head_block_hash,
        );

        // see https://hackmd.io/@n0ble/kintsugi-spec#Engine-API
        // for now, we must set safe_block_hash = head_block_hash
        let forkchoice_state = ForkChoiceState {
            head_block_hash,
            safe_block_hash: head_block_hash,
            finalized_block_hash,
        };

        self.engines()
            .set_latest_forkchoice_state(forkchoice_state)
            .await;

        let broadcast_results = self
            .engines()
            .broadcast(|engine| async move {
                engine
                    .notify_forkchoice_updated(forkchoice_state, payload_attributes, self.log())
                    .await
            })
            .await;

        let mut errors = vec![];
        let mut valid = 0;
        let mut invalid = 0;
        let mut syncing = 0;
        let mut invalid_latest_valid_hash = HashSet::new();
        for result in broadcast_results {
            match result {
                Ok(response) => match (&response.payload_status.latest_valid_hash, &response.payload_status.status) {
                    (None, &PayloadStatusV1Status::Valid) => valid += 1,
                    (Some(latest_hash), &PayloadStatusV1Status::Valid) => {
                        if latest_hash == &head_block_hash {
                            valid += 1;
                        } else {
                            // According to a strict interpretation of the spec, the EE should never
                            // respond with `VALID` *and* a `latest_valid_hash`.
                            //
                            // For the sake of being liberal with what we accept, we will accept a
                            // `latest_valid_hash` *only if* it matches the submitted payload.
                            // Otherwise, register an error.
                            errors.push(EngineError::Api {
                                id: "unknown".to_string(),
                                error: engine_api::Error::BadResponse(
                                    format!(
                                        "forkchoice_updated: payload_status = Valid but invalid latest_valid_hash. Expected({:?}) Found({:?})",
                                        head_block_hash,
                                        *latest_hash,
                                    )
                                ),
                            });
                        }
                    }
                    (Some(latest_hash), &PayloadStatusV1Status::Invalid) => {
                        invalid += 1;
                        invalid_latest_valid_hash.insert(*latest_hash);
                    }
                    (None, &PayloadStatusV1Status::InvalidTerminalBlock) => invalid += 1,
                    (None, &PayloadStatusV1Status::Syncing) => syncing += 1,
                    _ => {
                        errors.push(EngineError::Api {
                            id: "unknown".to_string(),
                            error: engine_api::Error::BadResponse(format!(
                                "forkchoice_updated: response does not conform to engine API spec: {:?}",
                                response
                            )),
                        })
                    }
                }
                Err(e) => errors.push(e),
            }
        }

        if valid > 0 && invalid > 0 {
            crit!(
                self.log(),
                "Consensus failure between execution nodes";
                "method" => "forkchoice_updated"
            );
            // In this situation, better to have a failure of liveness than vote on a potentially invalid chain
            return Err(Error::ConsensusFailure);
        }

        if valid > 0 {
            Ok((PayloadStatusV1Status::Valid, Some(vec![head_block_hash])))
        } else if invalid > 0 {
            Ok((
                PayloadStatusV1Status::Invalid,
                Some(invalid_latest_valid_hash.into_iter().collect()),
            ))
        } else if syncing > 0 {
            Ok((PayloadStatusV1Status::Syncing, None))
        } else {
            Err(Error::EngineErrors(errors))
        }
    }

    /// Used during block production to determine if the merge has been triggered.
    ///
    /// ## Specification
    ///
    /// `get_terminal_pow_block_hash`
    ///
    /// https://github.com/ethereum/consensus-specs/blob/v1.1.5/specs/merge/validator.md
    pub async fn get_terminal_pow_block_hash(
        &self,
        spec: &ChainSpec,
    ) -> Result<Option<Hash256>, Error> {
        let hash_opt = self
            .engines()
            .first_success(|engine| async move {
                let terminal_block_hash = spec.terminal_block_hash;
                if terminal_block_hash != Hash256::zero() {
                    if self
                        .get_pow_block(engine, terminal_block_hash)
                        .await?
                        .is_some()
                    {
                        return Ok(Some(terminal_block_hash));
                    } else {
                        return Ok(None);
                    }
                }

                self.get_pow_block_hash_at_total_difficulty(engine, spec)
                    .await
            })
            .await
            .map_err(Error::EngineErrors)?;

        if let Some(hash) = &hash_opt {
            info!(
                self.log(),
                "Found terminal block hash";
                "terminal_block_hash_override" => ?spec.terminal_block_hash,
                "terminal_total_difficulty" => ?spec.terminal_total_difficulty,
                "block_hash" => ?hash,
            );
        }

        Ok(hash_opt)
    }

    /// This function should remain internal. External users should use
    /// `self.get_terminal_pow_block` instead, since it checks against the terminal block hash
    /// override.
    ///
    /// ## Specification
    ///
    /// `get_pow_block_at_terminal_total_difficulty`
    ///
    /// https://github.com/ethereum/consensus-specs/blob/v1.1.5/specs/merge/validator.md
    async fn get_pow_block_hash_at_total_difficulty(
        &self,
        engine: &Engine<HttpJsonRpc>,
        spec: &ChainSpec,
    ) -> Result<Option<Hash256>, ApiError> {
        let mut block = engine
            .api
            .get_block_by_number(BlockByNumberQuery::Tag(LATEST_TAG))
            .await?
            .ok_or(ApiError::ExecutionHeadBlockNotFound)?;

        self.execution_blocks().await.put(block.block_hash, block);

        loop {
            let block_reached_ttd = block.total_difficulty >= spec.terminal_total_difficulty;
            if block_reached_ttd {
                if block.parent_hash == Hash256::zero() {
                    return Ok(Some(block.block_hash));
                }
                let parent = self
                    .get_pow_block(engine, block.parent_hash)
                    .await?
                    .ok_or(ApiError::ExecutionBlockNotFound(block.parent_hash))?;
                let parent_reached_ttd = parent.total_difficulty >= spec.terminal_total_difficulty;

                if block_reached_ttd && !parent_reached_ttd {
                    return Ok(Some(block.block_hash));
                } else {
                    block = parent;
                }
            } else {
                return Ok(None);
            }
        }
    }

    /// Used during block verification to check that a block correctly triggers the merge.
    ///
    /// ## Returns
    ///
    /// - `Some(true)` if the given `block_hash` is the terminal proof-of-work block.
    /// - `Some(false)` if the given `block_hash` is certainly *not* the terminal proof-of-work
    ///     block.
    /// - `None` if the `block_hash` or its parent were not present on the execution engines.
    /// - `Err(_)` if there was an error connecting to the execution engines.
    ///
    /// ## Fallback Behaviour
    ///
    /// The request will be broadcast to all nodes, simultaneously. It will await a response (or
    /// failure) from all nodes and then return based on the first of these conditions which
    /// returns true:
    ///
    /// - Terminal, if any node indicates it is terminal.
    /// - Not terminal, if any node indicates it is non-terminal.
    /// - Block not found, if any node cannot find the block.
    /// - An error, if all nodes return an error.
    ///
    /// ## Specification
    ///
    /// `is_valid_terminal_pow_block`
    ///
    /// https://github.com/ethereum/consensus-specs/blob/v1.1.0/specs/merge/fork-choice.md
    pub async fn is_valid_terminal_pow_block_hash(
        &self,
        block_hash: Hash256,
        spec: &ChainSpec,
    ) -> Result<Option<bool>, Error> {
        let broadcast_results = self
            .engines()
            .broadcast(|engine| async move {
                if let Some(pow_block) = self.get_pow_block(engine, block_hash).await? {
                    if let Some(pow_parent) =
                        self.get_pow_block(engine, pow_block.parent_hash).await?
                    {
                        return Ok(Some(
                            self.is_valid_terminal_pow_block(pow_block, pow_parent, spec),
                        ));
                    }
                }

                Ok(None)
            })
            .await;

        let mut errors = vec![];
        let mut terminal = 0;
        let mut not_terminal = 0;
        let mut block_missing = 0;
        for result in broadcast_results {
            match result {
                Ok(Some(true)) => terminal += 1,
                Ok(Some(false)) => not_terminal += 1,
                Ok(None) => block_missing += 1,
                Err(e) => errors.push(e),
            }
        }

        if terminal > 0 && not_terminal > 0 {
            crit!(
                self.log(),
                "Consensus failure between execution nodes";
                "method" => "is_valid_terminal_pow_block_hash"
            );
        }

        if terminal > 0 {
            Ok(Some(true))
        } else if not_terminal > 0 {
            Ok(Some(false))
        } else if block_missing > 0 {
            Ok(None)
        } else {
            Err(Error::EngineErrors(errors))
        }
    }

    /// This function should remain internal.
    ///
    /// External users should use `self.is_valid_terminal_pow_block_hash`.
    fn is_valid_terminal_pow_block(
        &self,
        block: ExecutionBlock,
        parent: ExecutionBlock,
        spec: &ChainSpec,
    ) -> bool {
        let is_total_difficulty_reached = block.total_difficulty >= spec.terminal_total_difficulty;
        let is_parent_total_difficulty_valid =
            parent.total_difficulty < spec.terminal_total_difficulty;
        is_total_difficulty_reached && is_parent_total_difficulty_valid
    }

    /// Maps to the `eth_getBlockByHash` JSON-RPC call.
    ///
    /// ## TODO(merge)
    ///
    /// This will return an execution block regardless of whether or not it was created by a PoW
    /// miner (pre-merge) or a PoS validator (post-merge). It's not immediately clear if this is
    /// correct or not, see the discussion here:
    ///
    /// https://github.com/ethereum/consensus-specs/issues/2636
    async fn get_pow_block(
        &self,
        engine: &Engine<HttpJsonRpc>,
        hash: Hash256,
    ) -> Result<Option<ExecutionBlock>, ApiError> {
        if let Some(cached) = self.execution_blocks().await.get(&hash).copied() {
            // The block was in the cache, no need to request it from the execution
            // engine.
            return Ok(Some(cached));
        }

        // The block was *not* in the cache, request it from the execution
        // engine and cache it for future reference.
        if let Some(block) = engine.api.get_block_by_hash(hash).await? {
            self.execution_blocks().await.put(hash, block);
            Ok(Some(block))
        } else {
            Ok(None)
        }
    }
}

#[cfg(test)]
mod test {
    use super::*;
    use crate::test_utils::MockExecutionLayer as GenericMockExecutionLayer;
    use types::MainnetEthSpec;

    type MockExecutionLayer = GenericMockExecutionLayer<MainnetEthSpec>;

    #[tokio::test]
    async fn produce_three_valid_pos_execution_blocks() {
        MockExecutionLayer::default_params()
            .move_to_terminal_block()
            .produce_valid_execution_payload_on_head()
            .await
            .produce_valid_execution_payload_on_head()
            .await
            .produce_valid_execution_payload_on_head()
            .await;
    }

    #[tokio::test]
    async fn finds_valid_terminal_block_hash() {
        MockExecutionLayer::default_params()
            .move_to_block_prior_to_terminal_block()
            .with_terminal_block(|spec, el, _| async move {
                assert_eq!(el.get_terminal_pow_block_hash(&spec).await.unwrap(), None)
            })
            .await
            .move_to_terminal_block()
            .with_terminal_block(|spec, el, terminal_block| async move {
                assert_eq!(
                    el.get_terminal_pow_block_hash(&spec).await.unwrap(),
                    Some(terminal_block.unwrap().block_hash)
                )
            })
            .await;
    }

    #[tokio::test]
    async fn verifies_valid_terminal_block_hash() {
        MockExecutionLayer::default_params()
            .move_to_terminal_block()
            .with_terminal_block(|spec, el, terminal_block| async move {
                assert_eq!(
                    el.is_valid_terminal_pow_block_hash(terminal_block.unwrap().block_hash, &spec)
                        .await
                        .unwrap(),
                    Some(true)
                )
            })
            .await;
    }

    #[tokio::test]
    async fn rejects_invalid_terminal_block_hash() {
        MockExecutionLayer::default_params()
            .move_to_terminal_block()
            .with_terminal_block(|spec, el, terminal_block| async move {
                let invalid_terminal_block = terminal_block.unwrap().parent_hash;

                assert_eq!(
                    el.is_valid_terminal_pow_block_hash(invalid_terminal_block, &spec)
                        .await
                        .unwrap(),
                    Some(false)
                )
            })
            .await;
    }

    #[tokio::test]
    async fn rejects_unknown_terminal_block_hash() {
        MockExecutionLayer::default_params()
            .move_to_terminal_block()
            .with_terminal_block(|spec, el, _| async move {
                let missing_terminal_block = Hash256::repeat_byte(42);

                assert_eq!(
                    el.is_valid_terminal_pow_block_hash(missing_terminal_block, &spec)
                        .await
                        .unwrap(),
                    None
                )
            })
            .await;
    }
}<|MERGE_RESOLUTION|>--- conflicted
+++ resolved
@@ -8,7 +8,7 @@
 use engines::{Engine, EngineError, Engines, ForkChoiceState, Logging};
 use lru::LruCache;
 use sensitive_url::SensitiveUrl;
-use slog::{crit, debug, error, info, Logger};
+use slog::{crit, debug, error, info, warn, Logger};
 use slot_clock::SlotClock;
 use std::collections::{HashMap, HashSet};
 use std::future::Future;
@@ -50,12 +50,32 @@
     ShuttingDown,
     FeeRecipientUnspecified,
     ConsensusFailure,
+    MissingLatestValidHash,
 }
 
 impl From<ApiError> for Error {
     fn from(e: ApiError) -> Self {
         Error::ApiError(e)
     }
+}
+
+/// Provides a simpler, easier to parse version of `PayloadStatusV1` for upstream users. It
+/// primarily ensures that the `latest_valid_hash` is always present when required.
+#[derive(Debug, Clone, PartialEq)]
+pub enum PayloadStatus {
+    Valid,
+    Invalid {
+        latest_valid_hash: Hash256,
+        validation_error: Option<String>,
+    },
+    Syncing,
+    Accepted,
+    InvalidBlockHash {
+        validation_error: Option<String>,
+    },
+    InvalidTerminalBlock {
+        validation_error: Option<String>,
+    },
 }
 
 #[derive(Clone)]
@@ -459,11 +479,7 @@
     pub async fn notify_new_payload<T: EthSpec>(
         &self,
         execution_payload: &ExecutionPayload<T>,
-<<<<<<< HEAD
-    ) -> Result<ExecutePayloadResponseStatus, Error> {
-=======
-    ) -> Result<(PayloadStatusV1Status, Option<Vec<Hash256>>), Error> {
->>>>>>> 26809f8c
+    ) -> Result<PayloadStatus, Error> {
         debug!(
             self.log(),
             "Issuing engine_newPayload";
@@ -478,117 +494,136 @@
             .await;
 
         let mut errors = vec![];
-        let mut valid_responses: Vec<Hash256> = vec![];
-        let mut invalid_responses: Vec<Hash256> = vec![];
-        let mut syncing = 0;
-<<<<<<< HEAD
-        for result in broadcast_results {
-            match result.map(|response| response.status) {
-                Ok(ExecutePayloadResponseStatus::Valid { latest_valid_hash }) => {
-                    if latest_valid_hash == execution_payload.block_hash {
-                        valid_responses.push(latest_valid_hash);
-                    } else {
-                        errors.push(EngineError::Api {
-                            id: "unknown".to_string(),
-                            error: engine_api::Error::BadResponse(
-                                format!(
-                                    "execute_payload: response.status.is_ok(), but mismatched latest_valid_hash. Expected({:?}) Found({:?})",
-                                    execution_payload.block_hash,
-                                    latest_valid_hash,
-                                )
-                            ),
-                        });
-                    }
-                }
-                Ok(ExecutePayloadResponseStatus::Invalid { latest_valid_hash }) => {
-                    invalid_responses.push(latest_valid_hash);
-                }
-                Ok(ExecutePayloadResponseStatus::Syncing) => syncing += 1,
-=======
-        let mut invalid_latest_valid_hash = HashSet::new();
+        let mut valid_statuses = vec![];
+        let mut invalid_statuses = vec![];
+        let mut other_statuses = vec![];
+
         for result in broadcast_results {
             match result {
-                Ok(response) => match (&response.latest_valid_hash, &response.status) {
-                    (Some(latest_hash), &PayloadStatusV1Status::Valid) => {
-                        // According to a strict interpretation of the spec, the EE should never
-                        // respond with `VALID` *and* a `latest_valid_hash`.
-                        //
-                        // For the sake of being liberal with what we accept, we will accept a
-                        // `latest_valid_hash` *only if* it matches the submitted payload.
-                        // Otherwise, register an error.
-                        if latest_hash == &execution_payload.block_hash {
-                            valid += 1;
+                Err(e) => errors.push(e),
+                Ok(response) => match &response.status {
+                    PayloadStatusV1Status::Valid => {
+                        if response
+                            .latest_valid_hash
+                            .map_or(false, |h| h == execution_payload.block_hash)
+                        {
+                            // The response is only valid if `latest_valid_hash` is not `null` and
+                            // equal to the provided `block_hash`.
+                            valid_statuses.push(PayloadStatus::Valid)
                         } else {
                             errors.push(EngineError::Api {
                                 id: "unknown".to_string(),
                                 error: engine_api::Error::BadResponse(
                                     format!(
-                                        "new_payload: response.status = Valid but invalid latest_valid_hash. Expected({:?}) Found({:?})",
+                                        "new_payload: response.status = VALID but invalid latest_valid_hash. Expected({:?}) Found({:?})",
                                         execution_payload.block_hash,
-                                        latest_hash,
+                                        response.latest_valid_hash,
                                     )
                                 ),
                             });
                         }
                     }
-                    (Some(latest_hash), &PayloadStatusV1Status::Invalid) => {
-                        invalid += 1;
-                        invalid_latest_valid_hash.insert(*latest_hash);
-                    }
-                    (None, &PayloadStatusV1Status::InvalidBlockHash)
-                    | (None, &PayloadStatusV1Status::InvalidTerminalBlock) => invalid += 1,
-                    (None, &PayloadStatusV1Status::Syncing)
-                    | (None, &PayloadStatusV1Status::Accepted) => syncing += 1,
-                    _ => errors.push(EngineError::Api {
-                        id: "unknown".to_string(),
-                        error: engine_api::Error::BadResponse(format!(
-                            "new_payload: response does not conform to engine API spec: {:?}",
-                            response,
-                        )),
-                    }),
+                    PayloadStatusV1Status::Invalid => {
+                        if let Some(latest_valid_hash) = response.latest_valid_hash {
+                            // The response is only valid if `latest_valid_hash` is not `null`.
+                            invalid_statuses.push(PayloadStatus::Invalid {
+                                latest_valid_hash,
+                                validation_error: response.validation_error.clone(),
+                            })
+                        } else {
+                            errors.push(EngineError::Api {
+                                id: "unknown".to_string(),
+                                error: engine_api::Error::BadResponse(
+                                        "new_payload: response.status = INVALID but null latest_valid_hash".to_string()
+                                ),
+                            });
+                        }
+                    }
+                    PayloadStatusV1Status::InvalidBlockHash => {
+                        // In the interests of being liberal with what we accept, only raise a
+                        // warning here.
+                        if response.latest_valid_hash.is_some() {
+                            warn!(
+                                self.log(),
+                                "Malformed response from execution engine";
+                                "msg" => "expected a null latest_valid_hash",
+                                "status" => ?response.status
+                            )
+                        }
+
+                        invalid_statuses.push(PayloadStatus::InvalidBlockHash {
+                            validation_error: response.validation_error.clone(),
+                        });
+                    }
+                    PayloadStatusV1Status::InvalidTerminalBlock => {
+                        // In the interests of being liberal with what we accept, only raise a
+                        // warning here.
+                        if response.latest_valid_hash.is_some() {
+                            warn!(
+                                self.log(),
+                                "Malformed response from execution engine";
+                                "msg" => "expected a null latest_valid_hash",
+                                "status" => ?response.status
+                            )
+                        }
+
+                        invalid_statuses.push(PayloadStatus::InvalidTerminalBlock {
+                            validation_error: response.validation_error.clone(),
+                        });
+                    }
+                    PayloadStatusV1Status::Syncing => {
+                        // In the interests of being liberal with what we accept, only raise a
+                        // warning here.
+                        if response.latest_valid_hash.is_some() {
+                            warn!(
+                                self.log(),
+                                "Malformed response from execution engine";
+                                "msg" => "expected a null latest_valid_hash",
+                                "status" => ?response.status
+                            )
+                        }
+
+                        other_statuses.push(PayloadStatus::Syncing)
+                    }
+                    PayloadStatusV1Status::Accepted => {
+                        // In the interests of being liberal with what we accept, only raise a
+                        // warning here.
+                        if response.latest_valid_hash.is_some() {
+                            warn!(
+                                self.log(),
+                                "Malformed response from execution engine";
+                                "msg" => "expected a null latest_valid_hash",
+                                "status" => ?response.status
+                            )
+                        }
+
+                        other_statuses.push(PayloadStatus::Accepted)
+                    }
                 },
->>>>>>> 26809f8c
-                Err(e) => errors.push(e),
             }
         }
 
-        let valid = valid_responses.len();
-        let invalid = invalid_responses.len();
-
-        if valid > 0 && invalid > 0 {
+        if !valid_statuses.is_empty() && !invalid_statuses.is_empty() {
             crit!(
                 self.log(),
                 "Consensus failure between execution nodes";
-                "method" => "new_payload"
+                "invalid_statuses" => ?invalid_statuses,
+                "valid_statuses" => ?valid_statuses,
+                "method" => "new_payload",
             );
-            // In this situation, better to have a failure of liveness than vote on a potentially invalid chain
+
+            // Choose to exit and ignore the valid response. This preferences correctness over
+            // liveness.
             return Err(Error::ConsensusFailure);
         }
 
-<<<<<<< HEAD
-        if let Some(latest_valid_hash) = valid_responses.first().copied() {
-            Ok(ExecutePayloadResponseStatus::Valid { latest_valid_hash })
-        } else if let Some(latest_valid_hash) = invalid_responses.first().copied() {
-            Ok(ExecutePayloadResponseStatus::Invalid { latest_valid_hash })
-        } else if syncing > 0 {
-            Ok(ExecutePayloadResponseStatus::Syncing)
-=======
-        if valid > 0 {
-            Ok((
-                PayloadStatusV1Status::Valid,
-                Some(vec![execution_payload.block_hash]),
-            ))
-        } else if invalid > 0 {
-            Ok((
-                PayloadStatusV1Status::Invalid,
-                Some(invalid_latest_valid_hash.into_iter().collect()),
-            ))
-        } else if syncing > 0 {
-            Ok((PayloadStatusV1Status::Syncing, None))
->>>>>>> 26809f8c
-        } else {
-            Err(Error::EngineErrors(errors))
-        }
+        valid_statuses
+            .first()
+            .or_else(|| invalid_statuses.first())
+            .or_else(|| other_statuses.first())
+            .cloned()
+            .map(Result::Ok)
+            .unwrap_or_else(|| Err(Error::EngineErrors(errors)))
     }
 
     /// Maps to the `engine_consensusValidated` JSON-RPC call.
