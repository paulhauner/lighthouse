--- conflicted
+++ resolved
@@ -145,20 +145,8 @@
         assert_eq!(payload.timestamp, timestamp);
         assert_eq!(payload.random, random);
 
-<<<<<<< HEAD
-        let payload_response = self.el.execute_payload(&payload).await.unwrap();
-        assert_eq!(
-            payload_response,
-            ExecutePayloadResponseStatus::Valid {
-                latest_valid_hash: payload.block_hash
-            }
-        );
-=======
-        let (payload_response, latest_valid_hash) =
-            self.el.notify_new_payload(&payload).await.unwrap();
-        assert_eq!(payload_response, PayloadStatusV1Status::Valid);
-        assert_eq!(latest_valid_hash, Some(vec![payload.block_hash]));
->>>>>>> 26809f8c
+        let status = self.el.notify_new_payload(&payload).await.unwrap();
+        assert_eq!(status, PayloadStatus::Valid);
 
         self.el
             .notify_forkchoice_updated(block_hash, Hash256::zero(), None)
