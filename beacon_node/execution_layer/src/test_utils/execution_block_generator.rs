use crate::engine_api::{
    json_structures::{
        JsonForkchoiceUpdatedV1Response, JsonPayloadStatusV1, JsonPayloadStatusV1Status,
    },
    ExecutionBlock, PayloadAttributes, PayloadId, PayloadStatusV1, PayloadStatusV1Status,
};
use crate::engines::ForkchoiceState;
use crate::EthersTransaction;
use eth2::types::BlobsBundle;
use kzg::{Kzg, KzgCommitment, KzgProof};
use parking_lot::Mutex;
use rand::{rngs::StdRng, Rng, SeedableRng};
use serde::{Deserialize, Serialize};
use ssz::Decode;
use std::collections::HashMap;
use std::sync::Arc;
use tree_hash::TreeHash;
use tree_hash_derive::TreeHash;
use types::{
    Blob, ChainSpec, EthSpec, ExecutionBlockHash, ExecutionPayload, ExecutionPayloadBellatrix,
<<<<<<< HEAD
    ExecutionPayloadCapella, ExecutionPayloadDeneb, ExecutionPayloadElectra,
    ExecutionPayloadHeader, FixedBytesExtended, ForkName, Hash256, Transactions, Uint256,
=======
    ExecutionPayloadCapella, ExecutionPayloadDeneb, ExecutionPayloadElectra, ExecutionPayloadFulu,
    ExecutionPayloadHeader, FixedBytesExtended, ForkName, Hash256, Transaction, Transactions,
    Uint256,
>>>>>>> 06329ec2
};

use super::DEFAULT_TERMINAL_BLOCK;

const TEST_BLOB_BUNDLE: &[u8] = include_bytes!("fixtures/mainnet/test_blobs_bundle.ssz");

pub const DEFAULT_GAS_LIMIT: u64 = 30_000_000;
const GAS_USED: u64 = DEFAULT_GAS_LIMIT - 1;

#[derive(Clone, Debug, PartialEq)]
#[allow(clippy::large_enum_variant)] // This struct is only for testing.
pub enum Block<E: EthSpec> {
    PoW(PoWBlock),
    PoS(ExecutionPayload<E>),
}

pub fn mock_el_extra_data<E: EthSpec>() -> types::VariableList<u8, E::MaxExtraDataBytes> {
    "block gen was here".as_bytes().to_vec().into()
}

impl<E: EthSpec> Block<E> {
    pub fn block_number(&self) -> u64 {
        match self {
            Block::PoW(block) => block.block_number,
            Block::PoS(payload) => payload.block_number(),
        }
    }

    pub fn parent_hash(&self) -> ExecutionBlockHash {
        match self {
            Block::PoW(block) => block.parent_hash,
            Block::PoS(payload) => payload.parent_hash(),
        }
    }

    pub fn block_hash(&self) -> ExecutionBlockHash {
        match self {
            Block::PoW(block) => block.block_hash,
            Block::PoS(payload) => payload.block_hash(),
        }
    }

    pub fn total_difficulty(&self) -> Option<Uint256> {
        match self {
            Block::PoW(block) => Some(block.total_difficulty),
            Block::PoS(_) => None,
        }
    }

    pub fn gas_limit(&self) -> u64 {
        match self {
            Block::PoW(_) => DEFAULT_GAS_LIMIT,
            Block::PoS(payload) => payload.gas_limit(),
        }
    }

    pub fn as_execution_block(&self, total_difficulty: Uint256) -> ExecutionBlock {
        match self {
            Block::PoW(block) => ExecutionBlock {
                block_hash: block.block_hash,
                block_number: block.block_number,
                parent_hash: block.parent_hash,
                total_difficulty: block.total_difficulty,
                timestamp: block.timestamp,
            },
            Block::PoS(payload) => ExecutionBlock {
                block_hash: payload.block_hash(),
                block_number: payload.block_number(),
                parent_hash: payload.parent_hash(),
                total_difficulty,
                timestamp: payload.timestamp(),
            },
        }
    }

    pub fn as_execution_payload(&self) -> Option<ExecutionPayload<E>> {
        match self {
            Block::PoS(payload) => Some(payload.clone()),
            Block::PoW(block) => Some(ExecutionPayload::Bellatrix(ExecutionPayloadBellatrix {
                block_hash: block.block_hash,
                ..Default::default()
            })),
        }
    }
}

#[derive(Clone, Copy, Debug, PartialEq, Serialize, Deserialize, TreeHash)]
#[serde(rename_all = "camelCase")]
pub struct PoWBlock {
    pub block_number: u64,

    pub block_hash: ExecutionBlockHash,

    pub parent_hash: ExecutionBlockHash,
    pub total_difficulty: Uint256,
    pub timestamp: u64,
}

#[derive(Debug, Clone)]
pub struct ExecutionBlockGenerator<E: EthSpec> {
    /*
     * Common database
     */
    head_block: Option<Block<E>>,
    finalized_block_hash: Option<ExecutionBlockHash>,
    blocks: HashMap<ExecutionBlockHash, Block<E>>,
    block_hashes: HashMap<u64, Vec<ExecutionBlockHash>>,
    /*
     * PoW block parameters
     */
    pub terminal_total_difficulty: Uint256,
    pub terminal_block_number: u64,
    pub terminal_block_hash: ExecutionBlockHash,
    /*
     * PoS block parameters
     */
    pub pending_payloads: HashMap<ExecutionBlockHash, ExecutionPayload<E>>,
    pub next_payload_id: u64,
    pub payload_ids: HashMap<PayloadId, ExecutionPayload<E>>,
    /*
     * Post-merge fork triggers
     */
    pub shanghai_time: Option<u64>, // capella
    pub cancun_time: Option<u64>,   // deneb
    pub prague_time: Option<u64>,   // electra
    pub osaka_time: Option<u64>,    // fulu
    /*
     * deneb stuff
     */
    pub blobs_bundles: HashMap<PayloadId, BlobsBundle<E>>,
    pub kzg: Option<Arc<Kzg>>,
    rng: Arc<Mutex<StdRng>>,
    spec: Arc<ChainSpec>,
}

fn make_rng() -> Arc<Mutex<StdRng>> {
    // Nondeterminism in tests is a highly undesirable thing.  Seed the RNG to some arbitrary
    // but fixed value for reproducibility.
    Arc::new(Mutex::new(StdRng::seed_from_u64(0xDEADBEEF0BAD5EEDu64)))
}

impl<E: EthSpec> ExecutionBlockGenerator<E> {
    #[allow(clippy::too_many_arguments)]
    pub fn new(
        terminal_total_difficulty: Uint256,
        terminal_block_number: u64,
        terminal_block_hash: ExecutionBlockHash,
        shanghai_time: Option<u64>,
        cancun_time: Option<u64>,
        prague_time: Option<u64>,
        osaka_time: Option<u64>,
        spec: Arc<ChainSpec>,
        kzg: Option<Arc<Kzg>>,
    ) -> Self {
        let mut gen = Self {
            head_block: <_>::default(),
            finalized_block_hash: <_>::default(),
            blocks: <_>::default(),
            block_hashes: <_>::default(),
            terminal_total_difficulty,
            terminal_block_number,
            terminal_block_hash,
            pending_payloads: <_>::default(),
            next_payload_id: 0,
            payload_ids: <_>::default(),
            shanghai_time,
            cancun_time,
            prague_time,
            osaka_time,
            blobs_bundles: <_>::default(),
            kzg,
            rng: make_rng(),
            spec,
        };

        gen.insert_pow_block(0).unwrap();

        gen
    }

    pub fn latest_block(&self) -> Option<Block<E>> {
        self.head_block.clone()
    }

    pub fn latest_execution_block(&self) -> Option<ExecutionBlock> {
        self.latest_block()
            .map(|block| block.as_execution_block(self.terminal_total_difficulty))
    }

    pub fn genesis_block(&self) -> Option<Block<E>> {
        if let Some(genesis_block_hash) = self.block_hashes.get(&0) {
            self.blocks.get(genesis_block_hash.first()?).cloned()
        } else {
            None
        }
    }

    pub fn genesis_execution_block(&self) -> Option<ExecutionBlock> {
        self.genesis_block()
            .map(|block| block.as_execution_block(self.terminal_total_difficulty))
    }

    pub fn block_by_number(&self, number: u64) -> Option<Block<E>> {
        // Get the latest canonical head block
        let mut latest_block = self.latest_block()?;
        loop {
            let block_number = latest_block.block_number();
            if block_number < number {
                return None;
            }
            if block_number == number {
                return Some(latest_block);
            }
            latest_block = self.block_by_hash(latest_block.parent_hash())?;
        }
    }

    pub fn get_fork_at_timestamp(&self, timestamp: u64) -> ForkName {
        match self.osaka_time {
            Some(fork_time) if timestamp >= fork_time => ForkName::Fulu,
            _ => match self.prague_time {
                Some(fork_time) if timestamp >= fork_time => ForkName::Electra,
                _ => match self.cancun_time {
                    Some(fork_time) if timestamp >= fork_time => ForkName::Deneb,
                    _ => match self.shanghai_time {
                        Some(fork_time) if timestamp >= fork_time => ForkName::Capella,
                        _ => ForkName::Bellatrix,
                    },
                },
            },
        }
    }

    pub fn execution_block_by_number(&self, number: u64) -> Option<ExecutionBlock> {
        self.block_by_number(number)
            .map(|block| block.as_execution_block(self.terminal_total_difficulty))
    }

    pub fn block_by_hash(&self, hash: ExecutionBlockHash) -> Option<Block<E>> {
        self.blocks.get(&hash).cloned()
    }

    pub fn execution_block_by_hash(&self, hash: ExecutionBlockHash) -> Option<ExecutionBlock> {
        self.block_by_hash(hash)
            .map(|block| block.as_execution_block(self.terminal_total_difficulty))
    }

    pub fn execution_payload_by_hash(
        &self,
        hash: ExecutionBlockHash,
    ) -> Option<ExecutionPayload<E>> {
        self.block_by_hash(hash)
            .and_then(|block| block.as_execution_payload())
    }

    pub fn execution_payload_by_number(&self, number: u64) -> Option<ExecutionPayload<E>> {
        self.block_by_number(number)
            .and_then(|block| block.as_execution_payload())
    }

    pub fn move_to_block_prior_to_terminal_block(&mut self) -> Result<(), String> {
        let target_block = self
            .terminal_block_number
            .checked_sub(1)
            .ok_or("terminal pow block is 0")?;
        self.move_to_pow_block(target_block)
    }

    pub fn move_to_terminal_block(&mut self) -> Result<(), String> {
        self.move_to_pow_block(self.terminal_block_number)
    }

    pub fn move_to_pow_block(&mut self, target_block: u64) -> Result<(), String> {
        let next_block = self.latest_block().unwrap().block_number() + 1;
        assert!(target_block >= next_block);

        self.insert_pow_blocks(next_block..=target_block)
    }

    pub fn drop_all_blocks(&mut self) {
        self.blocks = <_>::default();
        self.block_hashes = <_>::default();
    }

    pub fn insert_pow_blocks(
        &mut self,
        block_numbers: impl Iterator<Item = u64>,
    ) -> Result<(), String> {
        for i in block_numbers {
            self.insert_pow_block(i)?;
        }

        Ok(())
    }

    pub fn insert_pow_block(&mut self, block_number: u64) -> Result<(), String> {
        if let Some(finalized_block_hash) = self.finalized_block_hash {
            return Err(format!(
                "terminal block {} has been finalized. PoW chain has stopped building",
                finalized_block_hash
            ));
        }
        let block = if block_number == 0 {
            generate_genesis_block(self.terminal_total_difficulty, self.terminal_block_number)?
        } else if let Some(block) = self.block_by_number(block_number - 1) {
            generate_pow_block(
                self.terminal_total_difficulty,
                self.terminal_block_number,
                block_number,
                block.block_hash(),
            )?
        } else {
            return Err(format!(
                "parent with block number {} not found",
                block_number - 1
            ));
        };

        // Insert block into block tree
        self.insert_block(Block::PoW(block))?;

        // Set head
        if let Some(head_total_difficulty) =
            self.head_block.as_ref().and_then(|b| b.total_difficulty())
        {
            if block.total_difficulty >= head_total_difficulty {
                self.head_block = Some(Block::PoW(block));
            }
        } else {
            self.head_block = Some(Block::PoW(block));
        }
        Ok(())
    }

    /// Insert a PoW block given the parent hash.
    ///
    /// Returns `Ok(hash)` of the inserted block.
    /// Returns an error if the `parent_hash` does not exist in the block tree or
    /// if the parent block is the terminal block.
    pub fn insert_pow_block_by_hash(
        &mut self,
        parent_hash: ExecutionBlockHash,
        unique_id: u64,
    ) -> Result<ExecutionBlockHash, String> {
        let parent_block = self.block_by_hash(parent_hash).ok_or_else(|| {
            format!(
                "Block corresponding to parent hash does not exist: {}",
                parent_hash
            )
        })?;

        let mut block = generate_pow_block(
            self.terminal_total_difficulty,
            self.terminal_block_number,
            parent_block.block_number() + 1,
            parent_hash,
        )?;

        // Hack the block hash to make this block distinct from any other block with a different
        // `unique_id` (the default is 0).
        block.block_hash = ExecutionBlockHash::from_root(Hash256::from_low_u64_be(unique_id));
        block.block_hash = ExecutionBlockHash::from_root(block.tree_hash_root());

        let hash = self.insert_block(Block::PoW(block))?;

        // Set head
        if let Some(head_total_difficulty) =
            self.head_block.as_ref().and_then(|b| b.total_difficulty())
        {
            if block.total_difficulty >= head_total_difficulty {
                self.head_block = Some(Block::PoW(block));
            }
        } else {
            self.head_block = Some(Block::PoW(block));
        }
        Ok(hash)
    }

    // This does not reject duplicate blocks inserted. This lets us re-use the same execution
    // block generator for multiple beacon chains which is useful in testing.
    pub fn insert_block(&mut self, block: Block<E>) -> Result<ExecutionBlockHash, String> {
        if block.parent_hash() != ExecutionBlockHash::zero()
            && !self.blocks.contains_key(&block.parent_hash())
        {
            return Err(format!("parent block {:?} is unknown", block.parent_hash()));
        }

        Ok(self.insert_block_without_checks(block))
    }

    pub fn insert_block_without_checks(&mut self, block: Block<E>) -> ExecutionBlockHash {
        let block_hash = block.block_hash();
        self.block_hashes
            .entry(block.block_number())
            .or_default()
            .push(block_hash);
        self.blocks.insert(block_hash, block);

        block_hash
    }

    pub fn modify_last_block(&mut self, block_modifier: impl FnOnce(&mut Block<E>)) {
        if let Some(last_block_hash) = self
            .block_hashes
            .iter_mut()
            .max_by_key(|(block_number, _)| *block_number)
            .and_then(|(_, block_hashes)| {
                // Remove block hash, we will re-insert with the new block hash after modifying it.
                block_hashes.pop()
            })
        {
            let mut block = self.blocks.remove(&last_block_hash).unwrap();
            block_modifier(&mut block);

            // Update the block hash after modifying the block
            match &mut block {
                Block::PoW(b) => b.block_hash = ExecutionBlockHash::from_root(b.tree_hash_root()),
                Block::PoS(b) => {
                    *b.block_hash_mut() = ExecutionBlockHash::from_root(b.tree_hash_root())
                }
            }

            // Update head.
            if self
                .head_block
                .as_ref()
                .map_or(true, |head| head.block_hash() == last_block_hash)
            {
                self.head_block = Some(block.clone());
            }

            self.insert_block_without_checks(block);
        }
    }

    pub fn get_payload(&mut self, id: &PayloadId) -> Option<ExecutionPayload<E>> {
        self.payload_ids.get(id).cloned()
    }

    pub fn get_blobs_bundle(&mut self, id: &PayloadId) -> Option<BlobsBundle<E>> {
        self.blobs_bundles.get(id).cloned()
    }

    pub fn new_payload(&mut self, payload: ExecutionPayload<E>) -> PayloadStatusV1 {
        let Some(parent) = self.blocks.get(&payload.parent_hash()) else {
            return PayloadStatusV1 {
                status: PayloadStatusV1Status::Syncing,
                latest_valid_hash: None,
                validation_error: None,
            };
        };

        if payload.block_number() != parent.block_number() + 1 {
            return PayloadStatusV1 {
                status: PayloadStatusV1Status::Invalid,
                latest_valid_hash: Some(parent.block_hash()),
                validation_error: Some("invalid block number".to_string()),
            };
        }

        let valid_hash = payload.block_hash();
        self.pending_payloads.insert(payload.block_hash(), payload);

        PayloadStatusV1 {
            status: PayloadStatusV1Status::Valid,
            latest_valid_hash: Some(valid_hash),
            validation_error: None,
        }
    }

    // This function expects payload_attributes to already be validated with respect to
    // the current fork [obtained by self.get_fork_at_timestamp(payload_attributes.timestamp)]
    pub fn forkchoice_updated(
        &mut self,
        forkchoice_state: ForkchoiceState,
        payload_attributes: Option<PayloadAttributes>,
    ) -> Result<JsonForkchoiceUpdatedV1Response, String> {
        // This is meant to cover starting post-merge transition at genesis. Useful for
        // testing Capella forks and later.
        let head_block_hash = forkchoice_state.head_block_hash;
        if let Some(genesis_pow_block) = self.block_by_number(0) {
            if genesis_pow_block.block_hash() == head_block_hash {
                self.terminal_block_hash = head_block_hash;
            }
        }

        if let Some(payload) = self.pending_payloads.remove(&head_block_hash) {
            self.insert_block(Block::PoS(payload))?;
        }

        let unknown_head_block_hash = !self.blocks.contains_key(&head_block_hash);
        let unknown_safe_block_hash = forkchoice_state.safe_block_hash
            != ExecutionBlockHash::zero()
            && !self.blocks.contains_key(&forkchoice_state.safe_block_hash);
        let unknown_finalized_block_hash = forkchoice_state.finalized_block_hash
            != ExecutionBlockHash::zero()
            && !self
                .blocks
                .contains_key(&forkchoice_state.finalized_block_hash);

        if unknown_head_block_hash || unknown_safe_block_hash || unknown_finalized_block_hash {
            return Ok(JsonForkchoiceUpdatedV1Response {
                payload_status: JsonPayloadStatusV1 {
                    status: JsonPayloadStatusV1Status::Syncing,
                    latest_valid_hash: None,
                    validation_error: None,
                },
                payload_id: None,
            });
        }

        let id = match payload_attributes {
            None => None,
            Some(attributes) => {
                let parent = self
                    .blocks
                    .get(&head_block_hash)
                    .cloned()
                    .ok_or_else(|| format!("unknown parent block {head_block_hash:?}"))?;

                let id = payload_id_from_u64(self.next_payload_id);
                self.next_payload_id += 1;

                let execution_payload =
                    self.build_new_execution_payload(head_block_hash, &parent, id, &attributes)?;

                self.payload_ids.insert(id, execution_payload);

                Some(id)
            }
        };

        self.head_block = Some(
            self.blocks
                .get(&forkchoice_state.head_block_hash)
                .unwrap()
                .clone(),
        );

        if forkchoice_state.finalized_block_hash != ExecutionBlockHash::zero() {
            self.finalized_block_hash = Some(forkchoice_state.finalized_block_hash);
        }

        Ok(JsonForkchoiceUpdatedV1Response {
            payload_status: JsonPayloadStatusV1 {
                status: JsonPayloadStatusV1Status::Valid,
                latest_valid_hash: Some(forkchoice_state.head_block_hash),
                validation_error: None,
            },
            payload_id: id.map(Into::into),
        })
    }

    pub fn build_new_execution_payload(
        &mut self,
        head_block_hash: ExecutionBlockHash,
        parent: &Block<E>,
        id: PayloadId,
        attributes: &PayloadAttributes,
    ) -> Result<ExecutionPayload<E>, String> {
        let mut execution_payload = match attributes {
            PayloadAttributes::V1(pa) => ExecutionPayload::Bellatrix(ExecutionPayloadBellatrix {
                parent_hash: head_block_hash,
                fee_recipient: pa.suggested_fee_recipient,
                receipts_root: Hash256::repeat_byte(42),
                state_root: Hash256::repeat_byte(43),
                logs_bloom: vec![0; 256].into(),
                prev_randao: pa.prev_randao,
                block_number: parent.block_number() + 1,
                gas_limit: DEFAULT_GAS_LIMIT,
                gas_used: GAS_USED,
                timestamp: pa.timestamp,
                extra_data: mock_el_extra_data::<E>(),
                base_fee_per_gas: Uint256::from(1u64),
                block_hash: ExecutionBlockHash::zero(),
                transactions: vec![].into(),
            }),
            PayloadAttributes::V2(pa) => match self.get_fork_at_timestamp(pa.timestamp) {
                ForkName::Bellatrix => ExecutionPayload::Bellatrix(ExecutionPayloadBellatrix {
                    parent_hash: head_block_hash,
                    fee_recipient: pa.suggested_fee_recipient,
                    receipts_root: Hash256::repeat_byte(42),
                    state_root: Hash256::repeat_byte(43),
                    logs_bloom: vec![0; 256].into(),
                    prev_randao: pa.prev_randao,
                    block_number: parent.block_number() + 1,
                    gas_limit: DEFAULT_GAS_LIMIT,
                    gas_used: GAS_USED,
                    timestamp: pa.timestamp,
                    extra_data: mock_el_extra_data::<E>(),
                    base_fee_per_gas: Uint256::from(1u64),
                    block_hash: ExecutionBlockHash::zero(),
                    transactions: vec![].into(),
                }),
                ForkName::Capella => ExecutionPayload::Capella(ExecutionPayloadCapella {
                    parent_hash: head_block_hash,
                    fee_recipient: pa.suggested_fee_recipient,
                    receipts_root: Hash256::repeat_byte(42),
                    state_root: Hash256::repeat_byte(43),
                    logs_bloom: vec![0; 256].into(),
                    prev_randao: pa.prev_randao,
                    block_number: parent.block_number() + 1,
                    gas_limit: DEFAULT_GAS_LIMIT,
                    gas_used: GAS_USED,
                    timestamp: pa.timestamp,
                    extra_data: mock_el_extra_data::<E>(),
                    base_fee_per_gas: Uint256::from(1u64),
                    block_hash: ExecutionBlockHash::zero(),
                    transactions: vec![].into(),
                    withdrawals: pa.withdrawals.clone().into(),
                }),
                _ => unreachable!(),
            },
            PayloadAttributes::V3(pa) => match self.get_fork_at_timestamp(pa.timestamp) {
                ForkName::Deneb => ExecutionPayload::Deneb(ExecutionPayloadDeneb {
                    parent_hash: head_block_hash,
                    fee_recipient: pa.suggested_fee_recipient,
                    receipts_root: Hash256::repeat_byte(42),
                    state_root: Hash256::repeat_byte(43),
                    logs_bloom: vec![0; 256].into(),
                    prev_randao: pa.prev_randao,
                    block_number: parent.block_number() + 1,
                    gas_limit: DEFAULT_GAS_LIMIT,
                    gas_used: GAS_USED,
                    timestamp: pa.timestamp,
                    extra_data: mock_el_extra_data::<E>(),
                    base_fee_per_gas: Uint256::from(1u64),
                    block_hash: ExecutionBlockHash::zero(),
                    transactions: vec![].into(),
                    withdrawals: pa.withdrawals.clone().into(),
                    blob_gas_used: 0,
                    excess_blob_gas: 0,
                }),
                ForkName::Electra => ExecutionPayload::Electra(ExecutionPayloadElectra {
                    parent_hash: head_block_hash,
                    fee_recipient: pa.suggested_fee_recipient,
                    receipts_root: Hash256::repeat_byte(42),
                    state_root: Hash256::repeat_byte(43),
                    logs_bloom: vec![0; 256].into(),
                    prev_randao: pa.prev_randao,
                    block_number: parent.block_number() + 1,
                    gas_limit: DEFAULT_GAS_LIMIT,
                    gas_used: GAS_USED,
                    timestamp: pa.timestamp,
                    extra_data: mock_el_extra_data::<E>(),
                    base_fee_per_gas: Uint256::from(1u64),
                    block_hash: ExecutionBlockHash::zero(),
                    transactions: vec![].into(),
                    withdrawals: pa.withdrawals.clone().into(),
                    blob_gas_used: 0,
                    excess_blob_gas: 0,
                }),
                ForkName::Fulu => ExecutionPayload::Fulu(ExecutionPayloadFulu {
                    parent_hash: head_block_hash,
                    fee_recipient: pa.suggested_fee_recipient,
                    receipts_root: Hash256::repeat_byte(42),
                    state_root: Hash256::repeat_byte(43),
                    logs_bloom: vec![0; 256].into(),
                    prev_randao: pa.prev_randao,
                    block_number: parent.block_number() + 1,
                    gas_limit: DEFAULT_GAS_LIMIT,
                    gas_used: GAS_USED,
                    timestamp: pa.timestamp,
                    extra_data: "block gen was here".as_bytes().to_vec().into(),
                    base_fee_per_gas: Uint256::from(1u64),
                    block_hash: ExecutionBlockHash::zero(),
                    transactions: vec![].into(),
                    withdrawals: pa.withdrawals.clone().into(),
                    blob_gas_used: 0,
                    excess_blob_gas: 0,
                }),
                _ => unreachable!(),
            },
        };

        if execution_payload.fork_name().deneb_enabled() {
            // get random number between 0 and Max Blobs
            let mut rng = self.rng.lock();
            let max_blobs = self
                .spec
                .max_blobs_per_block_by_fork(execution_payload.fork_name())
                as usize;
            let num_blobs = rng.gen::<usize>() % (max_blobs + 1);
            let (bundle, transactions) = generate_blobs(num_blobs)?;
            for tx in &transactions {
                execution_payload
                    .transactions_mut()
                    .push(tx)
                    .map_err(|_| "transactions are full".to_string())?;
            }
            self.blobs_bundles.insert(id, bundle);
        }

        *execution_payload.block_hash_mut() =
            ExecutionBlockHash::from_root(execution_payload.tree_hash_root());
        Ok(execution_payload)
    }
}

pub fn load_test_blobs_bundle<E: EthSpec>() -> Result<(KzgCommitment, KzgProof, Blob<E>), String> {
    let BlobsBundle::<E> {
        commitments,
        proofs,
        blobs,
    } = BlobsBundle::from_ssz_bytes(TEST_BLOB_BUNDLE)
        .map_err(|e| format!("Unable to decode ssz: {:?}", e))?;

    Ok((
        commitments
            .first()
            .cloned()
            .ok_or("commitment missing in test bundle")?,
        proofs
            .first()
            .cloned()
            .ok_or("proof missing in test bundle")?,
        blobs
            .first()
            .cloned()
            .ok_or("blob missing in test bundle")?,
    ))
}

pub fn generate_blobs<E: EthSpec>(
    n_blobs: usize,
) -> Result<(BlobsBundle<E>, Transactions<E>), String> {
    let (kzg_commitment, kzg_proof, blob) = load_test_blobs_bundle::<E>()?;

    let mut bundle = BlobsBundle::<E>::default();
    let mut transactions = Transactions::default();

    for blob_index in 0..n_blobs {
        let tx = static_valid_tx::<E>();

        transactions
            .push(&tx)
            .map_err(|e| format!("invalid tx: {e:?}"))?;
        bundle
            .blobs
            .push(blob.clone())
            .map_err(|_| format!("blobs are full, blob index: {:?}", blob_index))?;
        bundle
            .commitments
            .push(kzg_commitment)
            .map_err(|_| format!("blobs are full, blob index: {:?}", blob_index))?;
        bundle
            .proofs
            .push(kzg_proof)
            .map_err(|_| format!("blobs are full, blob index: {:?}", blob_index))?;
    }

    Ok((bundle, transactions))
}

pub fn static_valid_tx<E: EthSpec>() -> Vec<u8> {
    // This is a real transaction hex encoded, but we don't care about the contents of the transaction.
    let transaction: EthersTransaction = serde_json::from_str(
        r#"{
            "blockHash":"0x1d59ff54b1eb26b013ce3cb5fc9dab3705b415a67127a003c3e61eb445bb8df2",
            "blockNumber":"0x5daf3b",
            "from":"0xa7d9ddbe1f17865597fbd27ec712455208b6b76d",
            "gas":"0xc350",
            "gasPrice":"0x4a817c800",
            "hash":"0x88df016429689c079f3b2f6ad39fa052532c56795b733da78a91ebe6a713944b",
            "input":"0x68656c6c6f21",
            "nonce":"0x15",
            "to":"0xf02c1c8e6114b1dbe8937a39260b5b0a374432bb",
            "transactionIndex":"0x41",
            "value":"0xf3dbb76162000",
            "v":"0x25",
            "r":"0x1b5e176d927f8e9ab405058b2d2457392da3e20f328b16ddabcebc33eaac5fea",
            "s":"0x4ba69724e8f69de52f0125ad8b3c5c2cef33019bac3249e2c0a2192766d1721c"
         }"#,
    )
    .unwrap();
    transaction.rlp().to_vec()
}

fn payload_id_from_u64(n: u64) -> PayloadId {
    n.to_le_bytes()
}

pub fn generate_genesis_header<E: EthSpec>(
    spec: &ChainSpec,
    post_transition_merge: bool,
) -> Option<ExecutionPayloadHeader<E>> {
    let genesis_fork = spec.fork_name_at_slot::<E>(spec.genesis_slot);
    let genesis_block_hash =
        generate_genesis_block(spec.terminal_total_difficulty, DEFAULT_TERMINAL_BLOCK)
            .ok()
            .map(|block| block.block_hash);
    let empty_transactions_root = Transactions::<E>::empty().tree_hash_root();
    match genesis_fork {
        ForkName::Base | ForkName::Altair => None,
        ForkName::Bellatrix => {
            if post_transition_merge {
                let mut header = ExecutionPayloadHeader::Bellatrix(<_>::default());
                *header.block_hash_mut() = genesis_block_hash.unwrap_or_default();
                *header.transactions_root_mut() = empty_transactions_root;
                Some(header)
            } else {
                Some(ExecutionPayloadHeader::<E>::Bellatrix(<_>::default()))
            }
        }
        ForkName::Capella => {
            let mut header = ExecutionPayloadHeader::Capella(<_>::default());
            *header.block_hash_mut() = genesis_block_hash.unwrap_or_default();
            *header.transactions_root_mut() = empty_transactions_root;
            Some(header)
        }
        ForkName::Deneb => {
            let mut header = ExecutionPayloadHeader::Deneb(<_>::default());
            *header.block_hash_mut() = genesis_block_hash.unwrap_or_default();
            *header.transactions_root_mut() = empty_transactions_root;
            Some(header)
        }
        ForkName::Electra => {
            let mut header = ExecutionPayloadHeader::Electra(<_>::default());
            *header.block_hash_mut() = genesis_block_hash.unwrap_or_default();
            *header.transactions_root_mut() = empty_transactions_root;
            Some(header)
        }
        ForkName::Fulu => {
            let mut header = ExecutionPayloadHeader::Fulu(<_>::default());
            *header.block_hash_mut() = genesis_block_hash.unwrap_or_default();
            *header.transactions_root_mut() = empty_transactions_root;
            Some(header)
        }
    }
}

pub fn generate_genesis_block(
    terminal_total_difficulty: Uint256,
    terminal_block_number: u64,
) -> Result<PoWBlock, String> {
    generate_pow_block(
        terminal_total_difficulty,
        terminal_block_number,
        0,
        ExecutionBlockHash::zero(),
    )
}

pub fn generate_pow_block(
    terminal_total_difficulty: Uint256,
    terminal_block_number: u64,
    block_number: u64,
    parent_hash: ExecutionBlockHash,
) -> Result<PoWBlock, String> {
    if block_number > terminal_block_number {
        return Err(format!(
            "{} is beyond terminal pow block {}",
            block_number, terminal_block_number
        ));
    }

    let total_difficulty = if block_number == terminal_block_number {
        terminal_total_difficulty
    } else {
        let increment = terminal_total_difficulty
            .checked_div(Uint256::from(terminal_block_number))
            .expect("terminal block number must be non-zero");
        increment
            .checked_mul(Uint256::from(block_number))
            .expect("overflow computing total difficulty")
    };

    let mut block = PoWBlock {
        block_number,
        block_hash: ExecutionBlockHash::zero(),
        parent_hash,
        total_difficulty,
        timestamp: block_number,
    };

    block.block_hash = ExecutionBlockHash::from_root(block.tree_hash_root());

    Ok(block)
}

#[cfg(test)]
mod test {
    use super::*;
    use kzg::{trusted_setup::get_trusted_setup, TrustedSetup};
    use types::{MainnetEthSpec, MinimalEthSpec};

    #[test]
    fn pow_chain_only() {
        const TERMINAL_DIFFICULTY: u64 = 10;
        const TERMINAL_BLOCK: u64 = 10;
        const DIFFICULTY_INCREMENT: u64 = 1;
        let spec = Arc::new(MainnetEthSpec::default_spec());

        let mut generator: ExecutionBlockGenerator<MainnetEthSpec> = ExecutionBlockGenerator::new(
            Uint256::from(TERMINAL_DIFFICULTY),
            TERMINAL_BLOCK,
            ExecutionBlockHash::zero(),
            None,
            None,
            None,
            None,
            spec,
            None,
        );

        for i in 0..=TERMINAL_BLOCK {
            if i > 0 {
                generator.insert_pow_block(i).unwrap();
            }

            /*
             * Generate a block, inspect it.
             */

            let block = generator.latest_block().unwrap();
            assert_eq!(block.block_number(), i);

            let expected_parent = i
                .checked_sub(1)
                .map(|i| generator.block_by_number(i).unwrap().block_hash())
                .unwrap_or_else(ExecutionBlockHash::zero);
            assert_eq!(block.parent_hash(), expected_parent);

            assert_eq!(
                block.total_difficulty().unwrap(),
                Uint256::from(i * DIFFICULTY_INCREMENT)
            );

            assert_eq!(generator.block_by_hash(block.block_hash()).unwrap(), block);
            assert_eq!(generator.block_by_number(i).unwrap(), block);

            /*
             * Check the parent is accessible.
             */

            if let Some(prev_i) = i.checked_sub(1) {
                assert_eq!(
                    generator.block_by_number(prev_i).unwrap(),
                    generator.block_by_hash(block.parent_hash()).unwrap()
                );
            }

            /*
             * Check the next block is inaccessible.
             */

            let next_i = i + 1;
            assert!(generator.block_by_number(next_i).is_none());
        }
    }

    #[test]
    fn valid_test_blobs() {
        assert!(
            validate_blob::<MainnetEthSpec>().is_ok(),
            "Mainnet preset test blobs bundle should contain valid proofs"
        );
        assert!(
            validate_blob::<MinimalEthSpec>().is_ok(),
            "Minimal preset test blobs bundle should contain valid proofs"
        );
    }

    fn validate_blob<E: EthSpec>() -> Result<(), String> {
        let kzg = load_kzg()?;
        let (kzg_commitment, kzg_proof, blob) = load_test_blobs_bundle::<E>()?;
        let kzg_blob = kzg::Blob::from_bytes(blob.as_ref())
            .map(Box::new)
            .map_err(|e| format!("Error converting blob to kzg blob: {e:?}"))?;
        kzg.verify_blob_kzg_proof(&kzg_blob, kzg_commitment, kzg_proof)
            .map_err(|e| format!("Invalid blobs bundle: {e:?}"))
    }

    fn load_kzg() -> Result<Kzg, String> {
        let trusted_setup: TrustedSetup =
            serde_json::from_reader(get_trusted_setup().as_slice())
                .map_err(|e| format!("Unable to read trusted setup file: {e:?}"))?;
        Kzg::new_from_trusted_setup(trusted_setup)
            .map_err(|e| format!("Failed to load trusted setup: {e:?}"))
    }
}<|MERGE_RESOLUTION|>--- conflicted
+++ resolved
@@ -18,14 +18,8 @@
 use tree_hash_derive::TreeHash;
 use types::{
     Blob, ChainSpec, EthSpec, ExecutionBlockHash, ExecutionPayload, ExecutionPayloadBellatrix,
-<<<<<<< HEAD
-    ExecutionPayloadCapella, ExecutionPayloadDeneb, ExecutionPayloadElectra,
+    ExecutionPayloadCapella, ExecutionPayloadDeneb, ExecutionPayloadElectra, ExecutionPayloadFulu,
     ExecutionPayloadHeader, FixedBytesExtended, ForkName, Hash256, Transactions, Uint256,
-=======
-    ExecutionPayloadCapella, ExecutionPayloadDeneb, ExecutionPayloadElectra, ExecutionPayloadFulu,
-    ExecutionPayloadHeader, FixedBytesExtended, ForkName, Hash256, Transaction, Transactions,
-    Uint256,
->>>>>>> 06329ec2
 };
 
 use super::DEFAULT_TERMINAL_BLOCK;
