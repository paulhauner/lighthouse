--- conflicted
+++ resolved
@@ -1,10 +1,6 @@
 //! Provides a mock execution engine HTTP JSON-RPC API for use in testing.
 
-use crate::engine_api::http::JSONRPC_VERSION;
-<<<<<<< HEAD
-=======
-use crate::engine_api::PayloadStatusV1Status;
->>>>>>> 26809f8c
+use crate::engine_api::{http::JSONRPC_VERSION, PayloadStatusV1Status};
 use bytes::Bytes;
 use environment::null_logger;
 use execution_block_generator::{Block, PoWBlock};
@@ -72,11 +68,7 @@
             last_echo_request: last_echo_request.clone(),
             execution_block_generator: RwLock::new(execution_block_generator),
             preloaded_responses,
-<<<<<<< HEAD
-            fixed_payload_response: Arc::new(Mutex::new(FixedPayloadResponse::None)),
-=======
             static_new_payload_response: <_>::default(),
->>>>>>> 26809f8c
             _phantom: PhantomData,
         });
 
@@ -131,24 +123,7 @@
     }
 
     pub fn all_payloads_valid(&self) {
-<<<<<<< HEAD
-        *self.ctx.fixed_payload_response.lock() = FixedPayloadResponse::Valid;
-    }
-
-    pub fn all_payloads_invalid(&self, latest_valid_hash: Hash256) {
-        *self.ctx.fixed_payload_response.lock() =
-            FixedPayloadResponse::Invalid { latest_valid_hash };
-    }
-
-    pub fn all_payloads_syncing(&self) {
-        *self.ctx.fixed_payload_response.lock() = FixedPayloadResponse::Syncing;
-    }
-
-    pub fn full_payload_verification(&self) {
-        *self.ctx.fixed_payload_response.lock() = FixedPayloadResponse::None;
-=======
         *self.ctx.static_new_payload_response.lock() = Some(PayloadStatusV1Status::Valid)
->>>>>>> 26809f8c
     }
 
     pub fn insert_pow_block(
@@ -218,11 +193,7 @@
     pub last_echo_request: Arc<RwLock<Option<Bytes>>>,
     pub execution_block_generator: RwLock<ExecutionBlockGenerator<T>>,
     pub preloaded_responses: Arc<Mutex<Vec<serde_json::Value>>>,
-<<<<<<< HEAD
-    pub fixed_payload_response: Arc<Mutex<FixedPayloadResponse>>,
-=======
     pub static_new_payload_response: Arc<Mutex<Option<PayloadStatusV1Status>>>,
->>>>>>> 26809f8c
     pub _phantom: PhantomData<T>,
 }
 
