--- conflicted
+++ resolved
@@ -450,16 +450,7 @@
                 value: to_ssz_rs(&Uint256::from(DEFAULT_BUILDER_PAYLOAD_VALUE_WEI))?,
                 public_key: self.builder_sk.public_key(),
             }),
-<<<<<<< HEAD
-            ForkName::Base | ForkName::Altair | ForkName::Deneb => {
-                return Err(BlindedBlockProviderError::Custom(format!(
-                    "Unsupported fork: {}",
-                    fork
-                )))
-            }
-=======
-            ForkName::Base | ForkName::Altair => return Err(MevError::InvalidFork),
->>>>>>> 4435a222
+            ForkName::Base | ForkName::Altair | ForkName::Deneb => return Err(MevError::InvalidFork),
         };
         *message.gas_limit_mut() = cached_data.gas_limit;
 
