//! Contains the handler for the `GET validator/duties/proposer/{epoch}` endpoint.

use crate::state_id::StateId;
use beacon_chain::{
    beacon_proposer_cache::{compute_proposer_duties_from_head, ensure_state_is_in_epoch},
    BeaconChain, BeaconChainError, BeaconChainTypes, MAXIMUM_GOSSIP_CLOCK_DISPARITY,
};
use eth2::types::{self as api_types};
use safe_arith::SafeArith;
use slog::{debug, Logger};
use slot_clock::SlotClock;
use std::cmp::Ordering;
use types::{CloneConfig, Epoch, EthSpec, Hash256, Slot};

/// The struct that is returned to the requesting HTTP client.
type ApiDuties = api_types::DutiesResponse<Vec<api_types::ProposerData>>;

/// Handles a request from the HTTP API for proposer duties.
pub fn proposer_duties<T: BeaconChainTypes>(
    request_epoch: Epoch,
    chain: &BeaconChain<T>,
    log: &Logger,
) -> Result<ApiDuties, warp::reject::Rejection> {
    let current_epoch = chain
        .epoch()
        .map_err(warp_utils::reject::beacon_chain_error)?;

    // Determine what the current epoch would be if we fast-forward our system clock by
    // `MAXIMUM_GOSSIP_CLOCK_DISPARITY`.
    //
    // Most of the time, `tolerant_current_epoch` will be equal to `current_epoch`. However, during
    // the first `MAXIMUM_GOSSIP_CLOCK_DISPARITY` duration of the epoch `tolerant_current_epoch`
    // will equal `current_epoch + 1`
    let tolerant_current_epoch = chain
        .slot_clock
        .now_with_future_tolerance(MAXIMUM_GOSSIP_CLOCK_DISPARITY)
        .ok_or_else(|| warp_utils::reject::custom_server_error("unable to read slot clock".into()))?
        .epoch(T::EthSpec::slots_per_epoch());

    if request_epoch == current_epoch || request_epoch == tolerant_current_epoch {
        // If we could consider ourselves in the `request_epoch` when allowing for clock disparity
        // tolerance then serve this request from the cache.
        if let Some(duties) = try_proposer_duties_from_cache(request_epoch, chain)? {
            Ok(duties)
        } else {
            debug!(
                log,
                "Proposer cache miss";
                "request_epoch" =>  request_epoch,
            );
            compute_and_cache_proposer_duties(request_epoch, chain)
        }
    } else if request_epoch
        == current_epoch
            .safe_add(1)
            .map_err(warp_utils::reject::arith_error)?
    {
        let (proposers, dependent_root, execution_status, _fork) =
            compute_proposer_duties_from_head(request_epoch, chain)
                .map_err(warp_utils::reject::beacon_chain_error)?;
        convert_to_api_response(
            chain,
            request_epoch,
            dependent_root,
            execution_status.is_optimistic(),
            proposers,
        )
    } else if request_epoch
        > current_epoch
            .safe_add(1)
            .map_err(warp_utils::reject::arith_error)?
    {
        // Reject queries about the future epochs for which lookahead is not possible
        Err(warp_utils::reject::custom_bad_request(format!(
            "request epoch {} is ahead of the next epoch {}",
            request_epoch, current_epoch
        )))
    } else {
        // request_epoch < current_epoch
        //
        // Queries about the past are handled with a slow path.
        compute_historic_proposer_duties(request_epoch, chain)
    }
}

/// Attempt to load the proposer duties from the `chain.beacon_proposer_cache`, returning `Ok(None)`
/// if there is a cache miss.
///
/// ## Notes
///
/// The `current_epoch` value should equal the current epoch on the slot clock (with some
/// tolerance), otherwise we risk washing out the proposer cache at the expense of block processing.
fn try_proposer_duties_from_cache<T: BeaconChainTypes>(
    request_epoch: Epoch,
    chain: &BeaconChain<T>,
) -> Result<Option<ApiDuties>, warp::reject::Rejection> {
<<<<<<< HEAD
    let (head_slot, head_block_root, head_decision_root) = {
        let head = chain.canonical_head.cached_head();
        let head_block_root = head.head_block_root();
        let decision_root = head
            .snapshot
            .beacon_state
            .proposer_shuffling_decision_root(head_block_root)
            .map_err(warp_utils::reject::beacon_state_error)?;
        (head.head_slot(), head_block_root, decision_root)
    };
    let head_epoch = head_slot.epoch(T::EthSpec::slots_per_epoch());
=======
    let head = chain.canonical_head.cached_head();
    let head_block = &head.snapshot.beacon_block;
    let head_block_root = head.head_block_root();
    let head_decision_root = head
        .snapshot
        .beacon_state
        .proposer_shuffling_decision_root(head_block_root)
        .map_err(warp_utils::reject::beacon_state_error)?;
    let head_epoch = head_block.slot().epoch(T::EthSpec::slots_per_epoch());
    let execution_optimistic = chain
        .is_optimistic_head_block(head_block)
        .map_err(warp_utils::reject::beacon_chain_error)?;
>>>>>>> be1e2e20

    let dependent_root = match head_epoch.cmp(&request_epoch) {
        // head_epoch == request_epoch
        Ordering::Equal => head_decision_root,
        // head_epoch < request_epoch
        Ordering::Less => head_block_root,
        // head_epoch > request_epoch
        Ordering::Greater => {
            return Err(warp_utils::reject::custom_server_error(format!(
                "head epoch {} is later than request epoch {}",
                head_epoch, request_epoch
            )))
        }
    };

    let execution_optimistic = chain
        .is_optimistic_head()
        .map_err(warp_utils::reject::beacon_chain_error)?;

    chain
        .beacon_proposer_cache
        .lock()
        .get_epoch::<T::EthSpec>(dependent_root, request_epoch)
        .cloned()
        .map(|indices| {
            convert_to_api_response(
                chain,
                request_epoch,
                dependent_root,
                execution_optimistic,
                indices.to_vec(),
            )
        })
        .transpose()
}

/// Compute the proposer duties using the head state, add the duties to the proposer cache and
/// return the proposers.
///
/// This method does *not* attempt to read the values from the cache before computing them. See
/// `try_proposer_duties_from_cache` to read values.
///
/// ## Notes
///
/// The `current_epoch` value should equal the current epoch on the slot clock, otherwise we risk
/// washing out the proposer cache at the expense of block processing.
fn compute_and_cache_proposer_duties<T: BeaconChainTypes>(
    current_epoch: Epoch,
    chain: &BeaconChain<T>,
) -> Result<ApiDuties, warp::reject::Rejection> {
    let (indices, dependent_root, execution_status, fork) =
        compute_proposer_duties_from_head(current_epoch, chain)
            .map_err(warp_utils::reject::beacon_chain_error)?;

    // Prime the proposer shuffling cache with the newly-learned value.
    chain
        .beacon_proposer_cache
        .lock()
        .insert(current_epoch, dependent_root, indices.clone(), fork)
        .map_err(BeaconChainError::from)
        .map_err(warp_utils::reject::beacon_chain_error)?;

    convert_to_api_response(
        chain,
        current_epoch,
        dependent_root,
        execution_status.is_optimistic(),
        indices,
    )
}

/// Compute some proposer duties by reading a `BeaconState` from disk, completely ignoring the
/// `beacon_proposer_cache`.
fn compute_historic_proposer_duties<T: BeaconChainTypes>(
    epoch: Epoch,
    chain: &BeaconChain<T>,
) -> Result<ApiDuties, warp::reject::Rejection> {
    // If the head is quite old then it might still be relevant for a historical request.
    //
    // Use the `with_head` function to read & clone in a single call to avoid race conditions.
    let state_opt = chain
        .with_head(|head| {
            if head.beacon_state.current_epoch() <= epoch {
                Ok(Some((
                    head.beacon_state_root(),
                    head.beacon_state
                        .clone_with(CloneConfig::committee_caches_only()),
                )))
            } else {
                Ok(None)
            }
        })
        .map_err(warp_utils::reject::beacon_chain_error)?;

    let state = if let Some((state_root, mut state)) = state_opt {
        // If we've loaded the head state it might be from a previous epoch, ensure it's in a
        // suitable epoch.
        ensure_state_is_in_epoch(&mut state, state_root, epoch, &chain.spec)
            .map_err(warp_utils::reject::beacon_chain_error)?;
        state
    } else {
        StateId::from_slot(epoch.start_slot(T::EthSpec::slots_per_epoch())).state(chain)?
    };

    // Ensure the state lookup was correct.
    if state.current_epoch() != epoch {
        return Err(warp_utils::reject::custom_server_error(format!(
            "state epoch {} not equal to request epoch {}",
            state.current_epoch(),
            epoch
        )));
    }

    let indices = state
        .get_beacon_proposer_indices(&chain.spec)
        .map_err(BeaconChainError::from)
        .map_err(warp_utils::reject::beacon_chain_error)?;

    // We can supply the genesis block root as the block root since we know that the only block that
    // decides its own root is the genesis block.
    let dependent_root = state
        .proposer_shuffling_decision_root(chain.genesis_block_root)
        .map_err(BeaconChainError::from)
        .map_err(warp_utils::reject::beacon_chain_error)?;

    let execution_optimistic = StateId::from_slot(epoch.start_slot(T::EthSpec::slots_per_epoch()))
        .is_execution_optimistic(chain)?;

    convert_to_api_response(chain, epoch, dependent_root, execution_optimistic, indices)
}

/// Converts the internal representation of proposer duties into one that is compatible with the
/// standard API.
fn convert_to_api_response<T: BeaconChainTypes>(
    chain: &BeaconChain<T>,
    epoch: Epoch,
    dependent_root: Hash256,
    execution_optimistic: bool,
    indices: Vec<usize>,
) -> Result<ApiDuties, warp::reject::Rejection> {
    let index_to_pubkey_map = chain
        .validator_pubkey_bytes_many(&indices)
        .map_err(warp_utils::reject::beacon_chain_error)?;

    // Map our internal data structure into the API structure.
    let proposer_data = indices
        .iter()
        .enumerate()
        .filter_map(|(i, &validator_index)| {
            // Offset the index in `indices` to determine the slot for which these
            // duties apply.
            let slot = epoch.start_slot(T::EthSpec::slots_per_epoch()) + Slot::from(i);

            Some(api_types::ProposerData {
                pubkey: *index_to_pubkey_map.get(&validator_index)?,
                validator_index: validator_index as u64,
                slot,
            })
        })
        .collect::<Vec<_>>();

    // Consistency check.
    let slots_per_epoch = T::EthSpec::slots_per_epoch() as usize;
    if proposer_data.len() != slots_per_epoch {
        Err(warp_utils::reject::custom_server_error(format!(
            "{} proposers is not enough for {} slots",
            proposer_data.len(),
            slots_per_epoch,
        )))
    } else {
        Ok(api_types::DutiesResponse {
            dependent_root,
            execution_optimistic,
            data: proposer_data,
        })
    }
}<|MERGE_RESOLUTION|>--- conflicted
+++ resolved
@@ -94,19 +94,6 @@
     request_epoch: Epoch,
     chain: &BeaconChain<T>,
 ) -> Result<Option<ApiDuties>, warp::reject::Rejection> {
-<<<<<<< HEAD
-    let (head_slot, head_block_root, head_decision_root) = {
-        let head = chain.canonical_head.cached_head();
-        let head_block_root = head.head_block_root();
-        let decision_root = head
-            .snapshot
-            .beacon_state
-            .proposer_shuffling_decision_root(head_block_root)
-            .map_err(warp_utils::reject::beacon_state_error)?;
-        (head.head_slot(), head_block_root, decision_root)
-    };
-    let head_epoch = head_slot.epoch(T::EthSpec::slots_per_epoch());
-=======
     let head = chain.canonical_head.cached_head();
     let head_block = &head.snapshot.beacon_block;
     let head_block_root = head.head_block_root();
@@ -119,7 +106,6 @@
     let execution_optimistic = chain
         .is_optimistic_head_block(head_block)
         .map_err(warp_utils::reject::beacon_chain_error)?;
->>>>>>> be1e2e20
 
     let dependent_root = match head_epoch.cmp(&request_epoch) {
         // head_epoch == request_epoch
