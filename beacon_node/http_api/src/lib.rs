--- conflicted
+++ resolved
@@ -2951,15 +2951,10 @@
                         .fork_name(&chain.spec)
                         .map_err(inconsistent_fork_rejection)?;
 
-<<<<<<< HEAD
                     fork_versioned_response(endpoint_version, fork_name, block)
                         .map(|response| warp::reply::json(&response).into_response())
-                })
-=======
-                fork_versioned_response(endpoint_version, fork_name, block)
-                    .map(|response| warp::reply::json(&response).into_response())
-                    .map(|res| add_consensus_version_header(res, fork_name))
->>>>>>> 7399a54c
+                        .map(|res| add_consensus_version_header(res, fork_name))
+                })
             },
         );
 
@@ -3017,17 +3012,11 @@
                         .fork_name(&chain.spec)
                         .map_err(inconsistent_fork_rejection)?;
 
-<<<<<<< HEAD
                     // Pose as a V2 endpoint so we return the fork `version`.
                     fork_versioned_response(V2, fork_name, block)
                         .map(|response| warp::reply::json(&response).into_response())
-                })
-=======
-                // Pose as a V2 endpoint so we return the fork `version`.
-                fork_versioned_response(V2, fork_name, block)
-                    .map(|response| warp::reply::json(&response).into_response())
-                    .map(|res| add_consensus_version_header(res, fork_name))
->>>>>>> 7399a54c
+                        .map(|res| add_consensus_version_header(res, fork_name))
+                })
             },
         );
 
@@ -3655,10 +3644,14 @@
         .and(warp::path::param::<Epoch>())
         .and(warp::path::end())
         .and(warp::body::json())
-        .and(chain_filter.clone())
-        .and_then(
-            |epoch: Epoch, indices: Vec<u64>, chain: Arc<BeaconChain<T>>| {
-                blocking_json_task(move || {
+        .and(task_spawner_filter.clone())
+        .and(chain_filter.clone())
+        .and_then(
+            |epoch: Epoch,
+             indices: Vec<u64>,
+             task_spawner: TaskSpawner<T::EthSpec>,
+             chain: Arc<BeaconChain<T>>| {
+                task_spawner.blocking_json_task(Priority::P0, move || {
                     // Ensure the request is for either the current, previous or next epoch.
                     let current_epoch = chain
                         .epoch()
