//! This crate contains a HTTP server which serves the endpoints listed here:
//!
//! https://github.com/ethereum/beacon-APIs
//!
//! There are also some additional, non-standard endpoints behind the `/lighthouse/` path which are
//! used for development.

mod attestation_performance;
mod attester_duties;
mod block_id;
mod block_packing_efficiency;
mod block_rewards;
mod database;
mod metrics;
mod proposer_duties;
mod publish_blocks;
mod state_id;
mod sync_committees;
mod validator_inclusion;
mod version;

use beacon_chain::{
    attestation_verification::VerifiedAttestation, observed_operations::ObservationOutcome,
    validator_monitor::timestamp_now, AttestationError as AttnError, BeaconChain, BeaconChainError,
    BeaconChainTypes, ProduceBlockVerification, WhenSlotSkipped,
};
pub use block_id::BlockId;
use eth2::types::{self as api_types, EndpointVersion, ValidatorId};
use lighthouse_network::{types::SyncState, EnrExt, NetworkGlobals, PeerId, PubsubMessage};
use lighthouse_version::version_with_platform;
use network::NetworkMessage;
use serde::{Deserialize, Serialize};
use slog::{crit, debug, error, info, warn, Logger};
use slot_clock::SlotClock;
use ssz::Encode;
pub use state_id::StateId;
use std::borrow::Cow;
use std::convert::TryInto;
use std::future::Future;
use std::net::{IpAddr, Ipv4Addr, SocketAddr};
use std::path::PathBuf;
use std::pin::Pin;
use std::sync::Arc;
use tokio::sync::mpsc::UnboundedSender;
use tokio_stream::{wrappers::BroadcastStream, StreamExt};
use types::{
    Attestation, AttesterSlashing, BeaconStateError, BlindedPayload, CommitteeCache,
    ConfigAndPreset, Epoch, EthSpec, ForkName, FullPayload, ProposerPreparationData,
    ProposerSlashing, RelativeEpoch, Signature, SignedAggregateAndProof, SignedBeaconBlock,
    SignedBlindedBeaconBlock, SignedContributionAndProof, SignedValidatorRegistrationData,
    SignedVoluntaryExit, Slot, SyncCommitteeMessage, SyncContributionData,
};
use version::{
    add_consensus_version_header, execution_optimistic_fork_versioned_response,
    fork_versioned_response, inconsistent_fork_rejection, unsupported_version_rejection, V1, V2,
};
use warp::http::StatusCode;
use warp::sse::Event;
use warp::Reply;
use warp::{http::Response, Filter};
use warp_utils::{
    query::multi_key_query,
    task::{blocking_json_task, blocking_task},
};

const API_PREFIX: &str = "eth";

/// If the node is within this many epochs from the head, we declare it to be synced regardless of
/// the network sync state.
///
/// This helps prevent attacks where nodes can convince us that we're syncing some non-existent
/// finalized head.
const SYNC_TOLERANCE_EPOCHS: u64 = 8;

/// A custom type which allows for both unsecured and TLS-enabled HTTP servers.
type HttpServer = (SocketAddr, Pin<Box<dyn Future<Output = ()> + Send>>);

/// Alias for readability.
pub type ExecutionOptimistic = bool;

/// Configuration used when serving the HTTP server over TLS.
#[derive(PartialEq, Debug, Clone, Serialize, Deserialize)]
pub struct TlsConfig {
    pub cert: PathBuf,
    pub key: PathBuf,
}

/// A wrapper around all the items required to spawn the HTTP server.
///
/// The server will gracefully handle the case where any fields are `None`.
pub struct Context<T: BeaconChainTypes> {
    pub config: Config,
    pub chain: Option<Arc<BeaconChain<T>>>,
    pub network_tx: Option<UnboundedSender<NetworkMessage<T::EthSpec>>>,
    pub network_globals: Option<Arc<NetworkGlobals<T::EthSpec>>>,
    pub eth1_service: Option<eth1::Service>,
    pub log: Logger,
}

/// Configuration for the HTTP server.
#[derive(PartialEq, Debug, Clone, Serialize, Deserialize)]
pub struct Config {
    pub enabled: bool,
    pub listen_addr: IpAddr,
    pub listen_port: u16,
    pub allow_origin: Option<String>,
    pub serve_legacy_spec: bool,
    pub tls_config: Option<TlsConfig>,
    pub allow_sync_stalled: bool,
}

impl Default for Config {
    fn default() -> Self {
        Self {
            enabled: false,
            listen_addr: IpAddr::V4(Ipv4Addr::new(127, 0, 0, 1)),
            listen_port: 5052,
            allow_origin: None,
            serve_legacy_spec: true,
            tls_config: None,
            allow_sync_stalled: false,
        }
    }
}

#[derive(Debug)]
pub enum Error {
    Warp(warp::Error),
    Other(String),
}

impl From<warp::Error> for Error {
    fn from(e: warp::Error) -> Self {
        Error::Warp(e)
    }
}

impl From<String> for Error {
    fn from(e: String) -> Self {
        Error::Other(e)
    }
}

enum HeaderComputationType {
    UsesHeadWithBlock,
    UsesHeadNoBlock,
    NoHead,
}

/// Creates a `warp` logging wrapper which we use to create `slog` logs.
pub fn slog_logging(
    log: Logger,
) -> warp::filters::log::Log<impl Fn(warp::filters::log::Info) + Clone> {
    warp::log::custom(move |info| {
        match info.status() {
            status
                if status == StatusCode::OK
                    || status == StatusCode::NOT_FOUND
                    || status == StatusCode::PARTIAL_CONTENT =>
            {
                debug!(
                    log,
                    "Processed HTTP API request";
                    "elapsed" => format!("{:?}", info.elapsed()),
                    "status" => status.to_string(),
                    "path" => info.path(),
                    "method" => info.method().to_string(),
                );
            }
            status => {
                warn!(
                    log,
                    "Error processing HTTP API request";
                    "elapsed" => format!("{:?}", info.elapsed()),
                    "status" => status.to_string(),
                    "path" => info.path(),
                    "method" => info.method().to_string(),
                );
            }
        };
    })
}

/// Creates a `warp` logging wrapper which we use for Prometheus metrics (not necessarily logging,
/// per say).
pub fn prometheus_metrics() -> warp::filters::log::Log<impl Fn(warp::filters::log::Info) + Clone> {
    warp::log::custom(move |info| {
        // Here we restrict the `info.path()` value to some predefined values. Without this, we end
        // up with a new metric type each time someone includes something unique in the path (e.g.,
        // a block hash).
        let path = {
            let equals = |s: &'static str| -> Option<&'static str> {
                if info.path() == format!("/{}/{}", API_PREFIX, s) {
                    Some(s)
                } else {
                    None
                }
            };

            let starts_with = |s: &'static str| -> Option<&'static str> {
                if info.path().starts_with(&format!("/{}/{}", API_PREFIX, s)) {
                    Some(s)
                } else {
                    None
                }
            };

            // First line covers `POST /v1/beacon/blocks` only
            equals("v1/beacon/blocks")
                .or_else(|| starts_with("v1/validator/blocks"))
                .or_else(|| starts_with("v2/validator/blocks"))
                .or_else(|| starts_with("v1/validator/blinded_blocks"))
                .or_else(|| starts_with("v1/validator/duties/attester"))
                .or_else(|| starts_with("v1/validator/duties/proposer"))
                .or_else(|| starts_with("v1/validator/duties/sync"))
                .or_else(|| starts_with("v1/validator/attestation_data"))
                .or_else(|| starts_with("v1/validator/aggregate_attestation"))
                .or_else(|| starts_with("v1/validator/aggregate_and_proofs"))
                .or_else(|| starts_with("v1/validator/sync_committee_contribution"))
                .or_else(|| starts_with("v1/validator/contribution_and_proofs"))
                .or_else(|| starts_with("v1/validator/beacon_committee_subscriptions"))
                .or_else(|| starts_with("v1/validator/sync_committee_subscriptions"))
                .or_else(|| starts_with("v1/beacon/pool/attestations"))
                .or_else(|| starts_with("v1/beacon/pool/sync_committees"))
                .or_else(|| starts_with("v1/beacon/blocks/head/root"))
                .or_else(|| starts_with("v1/validator/prepare_beacon_proposer"))
                .or_else(|| starts_with("v1/validator/register_validator"))
                .or_else(|| starts_with("v1/beacon/"))
                .or_else(|| starts_with("v2/beacon/"))
                .or_else(|| starts_with("v1/config/"))
                .or_else(|| starts_with("v1/debug/"))
                .or_else(|| starts_with("v2/debug/"))
                .or_else(|| starts_with("v1/events/"))
                .or_else(|| starts_with("v1/node/"))
                .or_else(|| starts_with("v1/validator/"))
                .unwrap_or("other")
        };

        metrics::inc_counter_vec(&metrics::HTTP_API_PATHS_TOTAL, &[path]);
        metrics::inc_counter_vec(
            &metrics::HTTP_API_STATUS_CODES_TOTAL,
            &[&info.status().to_string()],
        );
        metrics::observe_timer_vec(&metrics::HTTP_API_PATHS_TIMES, &[path], info.elapsed());
    })
}

/// Creates a server that will serve requests using information from `ctx`.
///
/// The server will shut down gracefully when the `shutdown` future resolves.
///
/// ## Returns
///
/// This function will bind the server to the provided address and then return a tuple of:
///
/// - `SocketAddr`: the address that the HTTP server will listen on.
/// - `Future`: the actual server future that will need to be awaited.
///
/// ## Errors
///
/// Returns an error if the server is unable to bind or there is another error during
/// configuration.
pub fn serve<T: BeaconChainTypes>(
    ctx: Arc<Context<T>>,
    shutdown: impl Future<Output = ()> + Send + Sync + 'static,
) -> Result<HttpServer, Error> {
    let config = ctx.config.clone();
    let allow_sync_stalled = config.allow_sync_stalled;
    let log = ctx.log.clone();

    // Configure CORS.
    let cors_builder = {
        let builder = warp::cors()
            .allow_methods(vec!["GET", "POST"])
            .allow_headers(vec!["Content-Type"]);

        warp_utils::cors::set_builder_origins(
            builder,
            config.allow_origin.as_deref(),
            (config.listen_addr, config.listen_port),
        )?
    };

    // Sanity check.
    if !config.enabled {
        crit!(log, "Cannot start disabled HTTP server");
        return Err(Error::Other(
            "A disabled server should not be started".to_string(),
        ));
    }

    // Create a filter that extracts the endpoint version.
    let any_version = warp::path(API_PREFIX).and(warp::path::param::<EndpointVersion>().or_else(
        |_| async move {
            Err(warp_utils::reject::custom_bad_request(
                "Invalid version identifier".to_string(),
            ))
        },
    ));

    // Filter that enforces a single endpoint version and then discards the `EndpointVersion`.
    let single_version = |reqd: EndpointVersion| {
        any_version
            .and_then(move |version| async move {
                if version == reqd {
                    Ok(())
                } else {
                    Err(unsupported_version_rejection(version))
                }
            })
            .untuple_one()
    };

    let eth_v1 = single_version(V1);

    // Create a `warp` filter that provides access to the network globals.
    let inner_network_globals = ctx.network_globals.clone();
    let network_globals = warp::any()
        .map(move || inner_network_globals.clone())
        .and_then(|network_globals| async move {
            match network_globals {
                Some(globals) => Ok(globals),
                None => Err(warp_utils::reject::custom_not_found(
                    "network globals are not initialized.".to_string(),
                )),
            }
        });

    // Create a `warp` filter that provides access to the beacon chain.
    let inner_ctx = ctx.clone();
    let chain_filter =
        warp::any()
            .map(move || inner_ctx.chain.clone())
            .and_then(|chain| async move {
                match chain {
                    Some(chain) => Ok(chain),
                    None => Err(warp_utils::reject::custom_not_found(
                        "Beacon chain genesis has not yet been observed.".to_string(),
                    )),
                }
            });

    // Create a `warp` filter that provides access to the network sender channel.
    let inner_ctx = ctx.clone();
    let network_tx_filter = warp::any()
        .map(move || inner_ctx.network_tx.clone())
        .and_then(|network_tx| async move {
            match network_tx {
                Some(network_tx) => Ok(network_tx),
                None => Err(warp_utils::reject::custom_not_found(
                    "The networking stack has not yet started.".to_string(),
                )),
            }
        });

    // Create a `warp` filter that provides access to the Eth1 service.
    let inner_ctx = ctx.clone();
    let eth1_service_filter = warp::any()
        .map(move || inner_ctx.eth1_service.clone())
        .and_then(|eth1_service| async move {
            match eth1_service {
                Some(eth1_service) => Ok(eth1_service),
                None => Err(warp_utils::reject::custom_not_found(
                    "The Eth1 service is not started. Use --eth1 on the CLI.".to_string(),
                )),
            }
        });

    // Create a `warp` filter that rejects requests whilst the node is syncing.
    let not_while_syncing_filter =
        warp::any()
            .and(network_globals.clone())
            .and(chain_filter.clone())
            .and_then(
                move |network_globals: Arc<NetworkGlobals<T::EthSpec>>,
                      chain: Arc<BeaconChain<T>>| async move {
                    match *network_globals.sync_state.read() {
                        SyncState::SyncingFinalized { .. } => {
                            let head_slot = chain.canonical_head.cached_head().head_slot();

                            let current_slot =
                                chain.slot_clock.now_or_genesis().ok_or_else(|| {
                                    warp_utils::reject::custom_server_error(
                                        "unable to read slot clock".to_string(),
                                    )
                                })?;

                            let tolerance = SYNC_TOLERANCE_EPOCHS * T::EthSpec::slots_per_epoch();

                            if head_slot + tolerance >= current_slot {
                                Ok(())
                            } else {
                                Err(warp_utils::reject::not_synced(format!(
                                    "head slot is {}, current slot is {}",
                                    head_slot, current_slot
                                )))
                            }
                        }
                        SyncState::SyncingHead { .. }
                        | SyncState::SyncTransition
                        | SyncState::BackFillSyncing { .. } => Ok(()),
                        SyncState::Synced => Ok(()),
                        SyncState::Stalled if allow_sync_stalled => Ok(()),
                        SyncState::Stalled => Err(warp_utils::reject::not_synced(
                            "sync is stalled".to_string(),
                        )),
                    }
                },
            )
            .untuple_one();

    // Create a `warp` filter that provides access to the logger.
    let inner_ctx = ctx.clone();
    let log_filter = warp::any().map(move || inner_ctx.log.clone());

    /*
     *
     * Start of HTTP method definitions.
     *
     */

    // GET beacon/genesis
    let get_beacon_genesis = eth_v1
        .and(warp::path("beacon"))
        .and(warp::path("genesis"))
        .and(warp::path::end())
        .and(chain_filter.clone())
        .and_then(|chain: Arc<BeaconChain<T>>| {
            blocking_json_task(move || {
                let genesis_data = api_types::GenesisData {
                    genesis_time: chain.genesis_time,
                    genesis_validators_root: chain.genesis_validators_root,
                    genesis_fork_version: chain.spec.genesis_fork_version,
                };
                Ok(api_types::GenericResponse::from(genesis_data))
            })
        });

    /*
     * beacon/states/{state_id}
     */

    let beacon_states_path = eth_v1
        .and(warp::path("beacon"))
        .and(warp::path("states"))
        .and(warp::path::param::<StateId>().or_else(|_| async {
            Err(warp_utils::reject::custom_bad_request(
                "Invalid state ID".to_string(),
            ))
        }))
        .and(chain_filter.clone());

    // GET beacon/states/{state_id}/root
    let get_beacon_state_root = beacon_states_path
        .clone()
        .and(warp::path("root"))
        .and(warp::path::end())
        .and_then(|state_id: StateId, chain: Arc<BeaconChain<T>>| {
            blocking_json_task(move || {
<<<<<<< HEAD
                let execution_optimistic = state_id.is_execution_optimistic(&chain)?;
                state_id
                    .root(&chain)
=======
                let (root, execution_optimistic) = state_id.root(&chain)?;

                Ok(root)
>>>>>>> bb5a6d2c
                    .map(api_types::RootData::from)
                    .map(api_types::GenericResponse::from)
                    .map(|resp| resp.add_execution_optimistic(execution_optimistic))
            })
        });

    // GET beacon/states/{state_id}/fork
    let get_beacon_state_fork = beacon_states_path
        .clone()
        .and(warp::path("fork"))
        .and(warp::path::end())
        .and_then(|state_id: StateId, chain: Arc<BeaconChain<T>>| {
            blocking_json_task(move || {
                let (fork, execution_optimistic) =
                    state_id.fork_and_execution_optimistic(&chain)?;
                Ok(api_types::ExecutionOptimisticResponse {
                    data: fork,
                    execution_optimistic: Some(execution_optimistic),
                })
            })
        });

    // GET beacon/states/{state_id}/finality_checkpoints
    let get_beacon_state_finality_checkpoints = beacon_states_path
        .clone()
        .and(warp::path("finality_checkpoints"))
        .and(warp::path::end())
        .and_then(|state_id: StateId, chain: Arc<BeaconChain<T>>| {
            blocking_json_task(move || {
                let (data, execution_optimistic) = state_id.map_state_and_execution_optimistic(
                    &chain,
                    |state, execution_optimistic| {
                        Ok((
                            api_types::FinalityCheckpointsData {
                                previous_justified: state.previous_justified_checkpoint(),
                                current_justified: state.current_justified_checkpoint(),
                                finalized: state.finalized_checkpoint(),
                            },
                            execution_optimistic,
                        ))
                    },
                )?;

                Ok(api_types::ExecutionOptimisticResponse {
                    data,
                    execution_optimistic: Some(execution_optimistic),
                })
            })
        });

    // GET beacon/states/{state_id}/validator_balances?id
    let get_beacon_state_validator_balances = beacon_states_path
        .clone()
        .and(warp::path("validator_balances"))
        .and(warp::path::end())
        .and(multi_key_query::<api_types::ValidatorBalancesQuery>())
        .and_then(
            |state_id: StateId,
             chain: Arc<BeaconChain<T>>,
             query_res: Result<api_types::ValidatorBalancesQuery, warp::Rejection>| {
                blocking_json_task(move || {
                    let query = query_res?;
                    let (data, execution_optimistic) = state_id
                        .map_state_and_execution_optimistic(
                            &chain,
                            |state, execution_optimistic| {
                                Ok((
                                    state
                                        .validators()
                                        .iter()
                                        .zip(state.balances().iter())
                                        .enumerate()
                                        // filter by validator id(s) if provided
                                        .filter(|(index, (validator, _))| {
                                            query.id.as_ref().map_or(true, |ids| {
                                                ids.iter().any(|id| match id {
                                                    ValidatorId::PublicKey(pubkey) => {
                                                        &validator.pubkey == pubkey
                                                    }
                                                    ValidatorId::Index(param_index) => {
                                                        *param_index == *index as u64
                                                    }
                                                })
                                            })
                                        })
                                        .map(|(index, (_, balance))| {
                                            Some(api_types::ValidatorBalanceData {
                                                index: index as u64,
                                                balance: *balance,
                                            })
                                        })
                                        .collect::<Vec<_>>(),
                                    execution_optimistic,
                                ))
                            },
                        )?;

                    Ok(api_types::ExecutionOptimisticResponse {
                        data,
                        execution_optimistic: Some(execution_optimistic),
                    })
                })
            },
        );

    // GET beacon/states/{state_id}/validators?id,status
    let get_beacon_state_validators = beacon_states_path
        .clone()
        .and(warp::path("validators"))
        .and(warp::path::end())
        .and(multi_key_query::<api_types::ValidatorsQuery>())
        .and_then(
            |state_id: StateId,
             chain: Arc<BeaconChain<T>>,
             query_res: Result<api_types::ValidatorsQuery, warp::Rejection>| {
                blocking_json_task(move || {
                    let query = query_res?;
                    let (data, execution_optimistic) = state_id
                        .map_state_and_execution_optimistic(
                            &chain,
                            |state, execution_optimistic| {
                                let epoch = state.current_epoch();
                                let far_future_epoch = chain.spec.far_future_epoch;

                                Ok((
                                    state
                                        .validators()
                                        .iter()
                                        .zip(state.balances().iter())
                                        .enumerate()
                                        // filter by validator id(s) if provided
                                        .filter(|(index, (validator, _))| {
                                            query.id.as_ref().map_or(true, |ids| {
                                                ids.iter().any(|id| match id {
                                                    ValidatorId::PublicKey(pubkey) => {
                                                        &validator.pubkey == pubkey
                                                    }
                                                    ValidatorId::Index(param_index) => {
                                                        *param_index == *index as u64
                                                    }
                                                })
                                            })
                                        })
                                        // filter by status(es) if provided and map the result
                                        .filter_map(|(index, (validator, balance))| {
                                            let status = api_types::ValidatorStatus::from_validator(
                                                validator,
                                                epoch,
                                                far_future_epoch,
                                            );

                                            let status_matches =
                                                query.status.as_ref().map_or(true, |statuses| {
                                                    statuses.contains(&status)
                                                        || statuses.contains(&status.superstatus())
                                                });

                                            if status_matches {
                                                Some(api_types::ValidatorData {
                                                    index: index as u64,
                                                    balance: *balance,
                                                    status,
                                                    validator: validator.clone(),
                                                })
                                            } else {
                                                None
                                            }
                                        })
                                        .collect::<Vec<_>>(),
                                    execution_optimistic,
                                ))
                            },
                        )?;

                    Ok(api_types::ExecutionOptimisticResponse {
                        data,
                        execution_optimistic: Some(execution_optimistic),
                    })
                })
            },
        );

    // GET beacon/states/{state_id}/validators/{validator_id}
    let get_beacon_state_validators_id = beacon_states_path
        .clone()
        .and(warp::path("validators"))
        .and(warp::path::param::<ValidatorId>().or_else(|_| async {
            Err(warp_utils::reject::custom_bad_request(
                "Invalid validator ID".to_string(),
            ))
        }))
        .and(warp::path::end())
        .and_then(
            |state_id: StateId, chain: Arc<BeaconChain<T>>, validator_id: ValidatorId| {
                blocking_json_task(move || {
                    let (data, execution_optimistic) = state_id
                        .map_state_and_execution_optimistic(
                            &chain,
                            |state, execution_optimistic| {
                                let index_opt = match &validator_id {
                                    ValidatorId::PublicKey(pubkey) => {
                                        state.validators().iter().position(|v| v.pubkey == *pubkey)
                                    }
                                    ValidatorId::Index(index) => Some(*index as usize),
                                };

                                Ok((
                                    index_opt
                                        .and_then(|index| {
                                            let validator = state.validators().get(index)?;
                                            let balance = *state.balances().get(index)?;
                                            let epoch = state.current_epoch();
                                            let far_future_epoch = chain.spec.far_future_epoch;

                                            Some(api_types::ValidatorData {
                                                index: index as u64,
                                                balance,
                                                status: api_types::ValidatorStatus::from_validator(
                                                    validator,
                                                    epoch,
                                                    far_future_epoch,
                                                ),
                                                validator: validator.clone(),
                                            })
                                        })
                                        .ok_or_else(|| {
                                            warp_utils::reject::custom_not_found(format!(
                                                "unknown validator: {}",
                                                validator_id
                                            ))
                                        })?,
                                    execution_optimistic,
                                ))
                            },
                        )?;

                    Ok(api_types::ExecutionOptimisticResponse {
                        data,
                        execution_optimistic: Some(execution_optimistic),
                    })
                })
            },
        );

    // GET beacon/states/{state_id}/committees?slot,index,epoch
    let get_beacon_state_committees = beacon_states_path
        .clone()
        .and(warp::path("committees"))
        .and(warp::query::<api_types::CommitteesQuery>())
        .and(warp::path::end())
        .and_then(
            |state_id: StateId, chain: Arc<BeaconChain<T>>, query: api_types::CommitteesQuery| {
                blocking_json_task(move || {
                    let (data, execution_optimistic) = state_id
                        .map_state_and_execution_optimistic(
                            &chain,
                            |state, execution_optimistic| {
                                let current_epoch = state.current_epoch();
                                let epoch = query.epoch.unwrap_or(current_epoch);

                                let committee_cache =
                                    match RelativeEpoch::from_epoch(current_epoch, epoch) {
                                        Ok(relative_epoch)
                                            if state
                                                .committee_cache_is_initialized(relative_epoch) =>
                                        {
                                            state.committee_cache(relative_epoch).map(Cow::Borrowed)
                                        }
                                        _ => CommitteeCache::initialized(state, epoch, &chain.spec)
                                            .map(Cow::Owned),
                                    }
                                    .map_err(|e| match e {
                                        BeaconStateError::EpochOutOfBounds => {
                                            let max_sprp =
                                                T::EthSpec::slots_per_historical_root() as u64;
                                            let first_subsequent_restore_point_slot = ((epoch
                                                .start_slot(T::EthSpec::slots_per_epoch())
                                                / max_sprp)
                                                + 1)
                                                * max_sprp;
                                            if epoch < current_epoch {
                                                warp_utils::reject::custom_bad_request(format!(
                                                    "epoch out of bounds, try state at slot {}",
                                                    first_subsequent_restore_point_slot,
                                                ))
                                            } else {
                                                warp_utils::reject::custom_bad_request(
                                                    "epoch out of bounds, too far in future".into(),
                                                )
                                            }
                                        }
                                        _ => warp_utils::reject::beacon_chain_error(e.into()),
                                    })?;

                                // Use either the supplied slot or all slots in the epoch.
                                let slots =
                                    query.slot.map(|slot| vec![slot]).unwrap_or_else(|| {
                                        epoch.slot_iter(T::EthSpec::slots_per_epoch()).collect()
                                    });

                                // Use either the supplied committee index or all available indices.
                                let indices =
                                    query.index.map(|index| vec![index]).unwrap_or_else(|| {
                                        (0..committee_cache.committees_per_slot()).collect()
                                    });

                                let mut response = Vec::with_capacity(slots.len() * indices.len());

                                for slot in slots {
                                    // It is not acceptable to query with a slot that is not within the
                                    // specified epoch.
                                    if slot.epoch(T::EthSpec::slots_per_epoch()) != epoch {
                                        return Err(warp_utils::reject::custom_bad_request(
                                            format!("{} is not in epoch {}", slot, epoch),
                                        ));
                                    }

                                    for &index in &indices {
                                        let committee = committee_cache
                                            .get_beacon_committee(slot, index)
                                            .ok_or_else(|| {
                                                warp_utils::reject::custom_bad_request(format!(
                                                    "committee index {} does not exist in epoch {}",
                                                    index, epoch
                                                ))
                                            })?;

                                        response.push(api_types::CommitteeData {
                                            index,
                                            slot,
                                            validators: committee
                                                .committee
                                                .iter()
                                                .map(|i| *i as u64)
                                                .collect(),
                                        });
                                    }
                                }

                                Ok((response, execution_optimistic))
                            },
                        )?;
                    Ok(api_types::ExecutionOptimisticResponse {
                        data,
                        execution_optimistic: Some(execution_optimistic),
                    })
                })
            },
        );

    // GET beacon/states/{state_id}/sync_committees?epoch
    let get_beacon_state_sync_committees = beacon_states_path
        .clone()
        .and(warp::path("sync_committees"))
        .and(warp::query::<api_types::SyncCommitteesQuery>())
        .and(warp::path::end())
        .and_then(
            |state_id: StateId,
             chain: Arc<BeaconChain<T>>,
             query: api_types::SyncCommitteesQuery| {
                blocking_json_task(move || {
                    let (sync_committee, execution_optimistic) = state_id
                        .map_state_and_execution_optimistic(
                            &chain,
                            |state, execution_optimistic| {
                                let current_epoch = state.current_epoch();
                                let epoch = query.epoch.unwrap_or(current_epoch);
                                Ok((
                                    state
                                        .get_built_sync_committee(epoch, &chain.spec)
                                        .map(|committee| committee.clone())
                                        .map_err(|e| match e {
                                            BeaconStateError::SyncCommitteeNotKnown { .. } => {
                                                warp_utils::reject::custom_bad_request(format!(
                                        "state at epoch {} has no sync committee for epoch {}",
                                        current_epoch, epoch
                                    ))
                                            }
                                            BeaconStateError::IncorrectStateVariant => {
                                                warp_utils::reject::custom_bad_request(format!(
                                                    "state at epoch {} is not activated for Altair",
                                                    current_epoch,
                                                ))
                                            }
                                            e => warp_utils::reject::beacon_state_error(e),
                                        })?,
                                    execution_optimistic,
                                ))
                            },
                        )?;

                    let validators = chain
                        .validator_indices(sync_committee.pubkeys.iter())
                        .map_err(warp_utils::reject::beacon_chain_error)?;

                    let validator_aggregates = validators
                        .chunks_exact(T::EthSpec::sync_subcommittee_size())
                        .map(|indices| api_types::SyncSubcommittee {
                            indices: indices.to_vec(),
                        })
                        .collect();

                    let response = api_types::SyncCommitteeByValidatorIndices {
                        validators,
                        validator_aggregates,
                    };

                    Ok(api_types::GenericResponse::from(response)
                        .add_execution_optimistic(execution_optimistic))
                })
            },
        );

    // GET beacon/headers
    //
    // Note: this endpoint only returns information about blocks in the canonical chain. Given that
    // there's a `canonical` flag on the response, I assume it should also return non-canonical
    // things. Returning non-canonical things is hard for us since we don't already have a
    // mechanism for arbitrary forwards block iteration, we only support iterating forwards along
    // the canonical chain.
    let get_beacon_headers = eth_v1
        .and(warp::path("beacon"))
        .and(warp::path("headers"))
        .and(warp::query::<api_types::HeadersQuery>())
        .and(warp::path::end())
        .and(chain_filter.clone())
        .and_then(
            |query: api_types::HeadersQuery, chain: Arc<BeaconChain<T>>| {
                blocking_json_task(move || {
<<<<<<< HEAD
                    let (root, block, uses_head) = match (query.slot, query.parent_root) {
                        // No query parameters, return the canonical head block.
                        (None, None) => {
                            let block = chain.head_beacon_block();
                            (
                                block.canonical_root(),
                                block.clone_as_blinded(),
                                HeaderComputationType::UsesHeadWithBlock,
=======
                    let (root, block, execution_optimistic) = match (query.slot, query.parent_root)
                    {
                        // No query parameters, return the canonical head block.
                        (None, None) => {
                            let (cached_head, execution_status) = chain
                                .canonical_head
                                .head_and_execution_status()
                                .map_err(warp_utils::reject::beacon_chain_error)?;
                            (
                                cached_head.head_block_root(),
                                cached_head.snapshot.beacon_block.clone_as_blinded(),
                                execution_status.is_optimistic(),
>>>>>>> bb5a6d2c
                            )
                        }
                        // Only the parent root parameter, do a forwards-iterator lookup.
                        (None, Some(parent_root)) => {
                            let (parent, execution_optimistic) =
                                BlockId::from_root(parent_root).blinded_block(&chain)?;
                            let (root, _slot) = chain
                                .forwards_iter_block_roots(parent.slot())
                                .map_err(warp_utils::reject::beacon_chain_error)?
                                // Ignore any skip-slots immediately following the parent.
                                .find(|res| {
                                    res.as_ref().map_or(false, |(root, _)| *root != parent_root)
                                })
                                .transpose()
                                .map_err(warp_utils::reject::beacon_chain_error)?
                                .ok_or_else(|| {
                                    warp_utils::reject::custom_not_found(format!(
                                        "child of block with root {}",
                                        parent_root
                                    ))
                                })?;

                            BlockId::from_root(root)
                                .blinded_block(&chain)
<<<<<<< HEAD
                                .map(|block| (root, block, HeaderComputationType::NoHead))?
=======
                                // Ignore this `execution_optimistic` since the first value has
                                // more information about the original request.
                                .map(|(block, _execution_optimistic)| {
                                    (root, block, execution_optimistic)
                                })?
>>>>>>> bb5a6d2c
                        }
                        // Slot is supplied, search by slot and optionally filter by
                        // parent root.
                        (Some(slot), parent_root_opt) => {
<<<<<<< HEAD
                            let root = BlockId::from_slot(slot).root(&chain)?;
                            let block = BlockId::from_root(root).blinded_block(&chain)?;
                            let mut uses_head = HeaderComputationType::UsesHeadNoBlock;
=======
                            let (root, execution_optimistic) =
                                BlockId::from_slot(slot).root(&chain)?;
                            // Ignore the second `execution_optimistic`, the first one is the
                            // most relevant since it knows that we queried by slot.
                            let (block, _execution_optimistic) =
                                BlockId::from_root(root).blinded_block(&chain)?;
>>>>>>> bb5a6d2c

                            // If the parent root was supplied, check that it matches the block
                            // obtained via a slot lookup.
                            if let Some(parent_root) = parent_root_opt {
                                if block.parent_root() != parent_root {
                                    return Err(warp_utils::reject::custom_not_found(format!(
                                        "no canonical block at slot {} with parent root {}",
                                        slot, parent_root
                                    )));
                                } else {
                                    uses_head = HeaderComputationType::NoHead;
                                }
                            }

<<<<<<< HEAD
                            (root, block, uses_head)
=======
                            (root, block, execution_optimistic)
>>>>>>> bb5a6d2c
                        }
                    };

                    // The value of `execution_optimistic` depends on whether the method used to
                    // compute the response is dependent on the head block.
                    let execution_optimistic = match uses_head {
                        HeaderComputationType::NoHead => chain.is_optimistic_block(&block),
                        HeaderComputationType::UsesHeadWithBlock => {
                            chain.is_optimistic_head_block(&block)
                        }
                        HeaderComputationType::UsesHeadNoBlock => chain.is_optimistic_head(),
                    }
                    .map_err(warp_utils::reject::beacon_chain_error)?;

                    let data = api_types::BlockHeaderData {
                        root,
                        canonical: true,
                        header: api_types::BlockHeaderAndSignature {
                            message: block.message().block_header(),
                            signature: block.signature().clone().into(),
                        },
                    };

                    Ok(api_types::GenericResponse::from(vec![data])
                        .add_execution_optimistic(execution_optimistic))
                })
            },
        );

    // GET beacon/headers/{block_id}
    let get_beacon_headers_block_id = eth_v1
        .and(warp::path("beacon"))
        .and(warp::path("headers"))
        .and(warp::path::param::<BlockId>().or_else(|_| async {
            Err(warp_utils::reject::custom_bad_request(
                "Invalid block ID".to_string(),
            ))
        }))
        .and(warp::path::end())
        .and(chain_filter.clone())
        .and_then(|block_id: BlockId, chain: Arc<BeaconChain<T>>| {
            blocking_json_task(move || {
<<<<<<< HEAD
                let root = block_id.root(&chain)?;
                let (block, execution_optimistic) =
                    BlockId::from_root(root).blinded_block_and_execution_optimistic(&chain)?;
=======
                let (root, execution_optimistic) = block_id.root(&chain)?;
                // Ignore the second `execution_optimistic` since the first one has more
                // information about the original request.
                let (block, _execution_optimistic) =
                    BlockId::from_root(root).blinded_block(&chain)?;
>>>>>>> bb5a6d2c

                let canonical = chain
                    .block_root_at_slot(block.slot(), WhenSlotSkipped::None)
                    .map_err(warp_utils::reject::beacon_chain_error)?
                    .map_or(false, |canonical| root == canonical);

                let data = api_types::BlockHeaderData {
                    root,
                    canonical,
                    header: api_types::BlockHeaderAndSignature {
                        message: block.message().block_header(),
                        signature: block.signature().clone().into(),
                    },
                };

                Ok(api_types::ExecutionOptimisticResponse {
                    execution_optimistic: Some(execution_optimistic),
                    data,
                })
            })
        });

    /*
     * beacon/blocks
     */

    // POST beacon/blocks
    let post_beacon_blocks = eth_v1
        .and(warp::path("beacon"))
        .and(warp::path("blocks"))
        .and(warp::path::end())
        .and(warp::body::json())
        .and(chain_filter.clone())
        .and(network_tx_filter.clone())
        .and(log_filter.clone())
        .and_then(
            |block: Arc<SignedBeaconBlock<T::EthSpec>>,
             chain: Arc<BeaconChain<T>>,
             network_tx: UnboundedSender<NetworkMessage<T::EthSpec>>,
             log: Logger| async move {
                publish_blocks::publish_block(block, chain, &network_tx, log)
                    .await
                    .map(|()| warp::reply())
            },
        );

    /*
     * beacon/blocks
     */

    // POST beacon/blocks
    let post_beacon_blinded_blocks = eth_v1
        .and(warp::path("beacon"))
        .and(warp::path("blinded_blocks"))
        .and(warp::path::end())
        .and(warp::body::json())
        .and(chain_filter.clone())
        .and(network_tx_filter.clone())
        .and(log_filter.clone())
        .and_then(
            |block: SignedBeaconBlock<T::EthSpec, BlindedPayload<_>>,
             chain: Arc<BeaconChain<T>>,
             network_tx: UnboundedSender<NetworkMessage<T::EthSpec>>,
             log: Logger| async move {
                publish_blocks::publish_blinded_block(block, chain, &network_tx, log)
                    .await
                    .map(|()| warp::reply())
            },
        );

    let block_id_or_err = warp::path::param::<BlockId>().or_else(|_| async {
        Err(warp_utils::reject::custom_bad_request(
            "Invalid block ID".to_string(),
        ))
    });

    let beacon_blocks_path_v1 = eth_v1
        .and(warp::path("beacon"))
        .and(warp::path("blocks"))
        .and(block_id_or_err)
        .and(chain_filter.clone());

    let beacon_blocks_path_any = any_version
        .and(warp::path("beacon"))
        .and(warp::path("blocks"))
        .and(block_id_or_err)
        .and(chain_filter.clone());

    // GET beacon/blocks/{block_id}
    let get_beacon_block = beacon_blocks_path_any
        .clone()
        .and(warp::path::end())
        .and(warp::header::optional::<api_types::Accept>("accept"))
        .and_then(
            |endpoint_version: EndpointVersion,
             block_id: BlockId,
             chain: Arc<BeaconChain<T>>,
             accept_header: Option<api_types::Accept>| {
                async move {
<<<<<<< HEAD
                    let (block, execution_optimistic) =
                        block_id.full_block_and_execution_optimistic(&chain).await?;
=======
                    let (block, execution_optimistic) = block_id.full_block(&chain).await?;
>>>>>>> bb5a6d2c
                    let fork_name = block
                        .fork_name(&chain.spec)
                        .map_err(inconsistent_fork_rejection)?;

                    match accept_header {
                        Some(api_types::Accept::Ssz) => Response::builder()
                            .status(200)
                            .header("Content-Type", "application/octet-stream")
                            .body(block.as_ssz_bytes().into())
                            .map_err(|e| {
                                warp_utils::reject::custom_server_error(format!(
                                    "failed to create response: {}",
                                    e
                                ))
                            }),
                        _ => execution_optimistic_fork_versioned_response(
                            endpoint_version,
                            fork_name,
                            execution_optimistic,
                            block,
                        )
                        .map(|res| warp::reply::json(&res).into_response()),
                    }
                    .map(|resp| add_consensus_version_header(resp, fork_name))
                }
            },
        );

    // GET beacon/blocks/{block_id}/root
    let get_beacon_block_root = beacon_blocks_path_v1
        .clone()
        .and(warp::path("root"))
        .and(warp::path::end())
        .and_then(|block_id: BlockId, chain: Arc<BeaconChain<T>>| {
            blocking_json_task(move || {
<<<<<<< HEAD
                let (block, execution_optimistic) =
                    block_id.blinded_block_and_execution_optimistic(&chain)?;
=======
                let (block, execution_optimistic) = block_id.blinded_block(&chain)?;
>>>>>>> bb5a6d2c

                Ok(api_types::GenericResponse::from(api_types::RootData::from(
                    block.canonical_root(),
                ))
                .add_execution_optimistic(execution_optimistic))
            })
        });

    // GET beacon/blocks/{block_id}/attestations
    let get_beacon_block_attestations = beacon_blocks_path_v1
        .clone()
        .and(warp::path("attestations"))
        .and(warp::path::end())
        .and_then(|block_id: BlockId, chain: Arc<BeaconChain<T>>| {
            blocking_json_task(move || {
<<<<<<< HEAD
                let (block, execution_optimistic) =
                    block_id.blinded_block_and_execution_optimistic(&chain)?;
=======
                let (block, execution_optimistic) = block_id.blinded_block(&chain)?;
>>>>>>> bb5a6d2c

                Ok(
                    api_types::GenericResponse::from(block.message().body().attestations().clone())
                        .add_execution_optimistic(execution_optimistic),
                )
            })
        });

    /*
     * beacon/pool
     */

    let beacon_pool_path = eth_v1
        .and(warp::path("beacon"))
        .and(warp::path("pool"))
        .and(chain_filter.clone());

    // POST beacon/pool/attestations
    let post_beacon_pool_attestations = beacon_pool_path
        .clone()
        .and(warp::path("attestations"))
        .and(warp::path::end())
        .and(warp::body::json())
        .and(network_tx_filter.clone())
        .and(log_filter.clone())
        .and_then(
            |chain: Arc<BeaconChain<T>>,
             attestations: Vec<Attestation<T::EthSpec>>,
             network_tx: UnboundedSender<NetworkMessage<T::EthSpec>>,
             log: Logger| {
                blocking_json_task(move || {
                    let seen_timestamp = timestamp_now();
                    let mut failures = Vec::new();

                    for (index, attestation) in attestations.as_slice().iter().enumerate() {
                        let attestation = match chain
                            .verify_unaggregated_attestation_for_gossip(attestation, None)
                        {
                            Ok(attestation) => attestation,
                            Err(e) => {
                                error!(log,
                                    "Failure verifying attestation for gossip";
                                    "error" => ?e,
                                    "request_index" => index,
                                    "committee_index" => attestation.data.index,
                                    "attestation_slot" => attestation.data.slot,
                                );
                                failures.push(api_types::Failure::new(
                                    index,
                                    format!("Verification: {:?}", e),
                                ));
                                // skip to the next attestation so we do not publish this one to gossip
                                continue;
                            }
                        };

                        // Notify the validator monitor.
                        chain
                            .validator_monitor
                            .read()
                            .register_api_unaggregated_attestation(
                                seen_timestamp,
                                attestation.indexed_attestation(),
                                &chain.slot_clock,
                            );

                        publish_pubsub_message(
                            &network_tx,
                            PubsubMessage::Attestation(Box::new((
                                attestation.subnet_id(),
                                attestation.attestation().clone(),
                            ))),
                        )?;

                        let committee_index = attestation.attestation().data.index;
                        let slot = attestation.attestation().data.slot;

                        if let Err(e) = chain.apply_attestation_to_fork_choice(&attestation) {
                            error!(log,
                                "Failure applying verified attestation to fork choice";
                                "error" => ?e,
                                "request_index" => index,
                                "committee_index" => committee_index,
                                "slot" => slot,
                            );
                            failures.push(api_types::Failure::new(
                                index,
                                format!("Fork choice: {:?}", e),
                            ));
                        };

                        if let Err(e) = chain.add_to_naive_aggregation_pool(&attestation) {
                            error!(log,
                                "Failure adding verified attestation to the naive aggregation pool";
                                "error" => ?e,
                                "request_index" => index,
                                "committee_index" => committee_index,
                                "slot" => slot,
                            );
                            failures.push(api_types::Failure::new(
                                index,
                                format!("Naive aggregation pool: {:?}", e),
                            ));
                        }
                    }
                    if failures.is_empty() {
                        Ok(())
                    } else {
                        Err(warp_utils::reject::indexed_bad_request(
                            "error processing attestations".to_string(),
                            failures,
                        ))
                    }
                })
            },
        );

    // GET beacon/pool/attestations?committee_index,slot
    let get_beacon_pool_attestations = beacon_pool_path
        .clone()
        .and(warp::path("attestations"))
        .and(warp::path::end())
        .and(warp::query::<api_types::AttestationPoolQuery>())
        .and_then(
            |chain: Arc<BeaconChain<T>>, query: api_types::AttestationPoolQuery| {
                blocking_json_task(move || {
                    let query_filter = |attestation: &Attestation<T::EthSpec>| {
                        query
                            .slot
                            .map_or(true, |slot| slot == attestation.data.slot)
                            && query
                                .committee_index
                                .map_or(true, |index| index == attestation.data.index)
                    };

                    let mut attestations = chain.op_pool.get_filtered_attestations(query_filter);
                    attestations.extend(
                        chain
                            .naive_aggregation_pool
                            .read()
                            .iter()
                            .cloned()
                            .filter(query_filter),
                    );
                    Ok(api_types::GenericResponse::from(attestations))
                })
            },
        );

    // POST beacon/pool/attester_slashings
    let post_beacon_pool_attester_slashings = beacon_pool_path
        .clone()
        .and(warp::path("attester_slashings"))
        .and(warp::path::end())
        .and(warp::body::json())
        .and(network_tx_filter.clone())
        .and_then(
            |chain: Arc<BeaconChain<T>>,
             slashing: AttesterSlashing<T::EthSpec>,
             network_tx: UnboundedSender<NetworkMessage<T::EthSpec>>| {
                blocking_json_task(move || {
                    let outcome = chain
                        .verify_attester_slashing_for_gossip(slashing.clone())
                        .map_err(|e| {
                            warp_utils::reject::object_invalid(format!(
                                "gossip verification failed: {:?}",
                                e
                            ))
                        })?;

                    // Notify the validator monitor.
                    chain
                        .validator_monitor
                        .read()
                        .register_api_attester_slashing(&slashing);

                    if let ObservationOutcome::New(slashing) = outcome {
                        publish_pubsub_message(
                            &network_tx,
                            PubsubMessage::AttesterSlashing(Box::new(
                                slashing.clone().into_inner(),
                            )),
                        )?;

                        chain.import_attester_slashing(slashing);
                    }

                    Ok(())
                })
            },
        );

    // GET beacon/pool/attester_slashings
    let get_beacon_pool_attester_slashings = beacon_pool_path
        .clone()
        .and(warp::path("attester_slashings"))
        .and(warp::path::end())
        .and_then(|chain: Arc<BeaconChain<T>>| {
            blocking_json_task(move || {
                let attestations = chain.op_pool.get_all_attester_slashings();
                Ok(api_types::GenericResponse::from(attestations))
            })
        });

    // POST beacon/pool/proposer_slashings
    let post_beacon_pool_proposer_slashings = beacon_pool_path
        .clone()
        .and(warp::path("proposer_slashings"))
        .and(warp::path::end())
        .and(warp::body::json())
        .and(network_tx_filter.clone())
        .and_then(
            |chain: Arc<BeaconChain<T>>,
             slashing: ProposerSlashing,
             network_tx: UnboundedSender<NetworkMessage<T::EthSpec>>| {
                blocking_json_task(move || {
                    let outcome = chain
                        .verify_proposer_slashing_for_gossip(slashing.clone())
                        .map_err(|e| {
                            warp_utils::reject::object_invalid(format!(
                                "gossip verification failed: {:?}",
                                e
                            ))
                        })?;

                    // Notify the validator monitor.
                    chain
                        .validator_monitor
                        .read()
                        .register_api_proposer_slashing(&slashing);

                    if let ObservationOutcome::New(slashing) = outcome {
                        publish_pubsub_message(
                            &network_tx,
                            PubsubMessage::ProposerSlashing(Box::new(
                                slashing.clone().into_inner(),
                            )),
                        )?;

                        chain.import_proposer_slashing(slashing);
                    }

                    Ok(())
                })
            },
        );

    // GET beacon/pool/proposer_slashings
    let get_beacon_pool_proposer_slashings = beacon_pool_path
        .clone()
        .and(warp::path("proposer_slashings"))
        .and(warp::path::end())
        .and_then(|chain: Arc<BeaconChain<T>>| {
            blocking_json_task(move || {
                let attestations = chain.op_pool.get_all_proposer_slashings();
                Ok(api_types::GenericResponse::from(attestations))
            })
        });

    // POST beacon/pool/voluntary_exits
    let post_beacon_pool_voluntary_exits = beacon_pool_path
        .clone()
        .and(warp::path("voluntary_exits"))
        .and(warp::path::end())
        .and(warp::body::json())
        .and(network_tx_filter.clone())
        .and_then(
            |chain: Arc<BeaconChain<T>>,
             exit: SignedVoluntaryExit,
             network_tx: UnboundedSender<NetworkMessage<T::EthSpec>>| {
                blocking_json_task(move || {
                    let outcome = chain
                        .verify_voluntary_exit_for_gossip(exit.clone())
                        .map_err(|e| {
                            warp_utils::reject::object_invalid(format!(
                                "gossip verification failed: {:?}",
                                e
                            ))
                        })?;

                    // Notify the validator monitor.
                    chain
                        .validator_monitor
                        .read()
                        .register_api_voluntary_exit(&exit.message);

                    if let ObservationOutcome::New(exit) = outcome {
                        publish_pubsub_message(
                            &network_tx,
                            PubsubMessage::VoluntaryExit(Box::new(exit.clone().into_inner())),
                        )?;

                        chain.import_voluntary_exit(exit);
                    }

                    Ok(())
                })
            },
        );

    // GET beacon/pool/voluntary_exits
    let get_beacon_pool_voluntary_exits = beacon_pool_path
        .clone()
        .and(warp::path("voluntary_exits"))
        .and(warp::path::end())
        .and_then(|chain: Arc<BeaconChain<T>>| {
            blocking_json_task(move || {
                let attestations = chain.op_pool.get_all_voluntary_exits();
                Ok(api_types::GenericResponse::from(attestations))
            })
        });

    // POST beacon/pool/sync_committees
    let post_beacon_pool_sync_committees = beacon_pool_path
        .clone()
        .and(warp::path("sync_committees"))
        .and(warp::path::end())
        .and(warp::body::json())
        .and(network_tx_filter.clone())
        .and(log_filter.clone())
        .and_then(
            |chain: Arc<BeaconChain<T>>,
             signatures: Vec<SyncCommitteeMessage>,
             network_tx: UnboundedSender<NetworkMessage<T::EthSpec>>,
             log: Logger| {
                blocking_json_task(move || {
                    sync_committees::process_sync_committee_signatures(
                        signatures, network_tx, &chain, log,
                    )?;
                    Ok(api_types::GenericResponse::from(()))
                })
            },
        );

    /*
     * config
     */

    let config_path = eth_v1.and(warp::path("config"));

    // GET config/fork_schedule
    let get_config_fork_schedule = config_path
        .and(warp::path("fork_schedule"))
        .and(warp::path::end())
        .and(chain_filter.clone())
        .and_then(|chain: Arc<BeaconChain<T>>| {
            blocking_json_task(move || {
                let forks = ForkName::list_all()
                    .into_iter()
                    .filter_map(|fork_name| chain.spec.fork_for_name(fork_name))
                    .collect::<Vec<_>>();
                Ok(api_types::GenericResponse::from(forks))
            })
        });

    // GET config/spec
    let serve_legacy_spec = ctx.config.serve_legacy_spec;
    let get_config_spec = config_path
        .and(warp::path("spec"))
        .and(warp::path::end())
        .and(chain_filter.clone())
        .and_then(move |chain: Arc<BeaconChain<T>>| {
            blocking_json_task(move || {
                let mut config_and_preset =
                    ConfigAndPreset::from_chain_spec::<T::EthSpec>(&chain.spec);
                if serve_legacy_spec {
                    config_and_preset.make_backwards_compat(&chain.spec);
                }
                Ok(api_types::GenericResponse::from(config_and_preset))
            })
        });

    // GET config/deposit_contract
    let get_config_deposit_contract = config_path
        .and(warp::path("deposit_contract"))
        .and(warp::path::end())
        .and(chain_filter.clone())
        .and_then(|chain: Arc<BeaconChain<T>>| {
            blocking_json_task(move || {
                Ok(api_types::GenericResponse::from(
                    api_types::DepositContractData {
                        address: chain.spec.deposit_contract_address,
                        chain_id: chain.spec.deposit_chain_id,
                    },
                ))
            })
        });

    /*
     * debug
     */

    // GET debug/beacon/states/{state_id}
    let get_debug_beacon_states = any_version
        .and(warp::path("debug"))
        .and(warp::path("beacon"))
        .and(warp::path("states"))
        .and(warp::path::param::<StateId>().or_else(|_| async {
            Err(warp_utils::reject::custom_bad_request(
                "Invalid state ID".to_string(),
            ))
        }))
        .and(warp::path::end())
        .and(warp::header::optional::<api_types::Accept>("accept"))
        .and(chain_filter.clone())
        .and_then(
            |endpoint_version: EndpointVersion,
             state_id: StateId,
             accept_header: Option<api_types::Accept>,
             chain: Arc<BeaconChain<T>>| {
                blocking_task(move || match accept_header {
                    Some(api_types::Accept::Ssz) => {
                        // We can ignore the optimistic status for the "fork" since it's a
                        // specification constant that doesn't change across competing heads of the
                        // beacon chain.
                        let (state, _execution_optimistic) = state_id.state(&chain)?;
                        let fork_name = state
                            .fork_name(&chain.spec)
                            .map_err(inconsistent_fork_rejection)?;
                        Response::builder()
                            .status(200)
                            .header("Content-Type", "application/octet-stream")
                            .body(state.as_ssz_bytes().into())
                            .map(|resp| add_consensus_version_header(resp, fork_name))
                            .map_err(|e| {
                                warp_utils::reject::custom_server_error(format!(
                                    "failed to create response: {}",
                                    e
                                ))
                            })
                    }
                    _ => state_id.map_state_and_execution_optimistic(
                        &chain,
                        |state, execution_optimistic| {
                            let fork_name = state
                                .fork_name(&chain.spec)
                                .map_err(inconsistent_fork_rejection)?;
                            let res = execution_optimistic_fork_versioned_response(
                                endpoint_version,
                                fork_name,
                                execution_optimistic,
                                &state,
                            )?;
                            Ok(add_consensus_version_header(
                                warp::reply::json(&res).into_response(),
                                fork_name,
                            ))
                        },
                    ),
                })
            },
        );

    // GET debug/beacon/heads
    let get_debug_beacon_heads = any_version
        .and(warp::path("debug"))
        .and(warp::path("beacon"))
        .and(warp::path("heads"))
        .and(warp::path::end())
        .and(chain_filter.clone())
        .and_then(
            |endpoint_version: EndpointVersion, chain: Arc<BeaconChain<T>>| {
                blocking_json_task(move || {
                    let heads = chain
                        .heads()
                        .into_iter()
                        .map(|(root, slot)| {
                            let execution_optimistic = if endpoint_version == V1 {
                                None
                            } else if endpoint_version == V2 {
<<<<<<< HEAD
                                BlockId::from_root(root)
                                    .is_execution_optimistic(&chain)
=======
                                chain
                                    .canonical_head
                                    .fork_choice_read_lock()
                                    .is_optimistic_block(&root)
>>>>>>> bb5a6d2c
                                    .ok()
                            } else {
                                return Err(unsupported_version_rejection(endpoint_version));
                            };
                            Ok(api_types::ChainHeadData {
                                slot,
                                root,
                                execution_optimistic,
                            })
                        })
                        .collect::<Result<Vec<_>, warp::Rejection>>();
                    Ok(api_types::GenericResponse::from(heads?))
                })
            },
        );

    /*
     * node
     */

    // GET node/identity
    let get_node_identity = eth_v1
        .and(warp::path("node"))
        .and(warp::path("identity"))
        .and(warp::path::end())
        .and(network_globals.clone())
        .and_then(|network_globals: Arc<NetworkGlobals<T::EthSpec>>| {
            blocking_json_task(move || {
                let enr = network_globals.local_enr();
                let p2p_addresses = enr.multiaddr_p2p_tcp();
                let discovery_addresses = enr.multiaddr_p2p_udp();
                let meta_data = network_globals.local_metadata.read();
                Ok(api_types::GenericResponse::from(api_types::IdentityData {
                    peer_id: network_globals.local_peer_id().to_base58(),
                    enr,
                    p2p_addresses,
                    discovery_addresses,
                    metadata: api_types::MetaData {
                        seq_number: *meta_data.seq_number(),
                        attnets: format!(
                            "0x{}",
                            hex::encode(meta_data.attnets().clone().into_bytes()),
                        ),
                        syncnets: format!(
                            "0x{}",
                            hex::encode(
                                meta_data
                                    .syncnets()
                                    .map(|x| x.clone())
                                    .unwrap_or_default()
                                    .into_bytes()
                            )
                        ),
                    },
                }))
            })
        });

    // GET node/version
    let get_node_version = eth_v1
        .and(warp::path("node"))
        .and(warp::path("version"))
        .and(warp::path::end())
        .and_then(|| {
            blocking_json_task(move || {
                Ok(api_types::GenericResponse::from(api_types::VersionData {
                    version: version_with_platform(),
                }))
            })
        });

    // GET node/syncing
    let get_node_syncing = eth_v1
        .and(warp::path("node"))
        .and(warp::path("syncing"))
        .and(warp::path::end())
        .and(network_globals.clone())
        .and(chain_filter.clone())
        .and_then(
            |network_globals: Arc<NetworkGlobals<T::EthSpec>>, chain: Arc<BeaconChain<T>>| {
                blocking_json_task(move || {
                    let head_slot = chain.canonical_head.cached_head().head_slot();
                    let current_slot = chain.slot_clock.now_or_genesis().ok_or_else(|| {
                        warp_utils::reject::custom_server_error("Unable to read slot clock".into())
                    })?;

                    // Taking advantage of saturating subtraction on slot.
                    let sync_distance = current_slot - head_slot;

                    let syncing_data = api_types::SyncingData {
                        is_syncing: network_globals.sync_state.read().is_syncing(),
                        head_slot,
                        sync_distance,
                    };

                    Ok(api_types::GenericResponse::from(syncing_data))
                })
            },
        );

    // GET node/health
    let get_node_health = eth_v1
        .and(warp::path("node"))
        .and(warp::path("health"))
        .and(warp::path::end())
        .and(network_globals.clone())
        .and_then(|network_globals: Arc<NetworkGlobals<T::EthSpec>>| {
            blocking_task(move || match *network_globals.sync_state.read() {
                SyncState::SyncingFinalized { .. }
                | SyncState::SyncingHead { .. }
                | SyncState::SyncTransition
                | SyncState::BackFillSyncing { .. } => Ok(warp::reply::with_status(
                    warp::reply(),
                    warp::http::StatusCode::PARTIAL_CONTENT,
                )),
                SyncState::Synced => Ok(warp::reply::with_status(
                    warp::reply(),
                    warp::http::StatusCode::OK,
                )),
                SyncState::Stalled => Err(warp_utils::reject::not_synced(
                    "sync stalled, beacon chain may not yet be initialized.".to_string(),
                )),
            })
        });

    // GET node/peers/{peer_id}
    let get_node_peers_by_id = eth_v1
        .and(warp::path("node"))
        .and(warp::path("peers"))
        .and(warp::path::param::<String>())
        .and(warp::path::end())
        .and(network_globals.clone())
        .and_then(
            |requested_peer_id: String, network_globals: Arc<NetworkGlobals<T::EthSpec>>| {
                blocking_json_task(move || {
                    let peer_id = PeerId::from_bytes(
                        &bs58::decode(requested_peer_id.as_str())
                            .into_vec()
                            .map_err(|e| {
                                warp_utils::reject::custom_bad_request(format!(
                                    "invalid peer id: {}",
                                    e
                                ))
                            })?,
                    )
                    .map_err(|_| {
                        warp_utils::reject::custom_bad_request("invalid peer id.".to_string())
                    })?;

                    if let Some(peer_info) = network_globals.peers.read().peer_info(&peer_id) {
                        let address = if let Some(socket_addr) = peer_info.seen_addresses().next() {
                            let mut addr = lighthouse_network::Multiaddr::from(socket_addr.ip());
                            addr.push(lighthouse_network::multiaddr::Protocol::Tcp(
                                socket_addr.port(),
                            ));
                            addr.to_string()
                        } else if let Some(addr) = peer_info.listening_addresses().first() {
                            addr.to_string()
                        } else {
                            String::new()
                        };

                        // the eth2 API spec implies only peers we have been connected to at some point should be included.
                        if let Some(dir) = peer_info.connection_direction().as_ref() {
                            return Ok(api_types::GenericResponse::from(api_types::PeerData {
                                peer_id: peer_id.to_string(),
                                enr: peer_info.enr().map(|enr| enr.to_base64()),
                                last_seen_p2p_address: address,
                                direction: api_types::PeerDirection::from_connection_direction(dir),
                                state: api_types::PeerState::from_peer_connection_status(
                                    peer_info.connection_status(),
                                ),
                            }));
                        }
                    }
                    Err(warp_utils::reject::custom_not_found(
                        "peer not found.".to_string(),
                    ))
                })
            },
        );

    // GET node/peers
    let get_node_peers = eth_v1
        .and(warp::path("node"))
        .and(warp::path("peers"))
        .and(warp::path::end())
        .and(multi_key_query::<api_types::PeersQuery>())
        .and(network_globals.clone())
        .and_then(
            |query_res: Result<api_types::PeersQuery, warp::Rejection>,
             network_globals: Arc<NetworkGlobals<T::EthSpec>>| {
                blocking_json_task(move || {
                    let query = query_res?;
                    let mut peers: Vec<api_types::PeerData> = Vec::new();
                    network_globals
                        .peers
                        .read()
                        .peers()
                        .for_each(|(peer_id, peer_info)| {
                            let address =
                                if let Some(socket_addr) = peer_info.seen_addresses().next() {
                                    let mut addr =
                                        lighthouse_network::Multiaddr::from(socket_addr.ip());
                                    addr.push(lighthouse_network::multiaddr::Protocol::Tcp(
                                        socket_addr.port(),
                                    ));
                                    addr.to_string()
                                } else if let Some(addr) = peer_info.listening_addresses().first() {
                                    addr.to_string()
                                } else {
                                    String::new()
                                };

                            // the eth2 API spec implies only peers we have been connected to at some point should be included.
                            if let Some(dir) = peer_info.connection_direction() {
                                let direction =
                                    api_types::PeerDirection::from_connection_direction(dir);
                                let state = api_types::PeerState::from_peer_connection_status(
                                    peer_info.connection_status(),
                                );

                                let state_matches = query.state.as_ref().map_or(true, |states| {
                                    states.iter().any(|state_param| *state_param == state)
                                });
                                let direction_matches =
                                    query.direction.as_ref().map_or(true, |directions| {
                                        directions.iter().any(|dir_param| *dir_param == direction)
                                    });

                                if state_matches && direction_matches {
                                    peers.push(api_types::PeerData {
                                        peer_id: peer_id.to_string(),
                                        enr: peer_info.enr().map(|enr| enr.to_base64()),
                                        last_seen_p2p_address: address,
                                        direction,
                                        state,
                                    });
                                }
                            }
                        });
                    Ok(api_types::PeersData {
                        meta: api_types::PeersMetaData {
                            count: peers.len() as u64,
                        },
                        data: peers,
                    })
                })
            },
        );

    // GET node/peer_count
    let get_node_peer_count = eth_v1
        .and(warp::path("node"))
        .and(warp::path("peer_count"))
        .and(warp::path::end())
        .and(network_globals.clone())
        .and_then(|network_globals: Arc<NetworkGlobals<T::EthSpec>>| {
            blocking_json_task(move || {
                let mut connected: u64 = 0;
                let mut connecting: u64 = 0;
                let mut disconnected: u64 = 0;
                let mut disconnecting: u64 = 0;

                network_globals
                    .peers
                    .read()
                    .peers()
                    .for_each(|(_, peer_info)| {
                        let state = api_types::PeerState::from_peer_connection_status(
                            peer_info.connection_status(),
                        );
                        match state {
                            api_types::PeerState::Connected => connected += 1,
                            api_types::PeerState::Connecting => connecting += 1,
                            api_types::PeerState::Disconnected => disconnected += 1,
                            api_types::PeerState::Disconnecting => disconnecting += 1,
                        }
                    });

                Ok(api_types::GenericResponse::from(api_types::PeerCount {
                    connected,
                    connecting,
                    disconnected,
                    disconnecting,
                }))
            })
        });
    /*
     * validator
     */

    // GET validator/duties/proposer/{epoch}
    let get_validator_duties_proposer = eth_v1
        .and(warp::path("validator"))
        .and(warp::path("duties"))
        .and(warp::path("proposer"))
        .and(warp::path::param::<Epoch>().or_else(|_| async {
            Err(warp_utils::reject::custom_bad_request(
                "Invalid epoch".to_string(),
            ))
        }))
        .and(warp::path::end())
        .and(not_while_syncing_filter.clone())
        .and(chain_filter.clone())
        .and(log_filter.clone())
        .and_then(|epoch: Epoch, chain: Arc<BeaconChain<T>>, log: Logger| {
            blocking_json_task(move || proposer_duties::proposer_duties(epoch, &chain, &log))
        });

    // GET validator/blocks/{slot}
    let get_validator_blocks = any_version
        .and(warp::path("validator"))
        .and(warp::path("blocks"))
        .and(warp::path::param::<Slot>().or_else(|_| async {
            Err(warp_utils::reject::custom_bad_request(
                "Invalid slot".to_string(),
            ))
        }))
        .and(warp::path::end())
        .and(not_while_syncing_filter.clone())
        .and(warp::query::<api_types::ValidatorBlocksQuery>())
        .and(chain_filter.clone())
        .and_then(
            |endpoint_version: EndpointVersion,
             slot: Slot,
             query: api_types::ValidatorBlocksQuery,
             chain: Arc<BeaconChain<T>>| async move {
                let randao_reveal = query.randao_reveal.as_ref().map_or_else(
                    || {
                        if query.verify_randao {
                            Err(warp_utils::reject::custom_bad_request(
                                "randao_reveal is mandatory unless verify_randao=false".into(),
                            ))
                        } else {
                            Ok(Signature::empty())
                        }
                    },
                    |sig_bytes| {
                        sig_bytes.try_into().map_err(|e| {
                            warp_utils::reject::custom_bad_request(format!(
                                "randao reveal is not a valid BLS signature: {:?}",
                                e
                            ))
                        })
                    },
                )?;

                let randao_verification = if query.verify_randao {
                    ProduceBlockVerification::VerifyRandao
                } else {
                    ProduceBlockVerification::NoVerification
                };

                let (block, _) = chain
                    .produce_block_with_verification::<FullPayload<T::EthSpec>>(
                        randao_reveal,
                        slot,
                        query.graffiti.map(Into::into),
                        randao_verification,
                    )
                    .await
                    .map_err(warp_utils::reject::block_production_error)?;
                let fork_name = block
                    .to_ref()
                    .fork_name(&chain.spec)
                    .map_err(inconsistent_fork_rejection)?;

                fork_versioned_response(endpoint_version, fork_name, block)
                    .map(|response| warp::reply::json(&response))
            },
        );

    // GET validator/blinded_blocks/{slot}
    let get_validator_blinded_blocks = any_version
        .and(warp::path("validator"))
        .and(warp::path("blinded_blocks"))
        .and(warp::path::param::<Slot>().or_else(|_| async {
            Err(warp_utils::reject::custom_bad_request(
                "Invalid slot".to_string(),
            ))
        }))
        .and(warp::path::end())
        .and(not_while_syncing_filter.clone())
        .and(warp::query::<api_types::ValidatorBlocksQuery>())
        .and(chain_filter.clone())
        .and_then(
            |endpoint_version: EndpointVersion,
             slot: Slot,
             query: api_types::ValidatorBlocksQuery,
             chain: Arc<BeaconChain<T>>| async move {
                let randao_reveal = query.randao_reveal.as_ref().map_or_else(
                    || {
                        if query.verify_randao {
                            Err(warp_utils::reject::custom_bad_request(
                                "randao_reveal is mandatory unless verify_randao=false".into(),
                            ))
                        } else {
                            Ok(Signature::empty())
                        }
                    },
                    |sig_bytes| {
                        sig_bytes.try_into().map_err(|e| {
                            warp_utils::reject::custom_bad_request(format!(
                                "randao reveal is not a valid BLS signature: {:?}",
                                e
                            ))
                        })
                    },
                )?;

                let randao_verification = if query.verify_randao {
                    ProduceBlockVerification::VerifyRandao
                } else {
                    ProduceBlockVerification::NoVerification
                };

                let (block, _) = chain
                    .produce_block_with_verification::<BlindedPayload<T::EthSpec>>(
                        randao_reveal,
                        slot,
                        query.graffiti.map(Into::into),
                        randao_verification,
                    )
                    .await
                    .map_err(warp_utils::reject::block_production_error)?;
                let fork_name = block
                    .to_ref()
                    .fork_name(&chain.spec)
                    .map_err(inconsistent_fork_rejection)?;
                fork_versioned_response(endpoint_version, fork_name, block)
                    .map(|response| warp::reply::json(&response))
            },
        );

    // GET validator/attestation_data?slot,committee_index
    let get_validator_attestation_data = eth_v1
        .and(warp::path("validator"))
        .and(warp::path("attestation_data"))
        .and(warp::path::end())
        .and(warp::query::<api_types::ValidatorAttestationDataQuery>())
        .and(not_while_syncing_filter.clone())
        .and(chain_filter.clone())
        .and_then(
            |query: api_types::ValidatorAttestationDataQuery, chain: Arc<BeaconChain<T>>| {
                blocking_json_task(move || {
                    let current_slot = chain
                        .slot()
                        .map_err(warp_utils::reject::beacon_chain_error)?;

                    // allow a tolerance of one slot to account for clock skew
                    if query.slot > current_slot + 1 {
                        return Err(warp_utils::reject::custom_bad_request(format!(
                            "request slot {} is more than one slot past the current slot {}",
                            query.slot, current_slot
                        )));
                    }

                    chain
                        .produce_unaggregated_attestation(query.slot, query.committee_index)
                        .map(|attestation| attestation.data)
                        .map(api_types::GenericResponse::from)
                        .map_err(warp_utils::reject::beacon_chain_error)
                })
            },
        );

    // GET validator/aggregate_attestation?attestation_data_root,slot
    let get_validator_aggregate_attestation = eth_v1
        .and(warp::path("validator"))
        .and(warp::path("aggregate_attestation"))
        .and(warp::path::end())
        .and(warp::query::<api_types::ValidatorAggregateAttestationQuery>())
        .and(not_while_syncing_filter.clone())
        .and(chain_filter.clone())
        .and_then(
            |query: api_types::ValidatorAggregateAttestationQuery, chain: Arc<BeaconChain<T>>| {
                blocking_json_task(move || {
                    chain
                        .get_aggregated_attestation_by_slot_and_root(
                            query.slot,
                            &query.attestation_data_root,
                        )
                        .map_err(|e| {
                            warp_utils::reject::custom_bad_request(format!(
                                "unable to fetch aggregate: {:?}",
                                e
                            ))
                        })?
                        .map(api_types::GenericResponse::from)
                        .ok_or_else(|| {
                            warp_utils::reject::custom_not_found(
                                "no matching aggregate found".to_string(),
                            )
                        })
                })
            },
        );

    // POST validator/duties/attester/{epoch}
    let post_validator_duties_attester = eth_v1
        .and(warp::path("validator"))
        .and(warp::path("duties"))
        .and(warp::path("attester"))
        .and(warp::path::param::<Epoch>().or_else(|_| async {
            Err(warp_utils::reject::custom_bad_request(
                "Invalid epoch".to_string(),
            ))
        }))
        .and(warp::path::end())
        .and(not_while_syncing_filter.clone())
        .and(warp::body::json())
        .and(chain_filter.clone())
        .and_then(
            |epoch: Epoch, indices: api_types::ValidatorIndexData, chain: Arc<BeaconChain<T>>| {
                blocking_json_task(move || {
                    attester_duties::attester_duties(epoch, &indices.0, &chain)
                })
            },
        );

    // POST validator/duties/sync
    let post_validator_duties_sync = eth_v1
        .and(warp::path("validator"))
        .and(warp::path("duties"))
        .and(warp::path("sync"))
        .and(warp::path::param::<Epoch>().or_else(|_| async {
            Err(warp_utils::reject::custom_bad_request(
                "Invalid epoch".to_string(),
            ))
        }))
        .and(warp::path::end())
        .and(not_while_syncing_filter.clone())
        .and(warp::body::json())
        .and(chain_filter.clone())
        .and_then(
            |epoch: Epoch, indices: api_types::ValidatorIndexData, chain: Arc<BeaconChain<T>>| {
                blocking_json_task(move || {
                    sync_committees::sync_committee_duties(epoch, &indices.0, &chain)
                })
            },
        );

    // GET validator/sync_committee_contribution
    let get_validator_sync_committee_contribution = eth_v1
        .and(warp::path("validator"))
        .and(warp::path("sync_committee_contribution"))
        .and(warp::path::end())
        .and(warp::query::<SyncContributionData>())
        .and(not_while_syncing_filter.clone())
        .and(chain_filter.clone())
        .and_then(
            |sync_committee_data: SyncContributionData, chain: Arc<BeaconChain<T>>| {
                blocking_json_task(move || {
                    chain
                        .get_aggregated_sync_committee_contribution(&sync_committee_data)
                        .map(api_types::GenericResponse::from)
                        .ok_or_else(|| {
                            warp_utils::reject::custom_not_found(
                                "no matching sync contribution found".to_string(),
                            )
                        })
                })
            },
        );

    // POST validator/aggregate_and_proofs
    let post_validator_aggregate_and_proofs = eth_v1
        .and(warp::path("validator"))
        .and(warp::path("aggregate_and_proofs"))
        .and(warp::path::end())
        .and(not_while_syncing_filter.clone())
        .and(chain_filter.clone())
        .and(warp::body::json())
        .and(network_tx_filter.clone())
        .and(log_filter.clone())
        .and_then(
            |chain: Arc<BeaconChain<T>>,
             aggregates: Vec<SignedAggregateAndProof<T::EthSpec>>,
             network_tx: UnboundedSender<NetworkMessage<T::EthSpec>>, log: Logger| {
                blocking_json_task(move || {
                    let seen_timestamp = timestamp_now();
                    let mut verified_aggregates = Vec::with_capacity(aggregates.len());
                    let mut messages = Vec::with_capacity(aggregates.len());
                    let mut failures = Vec::new();

                    // Verify that all messages in the post are valid before processing further
                    for (index, aggregate) in aggregates.iter().enumerate() {
                        match chain.verify_aggregated_attestation_for_gossip(aggregate) {
                            Ok(verified_aggregate) => {
                                messages.push(PubsubMessage::AggregateAndProofAttestation(Box::new(
                                    verified_aggregate.aggregate().clone(),
                                )));

                                // Notify the validator monitor.
                                chain
                                    .validator_monitor
                                    .read()
                                    .register_api_aggregated_attestation(
                                        seen_timestamp,
                                        verified_aggregate.aggregate(),
                                        verified_aggregate.indexed_attestation(),
                                        &chain.slot_clock,
                                    );

                                verified_aggregates.push((index, verified_aggregate));
                            }
                            // If we already know the attestation, don't broadcast it or attempt to
                            // further verify it. Return success.
                            //
                            // It's reasonably likely that two different validators produce
                            // identical aggregates, especially if they're using the same beacon
                            // node.
                            Err(AttnError::AttestationAlreadyKnown(_)) => continue,
                            Err(e) => {
                                error!(log,
                                    "Failure verifying aggregate and proofs";
                                    "error" => format!("{:?}", e),
                                    "request_index" => index,
                                    "aggregator_index" => aggregate.message.aggregator_index,
                                    "attestation_index" => aggregate.message.aggregate.data.index,
                                    "attestation_slot" => aggregate.message.aggregate.data.slot,
                                );
                                failures.push(api_types::Failure::new(index, format!("Verification: {:?}", e)));
                            }
                        }
                    }

                    // Publish aggregate attestations to the libp2p network
                    if !messages.is_empty() {
                        publish_network_message(&network_tx, NetworkMessage::Publish { messages })?;
                    }

                    // Import aggregate attestations
                    for (index, verified_aggregate) in verified_aggregates {
                        if let Err(e) = chain.apply_attestation_to_fork_choice(&verified_aggregate) {
                            error!(log,
                                    "Failure applying verified aggregate attestation to fork choice";
                                    "error" => format!("{:?}", e),
                                    "request_index" => index,
                                    "aggregator_index" => verified_aggregate.aggregate().message.aggregator_index,
                                    "attestation_index" => verified_aggregate.attestation().data.index,
                                    "attestation_slot" => verified_aggregate.attestation().data.slot,
                                );
                            failures.push(api_types::Failure::new(index, format!("Fork choice: {:?}", e)));
                        }
                        if let Err(e) = chain.add_to_block_inclusion_pool(&verified_aggregate) {
                            warn!(log,
                                    "Could not add verified aggregate attestation to the inclusion pool";
                                    "error" => format!("{:?}", e),
                                    "request_index" => index,
                                );
                            failures.push(api_types::Failure::new(index, format!("Op pool: {:?}", e)));
                        }
                    }

                    if !failures.is_empty() {
                        Err(warp_utils::reject::indexed_bad_request("error processing aggregate and proofs".to_string(),
                                                                    failures,
                        ))
                    } else {
                        Ok(())
                    }
                })
            },
        );

    let post_validator_contribution_and_proofs = eth_v1
        .and(warp::path("validator"))
        .and(warp::path("contribution_and_proofs"))
        .and(warp::path::end())
        .and(not_while_syncing_filter.clone())
        .and(chain_filter.clone())
        .and(warp::body::json())
        .and(network_tx_filter.clone())
        .and(log_filter.clone())
        .and_then(
            |chain: Arc<BeaconChain<T>>,
             contributions: Vec<SignedContributionAndProof<T::EthSpec>>,
             network_tx: UnboundedSender<NetworkMessage<T::EthSpec>>,
             log: Logger| {
                blocking_json_task(move || {
                    sync_committees::process_signed_contribution_and_proofs(
                        contributions,
                        network_tx,
                        &chain,
                        log,
                    )?;
                    Ok(api_types::GenericResponse::from(()))
                })
            },
        );

    // POST validator/beacon_committee_subscriptions
    let post_validator_beacon_committee_subscriptions = eth_v1
        .and(warp::path("validator"))
        .and(warp::path("beacon_committee_subscriptions"))
        .and(warp::path::end())
        .and(warp::body::json())
        .and(network_tx_filter.clone())
        .and(chain_filter.clone())
        .and_then(
            |subscriptions: Vec<api_types::BeaconCommitteeSubscription>,
             network_tx: UnboundedSender<NetworkMessage<T::EthSpec>>,
             chain: Arc<BeaconChain<T>>| {
                blocking_json_task(move || {
                    for subscription in &subscriptions {
                        chain
                            .validator_monitor
                            .write()
                            .auto_register_local_validator(subscription.validator_index);

                        let subscription = api_types::ValidatorSubscription {
                            validator_index: subscription.validator_index,
                            attestation_committee_index: subscription.committee_index,
                            slot: subscription.slot,
                            committee_count_at_slot: subscription.committees_at_slot,
                            is_aggregator: subscription.is_aggregator,
                        };

                        publish_network_message(
                            &network_tx,
                            NetworkMessage::AttestationSubscribe {
                                subscriptions: vec![subscription],
                            },
                        )?;
                    }

                    Ok(())
                })
            },
        );

    // POST validator/prepare_beacon_proposer
    let post_validator_prepare_beacon_proposer = eth_v1
        .and(warp::path("validator"))
        .and(warp::path("prepare_beacon_proposer"))
        .and(warp::path::end())
        .and(not_while_syncing_filter.clone())
        .and(chain_filter.clone())
        .and(log_filter.clone())
        .and(warp::body::json())
        .and_then(
            |chain: Arc<BeaconChain<T>>,
             log: Logger,
             preparation_data: Vec<ProposerPreparationData>| async move {
                let execution_layer = chain
                    .execution_layer
                    .as_ref()
                    .ok_or(BeaconChainError::ExecutionLayerMissing)
                    .map_err(warp_utils::reject::beacon_chain_error)?;

                let current_slot = chain
                    .slot()
                    .map_err(warp_utils::reject::beacon_chain_error)?;
                let current_epoch = current_slot.epoch(T::EthSpec::slots_per_epoch());

                debug!(
                    log,
                    "Received proposer preparation data";
                    "count" => preparation_data.len(),
                );

                execution_layer
                    .update_proposer_preparation(current_epoch, &preparation_data)
                    .await;

                chain
                    .prepare_beacon_proposer(current_slot)
                    .await
                    .map_err(|e| {
                        warp_utils::reject::custom_bad_request(format!(
                            "error updating proposer preparations: {:?}",
                            e
                        ))
                    })?;

                Ok::<_, warp::reject::Rejection>(warp::reply::json(&()))
            },
        );

    // POST validator/register_validator
    let post_validator_register_validator = eth_v1
        .and(warp::path("validator"))
        .and(warp::path("register_validator"))
        .and(warp::path::end())
        .and(chain_filter.clone())
        .and(log_filter.clone())
        .and(warp::body::json())
        .and_then(
            |chain: Arc<BeaconChain<T>>,
             log: Logger,
             register_val_data: Vec<SignedValidatorRegistrationData>| async move {
                let execution_layer = chain
                    .execution_layer
                    .as_ref()
                    .ok_or(BeaconChainError::ExecutionLayerMissing)
                    .map_err(warp_utils::reject::beacon_chain_error)?;
                let current_slot = chain
                    .slot_clock
                    .now_or_genesis()
                    .ok_or(BeaconChainError::UnableToReadSlot)
                    .map_err(warp_utils::reject::beacon_chain_error)?;
                let current_epoch = current_slot.epoch(T::EthSpec::slots_per_epoch());

                debug!(
                    log,
                    "Received register validator request";
                    "count" => register_val_data.len(),
                );

                let preparation_data = register_val_data
                    .iter()
                    .filter_map(|register_data| {
                        chain
                            .validator_index(&register_data.message.pubkey)
                            .ok()
                            .flatten()
                            .map(|validator_index| ProposerPreparationData {
                                validator_index: validator_index as u64,
                                fee_recipient: register_data.message.fee_recipient,
                            })
                    })
                    .collect::<Vec<_>>();

                debug!(
                    log,
                    "Resolved validator request pubkeys";
                    "count" => preparation_data.len()
                );

                // Update the prepare beacon proposer cache based on this request.
                execution_layer
                    .update_proposer_preparation(current_epoch, &preparation_data)
                    .await;

                // Call prepare beacon proposer blocking with the latest update in order to make
                // sure we have a local payload to fall back to in the event of the blinded block
                // flow failing.
                chain
                    .prepare_beacon_proposer(current_slot)
                    .await
                    .map_err(|e| {
                        warp_utils::reject::custom_bad_request(format!(
                            "error updating proposer preparations: {:?}",
                            e
                        ))
                    })?;

                let builder = execution_layer
                    .builder()
                    .as_ref()
                    .ok_or(BeaconChainError::BuilderMissing)
                    .map_err(warp_utils::reject::beacon_chain_error)?;

                builder
                    .post_builder_validators(&register_val_data)
                    .await
                    .map(|resp| warp::reply::json(&resp))
                    .map_err(|e| {
                        // Forward the HTTP status code if we are able to, otherwise fall back
                        // to a server error.
                        if let eth2::Error::ServerMessage(message) = e {
                            if message.code == StatusCode::BAD_REQUEST.as_u16() {
                                return warp_utils::reject::custom_bad_request(message.message);
                            } else {
                                // According to the spec this response should only be a 400 or 500,
                                // so we fall back to a 500 here.
                                return warp_utils::reject::custom_server_error(message.message);
                            }
                        }
                        warp_utils::reject::custom_server_error(format!("{e:?}"))
                    })
            },
        );
    // POST validator/sync_committee_subscriptions
    let post_validator_sync_committee_subscriptions = eth_v1
        .and(warp::path("validator"))
        .and(warp::path("sync_committee_subscriptions"))
        .and(warp::path::end())
        .and(warp::body::json())
        .and(network_tx_filter)
        .and(chain_filter.clone())
        .and_then(
            |subscriptions: Vec<types::SyncCommitteeSubscription>,
             network_tx: UnboundedSender<NetworkMessage<T::EthSpec>>,
             chain: Arc<BeaconChain<T>>| {
                blocking_json_task(move || {
                    for subscription in subscriptions {
                        chain
                            .validator_monitor
                            .write()
                            .auto_register_local_validator(subscription.validator_index);

                        publish_network_message(
                            &network_tx,
                            NetworkMessage::SyncCommitteeSubscribe {
                                subscriptions: vec![subscription],
                            },
                        )?;
                    }

                    Ok(())
                })
            },
        );

    // POST lighthouse/liveness
    let post_lighthouse_liveness = warp::path("lighthouse")
        .and(warp::path("liveness"))
        .and(warp::path::end())
        .and(warp::body::json())
        .and(chain_filter.clone())
        .and_then(
            |request_data: api_types::LivenessRequestData, chain: Arc<BeaconChain<T>>| {
                blocking_json_task(move || {
                    // Ensure the request is for either the current, previous or next epoch.
                    let current_epoch = chain
                        .epoch()
                        .map_err(warp_utils::reject::beacon_chain_error)?;
                    let prev_epoch = current_epoch.saturating_sub(Epoch::new(1));
                    let next_epoch = current_epoch.saturating_add(Epoch::new(1));

                    if request_data.epoch < prev_epoch || request_data.epoch > next_epoch {
                        return Err(warp_utils::reject::custom_bad_request(format!(
                            "request epoch {} is more than one epoch from the current epoch {}",
                            request_data.epoch, current_epoch
                        )));
                    }

                    let liveness: Vec<api_types::LivenessResponseData> = request_data
                        .indices
                        .iter()
                        .cloned()
                        .map(|index| {
                            let is_live =
                                chain.validator_seen_at_epoch(index as usize, request_data.epoch);
                            api_types::LivenessResponseData {
                                index: index as u64,
                                epoch: request_data.epoch,
                                is_live,
                            }
                        })
                        .collect();

                    Ok(api_types::GenericResponse::from(liveness))
                })
            },
        );

    // GET lighthouse/health
    let get_lighthouse_health = warp::path("lighthouse")
        .and(warp::path("health"))
        .and(warp::path::end())
        .and_then(|| {
            blocking_json_task(move || {
                eth2::lighthouse::Health::observe()
                    .map(api_types::GenericResponse::from)
                    .map_err(warp_utils::reject::custom_bad_request)
            })
        });

    // GET lighthouse/syncing
    let get_lighthouse_syncing = warp::path("lighthouse")
        .and(warp::path("syncing"))
        .and(warp::path::end())
        .and(network_globals.clone())
        .and_then(|network_globals: Arc<NetworkGlobals<T::EthSpec>>| {
            blocking_json_task(move || {
                Ok(api_types::GenericResponse::from(
                    network_globals.sync_state(),
                ))
            })
        });

    // GET lighthouse/nat
    let get_lighthouse_nat = warp::path("lighthouse")
        .and(warp::path("nat"))
        .and(warp::path::end())
        .and_then(|| {
            blocking_json_task(move || {
                Ok(api_types::GenericResponse::from(
                    lighthouse_network::metrics::NAT_OPEN
                        .as_ref()
                        .map(|v| v.get())
                        .unwrap_or(0)
                        != 0,
                ))
            })
        });

    // GET lighthouse/peers
    let get_lighthouse_peers = warp::path("lighthouse")
        .and(warp::path("peers"))
        .and(warp::path::end())
        .and(network_globals.clone())
        .and_then(|network_globals: Arc<NetworkGlobals<T::EthSpec>>| {
            blocking_json_task(move || {
                Ok(network_globals
                    .peers
                    .read()
                    .peers()
                    .map(|(peer_id, peer_info)| eth2::lighthouse::Peer {
                        peer_id: peer_id.to_string(),
                        peer_info: peer_info.clone(),
                    })
                    .collect::<Vec<_>>())
            })
        });

    // GET lighthouse/peers/connected
    let get_lighthouse_peers_connected = warp::path("lighthouse")
        .and(warp::path("peers"))
        .and(warp::path("connected"))
        .and(warp::path::end())
        .and(network_globals)
        .and_then(|network_globals: Arc<NetworkGlobals<T::EthSpec>>| {
            blocking_json_task(move || {
                Ok(network_globals
                    .peers
                    .read()
                    .connected_peers()
                    .map(|(peer_id, peer_info)| eth2::lighthouse::Peer {
                        peer_id: peer_id.to_string(),
                        peer_info: peer_info.clone(),
                    })
                    .collect::<Vec<_>>())
            })
        });

    // GET lighthouse/proto_array
    let get_lighthouse_proto_array = warp::path("lighthouse")
        .and(warp::path("proto_array"))
        .and(warp::path::end())
        .and(chain_filter.clone())
        .and_then(|chain: Arc<BeaconChain<T>>| {
            blocking_task(move || {
                Ok::<_, warp::Rejection>(warp::reply::json(&api_types::GenericResponseRef::from(
                    chain
                        .canonical_head
                        .fork_choice_read_lock()
                        .proto_array()
                        .core_proto_array(),
                )))
            })
        });

    // GET lighthouse/validator_inclusion/{epoch}/{validator_id}
    let get_lighthouse_validator_inclusion_global = warp::path("lighthouse")
        .and(warp::path("validator_inclusion"))
        .and(warp::path::param::<Epoch>())
        .and(warp::path::param::<ValidatorId>())
        .and(warp::path::end())
        .and(chain_filter.clone())
        .and_then(
            |epoch: Epoch, validator_id: ValidatorId, chain: Arc<BeaconChain<T>>| {
                blocking_json_task(move || {
                    validator_inclusion::validator_inclusion_data(epoch, &validator_id, &chain)
                        .map(api_types::GenericResponse::from)
                })
            },
        );

    // GET lighthouse/validator_inclusion/{epoch}/global
    let get_lighthouse_validator_inclusion = warp::path("lighthouse")
        .and(warp::path("validator_inclusion"))
        .and(warp::path::param::<Epoch>())
        .and(warp::path("global"))
        .and(warp::path::end())
        .and(chain_filter.clone())
        .and_then(|epoch: Epoch, chain: Arc<BeaconChain<T>>| {
            blocking_json_task(move || {
                validator_inclusion::global_validator_inclusion_data(epoch, &chain)
                    .map(api_types::GenericResponse::from)
            })
        });

    // GET lighthouse/eth1/syncing
    let get_lighthouse_eth1_syncing = warp::path("lighthouse")
        .and(warp::path("eth1"))
        .and(warp::path("syncing"))
        .and(warp::path::end())
        .and(chain_filter.clone())
        .and_then(|chain: Arc<BeaconChain<T>>| {
            blocking_json_task(move || {
                let current_slot_opt = chain.slot().ok();

                chain
                    .eth1_chain
                    .as_ref()
                    .ok_or_else(|| {
                        warp_utils::reject::custom_not_found(
                            "Eth1 sync is disabled. See the --eth1 CLI flag.".to_string(),
                        )
                    })
                    .and_then(|eth1| {
                        eth1.sync_status(chain.genesis_time, current_slot_opt, &chain.spec)
                            .ok_or_else(|| {
                                warp_utils::reject::custom_server_error(
                                    "Unable to determine Eth1 sync status".to_string(),
                                )
                            })
                    })
                    .map(api_types::GenericResponse::from)
            })
        });

    // GET lighthouse/eth1/block_cache
    let get_lighthouse_eth1_block_cache = warp::path("lighthouse")
        .and(warp::path("eth1"))
        .and(warp::path("block_cache"))
        .and(warp::path::end())
        .and(eth1_service_filter.clone())
        .and_then(|eth1_service: eth1::Service| {
            blocking_json_task(move || {
                Ok(api_types::GenericResponse::from(
                    eth1_service
                        .blocks()
                        .read()
                        .iter()
                        .cloned()
                        .collect::<Vec<_>>(),
                ))
            })
        });

    // GET lighthouse/eth1/deposit_cache
    let get_lighthouse_eth1_deposit_cache = warp::path("lighthouse")
        .and(warp::path("eth1"))
        .and(warp::path("deposit_cache"))
        .and(warp::path::end())
        .and(eth1_service_filter)
        .and_then(|eth1_service: eth1::Service| {
            blocking_json_task(move || {
                Ok(api_types::GenericResponse::from(
                    eth1_service
                        .deposits()
                        .read()
                        .cache
                        .iter()
                        .cloned()
                        .collect::<Vec<_>>(),
                ))
            })
        });

    // GET lighthouse/beacon/states/{state_id}/ssz
    let get_lighthouse_beacon_states_ssz = warp::path("lighthouse")
        .and(warp::path("beacon"))
        .and(warp::path("states"))
        .and(warp::path::param::<StateId>())
        .and(warp::path("ssz"))
        .and(warp::path::end())
        .and(chain_filter.clone())
        .and_then(|state_id: StateId, chain: Arc<BeaconChain<T>>| {
            blocking_task(move || {
                // This debug endpoint provides no indication of optimistic status.
                let (state, _execution_optimistic) = state_id.state(&chain)?;
                Response::builder()
                    .status(200)
                    .header("Content-Type", "application/ssz")
                    .body(state.as_ssz_bytes())
                    .map_err(|e| {
                        warp_utils::reject::custom_server_error(format!(
                            "failed to create response: {}",
                            e
                        ))
                    })
            })
        });

    // GET lighthouse/staking
    let get_lighthouse_staking = warp::path("lighthouse")
        .and(warp::path("staking"))
        .and(warp::path::end())
        .and(chain_filter.clone())
        .and_then(|chain: Arc<BeaconChain<T>>| {
            blocking_json_task(move || {
                if chain.eth1_chain.is_some() {
                    Ok(())
                } else {
                    Err(warp_utils::reject::custom_not_found(
                        "staking is not enabled, \
                        see the --staking CLI flag"
                            .to_string(),
                    ))
                }
            })
        });

    let database_path = warp::path("lighthouse").and(warp::path("database"));

    // GET lighthouse/database/info
    let get_lighthouse_database_info = database_path
        .and(warp::path("info"))
        .and(warp::path::end())
        .and(chain_filter.clone())
        .and_then(|chain: Arc<BeaconChain<T>>| blocking_json_task(move || database::info(chain)));

    // POST lighthouse/database/reconstruct
    let post_lighthouse_database_reconstruct = database_path
        .and(warp::path("reconstruct"))
        .and(warp::path::end())
        .and(not_while_syncing_filter)
        .and(chain_filter.clone())
        .and_then(|chain: Arc<BeaconChain<T>>| {
            blocking_json_task(move || {
                chain.store_migrator.process_reconstruction();
                Ok("success")
            })
        });

    // POST lighthouse/database/historical_blocks
    let post_lighthouse_database_historical_blocks = database_path
        .and(warp::path("historical_blocks"))
        .and(warp::path::end())
        .and(warp::body::json())
        .and(chain_filter.clone())
        .and(log_filter.clone())
        .and_then(
            |blocks: Vec<Arc<SignedBlindedBeaconBlock<T::EthSpec>>>,
             chain: Arc<BeaconChain<T>>,
             log: Logger| {
                info!(
                    log,
                    "Importing historical blocks";
                    "count" => blocks.len(),
                    "source" => "http_api"
                );
                blocking_json_task(move || database::historical_blocks(chain, blocks))
            },
        );

    // GET lighthouse/analysis/block_rewards
    let get_lighthouse_block_rewards = warp::path("lighthouse")
        .and(warp::path("analysis"))
        .and(warp::path("block_rewards"))
        .and(warp::query::<eth2::lighthouse::BlockRewardsQuery>())
        .and(warp::path::end())
        .and(chain_filter.clone())
        .and(log_filter.clone())
        .and_then(|query, chain, log| {
            blocking_json_task(move || block_rewards::get_block_rewards(query, chain, log))
        });

    // POST lighthouse/analysis/block_rewards
    let post_lighthouse_block_rewards = warp::path("lighthouse")
        .and(warp::path("analysis"))
        .and(warp::path("block_rewards"))
        .and(warp::body::json())
        .and(warp::path::end())
        .and(chain_filter.clone())
        .and(log_filter.clone())
        .and_then(|blocks, chain, log| {
            blocking_json_task(move || block_rewards::compute_block_rewards(blocks, chain, log))
        });

    // GET lighthouse/analysis/attestation_performance/{index}
    let get_lighthouse_attestation_performance = warp::path("lighthouse")
        .and(warp::path("analysis"))
        .and(warp::path("attestation_performance"))
        .and(warp::path::param::<String>())
        .and(warp::query::<eth2::lighthouse::AttestationPerformanceQuery>())
        .and(warp::path::end())
        .and(chain_filter.clone())
        .and_then(|target, query, chain: Arc<BeaconChain<T>>| {
            blocking_json_task(move || {
                attestation_performance::get_attestation_performance(target, query, chain)
            })
        });

    // GET lighthouse/analysis/block_packing_efficiency
    let get_lighthouse_block_packing_efficiency = warp::path("lighthouse")
        .and(warp::path("analysis"))
        .and(warp::path("block_packing_efficiency"))
        .and(warp::query::<eth2::lighthouse::BlockPackingEfficiencyQuery>())
        .and(warp::path::end())
        .and(chain_filter.clone())
        .and_then(|query, chain: Arc<BeaconChain<T>>| {
            blocking_json_task(move || {
                block_packing_efficiency::get_block_packing_efficiency(query, chain)
            })
        });

    // GET lighthouse/merge_readiness
    let get_lighthouse_merge_readiness = warp::path("lighthouse")
        .and(warp::path("merge_readiness"))
        .and(warp::path::end())
        .and(chain_filter.clone())
        .and_then(|chain: Arc<BeaconChain<T>>| async move {
            let merge_readiness = chain.check_merge_readiness().await;
            Ok::<_, warp::reject::Rejection>(warp::reply::json(&api_types::GenericResponse::from(
                merge_readiness,
            )))
        });

    let get_events = eth_v1
        .and(warp::path("events"))
        .and(warp::path::end())
        .and(multi_key_query::<api_types::EventQuery>())
        .and(chain_filter)
        .and_then(
            |topics_res: Result<api_types::EventQuery, warp::Rejection>,
             chain: Arc<BeaconChain<T>>| {
                blocking_task(move || {
                    let topics = topics_res?;
                    // for each topic subscribed spawn a new subscription
                    let mut receivers = Vec::with_capacity(topics.topics.len());

                    if let Some(event_handler) = chain.event_handler.as_ref() {
                        for topic in topics.topics {
                            let receiver = match topic {
                                api_types::EventTopic::Head => event_handler.subscribe_head(),
                                api_types::EventTopic::Block => event_handler.subscribe_block(),
                                api_types::EventTopic::Attestation => {
                                    event_handler.subscribe_attestation()
                                }
                                api_types::EventTopic::VoluntaryExit => {
                                    event_handler.subscribe_exit()
                                }
                                api_types::EventTopic::FinalizedCheckpoint => {
                                    event_handler.subscribe_finalized()
                                }
                                api_types::EventTopic::ChainReorg => {
                                    event_handler.subscribe_reorgs()
                                }
                                api_types::EventTopic::ContributionAndProof => {
                                    event_handler.subscribe_contributions()
                                }
                                api_types::EventTopic::LateHead => {
                                    event_handler.subscribe_late_head()
                                }
                                api_types::EventTopic::BlockReward => {
                                    event_handler.subscribe_block_reward()
                                }
                            };

                            receivers.push(BroadcastStream::new(receiver).map(|msg| {
                                match msg {
                                    Ok(data) => Event::default()
                                        .event(data.topic_name())
                                        .json_data(data)
                                        .map_err(|e| {
                                            warp_utils::reject::server_sent_event_error(format!(
                                                "{:?}",
                                                e
                                            ))
                                        }),
                                    Err(e) => Err(warp_utils::reject::server_sent_event_error(
                                        format!("{:?}", e),
                                    )),
                                }
                            }));
                        }
                    } else {
                        return Err(warp_utils::reject::custom_server_error(
                            "event handler was not initialized".to_string(),
                        ));
                    }

                    let s = futures::stream::select_all(receivers);

                    Ok::<_, warp::Rejection>(warp::sse::reply(warp::sse::keep_alive().stream(s)))
                })
            },
        );

    // Define the ultimate set of routes that will be provided to the server.
    let routes = warp::get()
        .and(
            get_beacon_genesis
                .boxed()
                .or(get_beacon_state_root.boxed())
                .or(get_beacon_state_fork.boxed())
                .or(get_beacon_state_finality_checkpoints.boxed())
                .or(get_beacon_state_validator_balances.boxed())
                .or(get_beacon_state_validators_id.boxed())
                .or(get_beacon_state_validators.boxed())
                .or(get_beacon_state_committees.boxed())
                .or(get_beacon_state_sync_committees.boxed())
                .or(get_beacon_headers.boxed())
                .or(get_beacon_headers_block_id.boxed())
                .or(get_beacon_block.boxed())
                .or(get_beacon_block_attestations.boxed())
                .or(get_beacon_block_root.boxed())
                .or(get_beacon_pool_attestations.boxed())
                .or(get_beacon_pool_attester_slashings.boxed())
                .or(get_beacon_pool_proposer_slashings.boxed())
                .or(get_beacon_pool_voluntary_exits.boxed())
                .or(get_config_fork_schedule.boxed())
                .or(get_config_spec.boxed())
                .or(get_config_deposit_contract.boxed())
                .or(get_debug_beacon_states.boxed())
                .or(get_debug_beacon_heads.boxed())
                .or(get_node_identity.boxed())
                .or(get_node_version.boxed())
                .or(get_node_syncing.boxed())
                .or(get_node_health.boxed())
                .or(get_node_peers_by_id.boxed())
                .or(get_node_peers.boxed())
                .or(get_node_peer_count.boxed())
                .or(get_validator_duties_proposer.boxed())
                .or(get_validator_blocks.boxed())
                .or(get_validator_blinded_blocks.boxed())
                .or(get_validator_attestation_data.boxed())
                .or(get_validator_aggregate_attestation.boxed())
                .or(get_validator_sync_committee_contribution.boxed())
                .or(get_lighthouse_health.boxed())
                .or(get_lighthouse_syncing.boxed())
                .or(get_lighthouse_nat.boxed())
                .or(get_lighthouse_peers.boxed())
                .or(get_lighthouse_peers_connected.boxed())
                .or(get_lighthouse_proto_array.boxed())
                .or(get_lighthouse_validator_inclusion_global.boxed())
                .or(get_lighthouse_validator_inclusion.boxed())
                .or(get_lighthouse_eth1_syncing.boxed())
                .or(get_lighthouse_eth1_block_cache.boxed())
                .or(get_lighthouse_eth1_deposit_cache.boxed())
                .or(get_lighthouse_beacon_states_ssz.boxed())
                .or(get_lighthouse_staking.boxed())
                .or(get_lighthouse_database_info.boxed())
                .or(get_lighthouse_block_rewards.boxed())
                .or(get_lighthouse_attestation_performance.boxed())
                .or(get_lighthouse_block_packing_efficiency.boxed())
                .or(get_lighthouse_merge_readiness.boxed())
                .or(get_events.boxed()),
        )
        .or(warp::post().and(
            post_beacon_blocks
                .boxed()
                .or(post_beacon_blinded_blocks.boxed())
                .or(post_beacon_pool_attestations.boxed())
                .or(post_beacon_pool_attester_slashings.boxed())
                .or(post_beacon_pool_proposer_slashings.boxed())
                .or(post_beacon_pool_voluntary_exits.boxed())
                .or(post_beacon_pool_sync_committees.boxed())
                .or(post_validator_duties_attester.boxed())
                .or(post_validator_duties_sync.boxed())
                .or(post_validator_aggregate_and_proofs.boxed())
                .or(post_validator_contribution_and_proofs.boxed())
                .or(post_validator_beacon_committee_subscriptions.boxed())
                .or(post_validator_sync_committee_subscriptions.boxed())
                .or(post_validator_prepare_beacon_proposer.boxed())
                .or(post_validator_register_validator.boxed())
                .or(post_lighthouse_liveness.boxed())
                .or(post_lighthouse_database_reconstruct.boxed())
                .or(post_lighthouse_database_historical_blocks.boxed())
                .or(post_lighthouse_block_rewards.boxed()),
        ))
        .recover(warp_utils::reject::handle_rejection)
        .with(slog_logging(log.clone()))
        .with(prometheus_metrics())
        // Add a `Server` header.
        .map(|reply| warp::reply::with_header(reply, "Server", &version_with_platform()))
        .with(cors_builder.build());

    let http_socket: SocketAddr = SocketAddr::new(config.listen_addr, config.listen_port);
    let http_server: HttpServer = match config.tls_config {
        Some(tls_config) => {
            let (socket, server) = warp::serve(routes)
                .tls()
                .cert_path(tls_config.cert)
                .key_path(tls_config.key)
                .try_bind_with_graceful_shutdown(http_socket, async {
                    shutdown.await;
                })?;

            info!(log, "HTTP API is being served over TLS";);

            (socket, Box::pin(server))
        }
        None => {
            let (socket, server) =
                warp::serve(routes).try_bind_with_graceful_shutdown(http_socket, async {
                    shutdown.await;
                })?;
            (socket, Box::pin(server))
        }
    };

    info!(
        log,
        "HTTP API started";
        "listen_address" => %http_server.0,
    );

    Ok(http_server)
}

/// Publish a message to the libp2p pubsub network.
fn publish_pubsub_message<T: EthSpec>(
    network_tx: &UnboundedSender<NetworkMessage<T>>,
    message: PubsubMessage<T>,
) -> Result<(), warp::Rejection> {
    publish_network_message(
        network_tx,
        NetworkMessage::Publish {
            messages: vec![message],
        },
    )
}

/// Publish a message to the libp2p network.
fn publish_network_message<T: EthSpec>(
    network_tx: &UnboundedSender<NetworkMessage<T>>,
    message: NetworkMessage<T>,
) -> Result<(), warp::Rejection> {
    network_tx.send(message).map_err(|e| {
        warp_utils::reject::custom_server_error(format!(
            "unable to publish to network channel: {}",
            e
        ))
    })
}<|MERGE_RESOLUTION|>--- conflicted
+++ resolved
@@ -457,15 +457,9 @@
         .and(warp::path::end())
         .and_then(|state_id: StateId, chain: Arc<BeaconChain<T>>| {
             blocking_json_task(move || {
-<<<<<<< HEAD
-                let execution_optimistic = state_id.is_execution_optimistic(&chain)?;
-                state_id
-                    .root(&chain)
-=======
                 let (root, execution_optimistic) = state_id.root(&chain)?;
 
                 Ok(root)
->>>>>>> bb5a6d2c
                     .map(api_types::RootData::from)
                     .map(api_types::GenericResponse::from)
                     .map(|resp| resp.add_execution_optimistic(execution_optimistic))
@@ -895,16 +889,6 @@
         .and_then(
             |query: api_types::HeadersQuery, chain: Arc<BeaconChain<T>>| {
                 blocking_json_task(move || {
-<<<<<<< HEAD
-                    let (root, block, uses_head) = match (query.slot, query.parent_root) {
-                        // No query parameters, return the canonical head block.
-                        (None, None) => {
-                            let block = chain.head_beacon_block();
-                            (
-                                block.canonical_root(),
-                                block.clone_as_blinded(),
-                                HeaderComputationType::UsesHeadWithBlock,
-=======
                     let (root, block, execution_optimistic) = match (query.slot, query.parent_root)
                     {
                         // No query parameters, return the canonical head block.
@@ -917,7 +901,6 @@
                                 cached_head.head_block_root(),
                                 cached_head.snapshot.beacon_block.clone_as_blinded(),
                                 execution_status.is_optimistic(),
->>>>>>> bb5a6d2c
                             )
                         }
                         // Only the parent root parameter, do a forwards-iterator lookup.
@@ -942,31 +925,21 @@
 
                             BlockId::from_root(root)
                                 .blinded_block(&chain)
-<<<<<<< HEAD
-                                .map(|block| (root, block, HeaderComputationType::NoHead))?
-=======
                                 // Ignore this `execution_optimistic` since the first value has
                                 // more information about the original request.
                                 .map(|(block, _execution_optimistic)| {
                                     (root, block, execution_optimistic)
                                 })?
->>>>>>> bb5a6d2c
                         }
                         // Slot is supplied, search by slot and optionally filter by
                         // parent root.
                         (Some(slot), parent_root_opt) => {
-<<<<<<< HEAD
-                            let root = BlockId::from_slot(slot).root(&chain)?;
-                            let block = BlockId::from_root(root).blinded_block(&chain)?;
-                            let mut uses_head = HeaderComputationType::UsesHeadNoBlock;
-=======
                             let (root, execution_optimistic) =
                                 BlockId::from_slot(slot).root(&chain)?;
                             // Ignore the second `execution_optimistic`, the first one is the
                             // most relevant since it knows that we queried by slot.
                             let (block, _execution_optimistic) =
                                 BlockId::from_root(root).blinded_block(&chain)?;
->>>>>>> bb5a6d2c
 
                             // If the parent root was supplied, check that it matches the block
                             // obtained via a slot lookup.
@@ -981,11 +954,7 @@
                                 }
                             }
 
-<<<<<<< HEAD
-                            (root, block, uses_head)
-=======
                             (root, block, execution_optimistic)
->>>>>>> bb5a6d2c
                         }
                     };
 
@@ -1028,17 +997,11 @@
         .and(chain_filter.clone())
         .and_then(|block_id: BlockId, chain: Arc<BeaconChain<T>>| {
             blocking_json_task(move || {
-<<<<<<< HEAD
-                let root = block_id.root(&chain)?;
-                let (block, execution_optimistic) =
-                    BlockId::from_root(root).blinded_block_and_execution_optimistic(&chain)?;
-=======
                 let (root, execution_optimistic) = block_id.root(&chain)?;
                 // Ignore the second `execution_optimistic` since the first one has more
                 // information about the original request.
                 let (block, _execution_optimistic) =
                     BlockId::from_root(root).blinded_block(&chain)?;
->>>>>>> bb5a6d2c
 
                 let canonical = chain
                     .block_root_at_slot(block.slot(), WhenSlotSkipped::None)
@@ -1138,12 +1101,7 @@
              chain: Arc<BeaconChain<T>>,
              accept_header: Option<api_types::Accept>| {
                 async move {
-<<<<<<< HEAD
-                    let (block, execution_optimistic) =
-                        block_id.full_block_and_execution_optimistic(&chain).await?;
-=======
                     let (block, execution_optimistic) = block_id.full_block(&chain).await?;
->>>>>>> bb5a6d2c
                     let fork_name = block
                         .fork_name(&chain.spec)
                         .map_err(inconsistent_fork_rejection)?;
@@ -1179,12 +1137,7 @@
         .and(warp::path::end())
         .and_then(|block_id: BlockId, chain: Arc<BeaconChain<T>>| {
             blocking_json_task(move || {
-<<<<<<< HEAD
-                let (block, execution_optimistic) =
-                    block_id.blinded_block_and_execution_optimistic(&chain)?;
-=======
                 let (block, execution_optimistic) = block_id.blinded_block(&chain)?;
->>>>>>> bb5a6d2c
 
                 Ok(api_types::GenericResponse::from(api_types::RootData::from(
                     block.canonical_root(),
@@ -1200,12 +1153,7 @@
         .and(warp::path::end())
         .and_then(|block_id: BlockId, chain: Arc<BeaconChain<T>>| {
             blocking_json_task(move || {
-<<<<<<< HEAD
-                let (block, execution_optimistic) =
-                    block_id.blinded_block_and_execution_optimistic(&chain)?;
-=======
                 let (block, execution_optimistic) = block_id.blinded_block(&chain)?;
->>>>>>> bb5a6d2c
 
                 Ok(
                     api_types::GenericResponse::from(block.message().body().attestations().clone())
@@ -1676,15 +1624,10 @@
                             let execution_optimistic = if endpoint_version == V1 {
                                 None
                             } else if endpoint_version == V2 {
-<<<<<<< HEAD
-                                BlockId::from_root(root)
-                                    .is_execution_optimistic(&chain)
-=======
                                 chain
                                     .canonical_head
                                     .fork_choice_read_lock()
                                     .is_optimistic_block(&root)
->>>>>>> bb5a6d2c
                                     .ok()
                             } else {
                                 return Err(unsupported_version_rejection(endpoint_version));
