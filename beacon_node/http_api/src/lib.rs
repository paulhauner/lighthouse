--- conflicted
+++ resolved
@@ -20,17 +20,10 @@
 mod version;
 
 use beacon_chain::{
-<<<<<<< HEAD
     attestation_verification::VerifiedAttestation, observed_operations::ObservationOutcome,
-    validator_monitor::timestamp_now, AttestationError as AttnError, BeaconChain, BeaconChainError,
-    BeaconChainTypes, ProduceBlockVerification, WhenSlotSkipped,
-=======
-    attestation_verification::VerifiedAttestation,
-    observed_operations::ObservationOutcome,
     validator_monitor::{get_block_delay_ms, timestamp_now},
-    AttestationError as AttnError, BeaconChain, BeaconChainError, BeaconChainTypes,
-    CountUnrealized, ProduceBlockVerification, WhenSlotSkipped,
->>>>>>> d3163054
+    AttestationError as AttnError, BeaconChain, BeaconChainError,
+    BeaconChainTypes,CountUnrealized, ProduceBlockVerification, WhenSlotSkipped,
 };
 pub use block_id::BlockId;
 use eth2::types::{self as api_types, EndpointVersion, ValidatorId};
@@ -1031,90 +1024,9 @@
              chain: Arc<BeaconChain<T>>,
              network_tx: UnboundedSender<NetworkMessage<T::EthSpec>>,
              log: Logger| async move {
-<<<<<<< HEAD
                 publish_blocks::publish_block(block, chain, &network_tx, log)
                     .await
                     .map(|()| warp::reply())
-=======
-                let seen_timestamp = timestamp_now();
-
-                // Send the block, regardless of whether or not it is valid. The API
-                // specification is very clear that this is the desired behaviour.
-                publish_pubsub_message(&network_tx, PubsubMessage::BeaconBlock(block.clone()))?;
-
-                // Determine the delay after the start of the slot, register it with metrics.
-                let delay = get_block_delay_ms(seen_timestamp, block.message(), &chain.slot_clock);
-                metrics::observe_duration(&metrics::HTTP_API_BLOCK_BROADCAST_DELAY_TIMES, delay);
-
-                match chain
-                    .process_block(block.clone(), CountUnrealized::True)
-                    .await
-                {
-                    Ok(root) => {
-                        info!(
-                            log,
-                            "Valid block from HTTP API";
-                            "block_delay" => ?delay,
-                            "root" => format!("{}", root),
-                            "proposer_index" => block.message().proposer_index(),
-                            "slot" => block.slot(),
-                        );
-
-                        // Notify the validator monitor.
-                        chain.validator_monitor.read().register_api_block(
-                            seen_timestamp,
-                            block.message(),
-                            root,
-                            &chain.slot_clock,
-                        );
-
-                        // Update the head since it's likely this block will become the new
-                        // head.
-                        chain
-                            .recompute_head_at_current_slot()
-                            .await
-                            .map_err(warp_utils::reject::beacon_chain_error)?;
-
-                        // Perform some logging to inform users if their blocks are being produced
-                        // late.
-                        //
-                        // Check to see the thresholds are non-zero to avoid logging errors with small
-                        // slot times (e.g., during testing)
-                        let crit_threshold = chain.slot_clock.unagg_attestation_production_delay();
-                        let error_threshold = crit_threshold / 2;
-                        if delay >= crit_threshold {
-                            crit!(
-                                log,
-                                "Block was broadcast too late";
-                                "msg" => "system may be overloaded, block likely to be orphaned",
-                                "delay_ms" => delay.as_millis(),
-                                "slot" => block.slot(),
-                                "root" => ?root,
-                            )
-                        } else if delay >= error_threshold {
-                            error!(
-                                log,
-                                "Block broadcast was delayed";
-                                "msg" => "system may be overloaded, block may be orphaned",
-                                "delay_ms" => delay.as_millis(),
-                                "slot" => block.slot(),
-                                "root" => ?root,
-                            )
-                        }
-
-                        Ok(warp::reply::json(&()))
-                    }
-                    Err(e) => {
-                        let msg = format!("{:?}", e);
-                        error!(
-                            log,
-                            "Invalid block provided to HTTP API";
-                            "reason" => &msg
-                        );
-                        Err(warp_utils::reject::broadcast_without_import(msg))
-                    }
-                }
->>>>>>> d3163054
             },
         );
 
@@ -1135,94 +1047,10 @@
             |block: SignedBeaconBlock<T::EthSpec, BlindedPayload<_>>,
              chain: Arc<BeaconChain<T>>,
              network_tx: UnboundedSender<NetworkMessage<T::EthSpec>>,
-<<<<<<< HEAD
              log: Logger| async move {
                 publish_blocks::publish_blinded_block(block, chain, &network_tx, log)
                     .await
                     .map(|()| warp::reply())
-=======
-             _log: Logger| async move {
-                if let Some(el) = chain.execution_layer.as_ref() {
-                    //FIXME(sean): we may not always receive the payload in this response because it
-                    // should be the relay's job to propogate the block. However, since this block is
-                    // already signed and sent this might be ok (so long as the relay validates
-                    // the block before revealing the payload).
-
-                    //FIXME(sean) additionally, this endpoint should serve blocks prior to Bellatrix, and should
-                    // be able to support the normal block proposal flow, because at some point full block endpoints
-                    // will be deprecated from the beacon API. This will entail creating full blocks in
-                    // `validator/blinded_blocks`, caching their payloads, and transforming them into blinded
-                    // blocks. We will access the payload of those blocks here. This flow should happen if the
-                    // execution layer has no payload builders or if we have not yet finalized post-merge transition.
-                    let payload = el.propose_blinded_beacon_block(&block).await.map_err(|e| {
-                        warp_utils::reject::custom_server_error(format!("proposal failed: {:?}", e))
-                    })?;
-                    let new_block = SignedBeaconBlock::Merge(SignedBeaconBlockMerge {
-                        message: BeaconBlockMerge {
-                            slot: block.message().slot(),
-                            proposer_index: block.message().proposer_index(),
-                            parent_root: block.message().parent_root(),
-                            state_root: block.message().state_root(),
-                            body: BeaconBlockBodyMerge {
-                                randao_reveal: block.message().body().randao_reveal().clone(),
-                                eth1_data: block.message().body().eth1_data().clone(),
-                                graffiti: *block.message().body().graffiti(),
-                                proposer_slashings: block
-                                    .message()
-                                    .body()
-                                    .proposer_slashings()
-                                    .clone(),
-                                attester_slashings: block
-                                    .message()
-                                    .body()
-                                    .attester_slashings()
-                                    .clone(),
-                                attestations: block.message().body().attestations().clone(),
-                                deposits: block.message().body().deposits().clone(),
-                                voluntary_exits: block.message().body().voluntary_exits().clone(),
-                                sync_aggregate: block
-                                    .message()
-                                    .body()
-                                    .sync_aggregate()
-                                    .unwrap()
-                                    .clone(),
-                                execution_payload: payload.into(),
-                            },
-                        },
-                        signature: block.signature().clone(),
-                    });
-                    let new_block = Arc::new(new_block);
-
-                    // Send the block, regardless of whether or not it is valid. The API
-                    // specification is very clear that this is the desired behaviour.
-                    publish_pubsub_message(
-                        &network_tx,
-                        PubsubMessage::BeaconBlock(new_block.clone()),
-                    )?;
-
-                    match chain.process_block(new_block, CountUnrealized::True).await {
-                        Ok(_) => {
-                            // Update the head since it's likely this block will become the new
-                            // head.
-                            chain
-                                .recompute_head_at_current_slot()
-                                .await
-                                .map_err(warp_utils::reject::beacon_chain_error)?;
-
-                            Ok(warp::reply::json(&()))
-                        }
-                        Err(e) => {
-                            let msg = format!("{:?}", e);
-
-                            Err(warp_utils::reject::broadcast_without_import(msg))
-                        }
-                    }
-                } else {
-                    Err(warp_utils::reject::custom_server_error(
-                        "no execution layer found".to_string(),
-                    ))
-                }
->>>>>>> d3163054
             },
         );
 
