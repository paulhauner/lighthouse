//! This crate contains a HTTP server which serves the endpoints listed here:
//!
//! https://github.com/ethereum/eth2.0-APIs
//!
//! There are also some additional, non-standard endpoints behind the `/lighthouse/` path which are
//! used for development.

mod beacon_proposer_cache;
mod block_id;
mod metrics;
mod state_id;
mod validator_inclusion;

use beacon_chain::{
    observed_operations::ObservationOutcome, AttestationError as AttnError, BeaconChain,
    BeaconChainError, BeaconChainTypes,
};
use beacon_proposer_cache::BeaconProposerCache;
use block_id::BlockId;
use eth2::{
    types::{self as api_types, ValidatorId},
    StatusCode,
};
use eth2_libp2p::{types::SyncState, EnrExt, NetworkGlobals, PeerId, PubsubMessage};
use lighthouse_version::version_with_platform;
use network::NetworkMessage;
use parking_lot::Mutex;
use serde::{Deserialize, Serialize};
use slog::{crit, error, info, trace, warn, Logger};
use slot_clock::SlotClock;
use ssz::Encode;
use state_id::StateId;
use state_processing::per_slot_processing;
use std::borrow::Cow;
use std::convert::TryInto;
use std::future::Future;
use std::net::{Ipv4Addr, SocketAddr, SocketAddrV4};
use std::sync::Arc;
use tokio::sync::mpsc::UnboundedSender;
use types::{
    Attestation, AttestationDuty, AttesterSlashing, CloneConfig, CommitteeCache, Epoch, EthSpec,
    Hash256, ProposerSlashing, PublicKey, RelativeEpoch, SignedAggregateAndProof,
    SignedBeaconBlock, SignedVoluntaryExit, Slot, YamlConfig,
};
use warp::{http::Response, Filter};
use warp_utils::task::{blocking_json_task, blocking_task};

const API_PREFIX: &str = "eth";
const API_VERSION: &str = "v1";

/// If the node is within this many epochs from the head, we declare it to be synced regardless of
/// the network sync state.
///
/// This helps prevent attacks where nodes can convince us that we're syncing some non-existent
/// finalized head.
const SYNC_TOLERANCE_EPOCHS: u64 = 8;

/// A wrapper around all the items required to spawn the HTTP server.
///
/// The server will gracefully handle the case where any fields are `None`.
pub struct Context<T: BeaconChainTypes> {
    pub config: Config,
    pub chain: Option<Arc<BeaconChain<T>>>,
    pub network_tx: Option<UnboundedSender<NetworkMessage<T::EthSpec>>>,
    pub network_globals: Option<Arc<NetworkGlobals<T::EthSpec>>>,
    pub log: Logger,
}

/// Configuration for the HTTP server.
#[derive(PartialEq, Debug, Clone, Serialize, Deserialize)]
pub struct Config {
    pub enabled: bool,
    pub listen_addr: Ipv4Addr,
    pub listen_port: u16,
    pub allow_origin: Option<String>,
}

impl Default for Config {
    fn default() -> Self {
        Self {
            enabled: false,
            listen_addr: Ipv4Addr::new(127, 0, 0, 1),
            listen_port: 5052,
            allow_origin: None,
        }
    }
}

#[derive(Debug)]
pub enum Error {
    Warp(warp::Error),
    Other(String),
}

impl From<warp::Error> for Error {
    fn from(e: warp::Error) -> Self {
        Error::Warp(e)
    }
}

impl From<String> for Error {
    fn from(e: String) -> Self {
        Error::Other(e)
    }
}

/// Creates a `warp` logging wrapper which we use to create `slog` logs.
pub fn slog_logging(
    log: Logger,
) -> warp::filters::log::Log<impl Fn(warp::filters::log::Info) + Clone> {
    warp::log::custom(move |info| {
        match info.status() {
            status
                if status == StatusCode::OK
                    || status == StatusCode::NOT_FOUND
                    || status == StatusCode::PARTIAL_CONTENT =>
            {
                trace!(
                    log,
                    "Processed HTTP API request";
                    "elapsed" => format!("{:?}", info.elapsed()),
                    "status" => status.to_string(),
                    "path" => info.path(),
                    "method" => info.method().to_string(),
                );
            }
            status => {
                warn!(
                    log,
                    "Error processing HTTP API request";
                    "elapsed" => format!("{:?}", info.elapsed()),
                    "status" => status.to_string(),
                    "path" => info.path(),
                    "method" => info.method().to_string(),
                );
            }
        };
    })
}

/// Creates a `warp` logging wrapper which we use for Prometheus metrics (not necessarily logging,
/// per say).
pub fn prometheus_metrics() -> warp::filters::log::Log<impl Fn(warp::filters::log::Info) + Clone> {
    warp::log::custom(move |info| {
        // Here we restrict the `info.path()` value to some predefined values. Without this, we end
        // up with a new metric type each time someone includes something unique in the path (e.g.,
        // a block hash).
        let path = {
            let equals = |s: &'static str| -> Option<&'static str> {
                if info.path() == format!("/{}/{}/{}", API_PREFIX, API_VERSION, s) {
                    Some(s)
                } else {
                    None
                }
            };

            let starts_with = |s: &'static str| -> Option<&'static str> {
                if info
                    .path()
                    .starts_with(&format!("/{}/{}/{}", API_PREFIX, API_VERSION, s))
                {
                    Some(s)
                } else {
                    None
                }
            };

            equals("beacon/blocks")
                .or_else(|| starts_with("validator/duties/attester"))
                .or_else(|| starts_with("validator/duties/proposer"))
                .or_else(|| starts_with("validator/attestation_data"))
                .or_else(|| starts_with("validator/blocks"))
                .or_else(|| starts_with("validator/aggregate_attestation"))
                .or_else(|| starts_with("validator/aggregate_and_proofs"))
                .or_else(|| starts_with("validator/beacon_committee_subscriptions"))
                .or_else(|| starts_with("beacon/"))
                .or_else(|| starts_with("config/"))
                .or_else(|| starts_with("debug/"))
                .or_else(|| starts_with("events/"))
                .or_else(|| starts_with("node/"))
                .or_else(|| starts_with("validator/"))
                .unwrap_or("other")
        };

        metrics::inc_counter_vec(&metrics::HTTP_API_PATHS_TOTAL, &[path]);
        metrics::inc_counter_vec(
            &metrics::HTTP_API_STATUS_CODES_TOTAL,
            &[&info.status().to_string()],
        );
        metrics::observe_timer_vec(&metrics::HTTP_API_PATHS_TIMES, &[path], info.elapsed());
    })
}

/// Creates a server that will serve requests using information from `ctx`.
///
/// The server will shut down gracefully when the `shutdown` future resolves.
///
/// ## Returns
///
/// This function will bind the server to the provided address and then return a tuple of:
///
/// - `SocketAddr`: the address that the HTTP server will listen on.
/// - `Future`: the actual server future that will need to be awaited.
///
/// ## Errors
///
/// Returns an error if the server is unable to bind or there is another error during
/// configuration.
pub fn serve<T: BeaconChainTypes>(
    ctx: Arc<Context<T>>,
    shutdown: impl Future<Output = ()> + Send + Sync + 'static,
) -> Result<(SocketAddr, impl Future<Output = ()>), Error> {
    let config = ctx.config.clone();
    let log = ctx.log.clone();

    // Configure CORS.
    let cors_builder = {
        let builder = warp::cors()
            .allow_methods(vec!["GET", "POST"])
            .allow_headers(vec!["Content-Type"]);

        warp_utils::cors::set_builder_origins(
            builder,
            config.allow_origin.as_deref(),
            (config.listen_addr, config.listen_port),
        )?
    };

    // Sanity check.
    if !config.enabled {
        crit!(log, "Cannot start disabled HTTP server");
        return Err(Error::Other(
            "A disabled server should not be started".to_string(),
        ));
    }

    let eth1_v1 = warp::path(API_PREFIX).and(warp::path(API_VERSION));

    // Instantiate the beacon proposer cache.
    let beacon_proposer_cache = ctx
        .chain
        .as_ref()
        .map(|chain| BeaconProposerCache::new(&chain))
        .transpose()
        .map_err(|e| format!("Unable to initialize beacon proposer cache: {:?}", e))?
        .map(Mutex::new)
        .map(Arc::new);

    // Create a `warp` filter that provides access to the proposer cache.
    let beacon_proposer_cache = || {
        warp::any()
            .map(move || beacon_proposer_cache.clone())
            .and_then(|beacon_proposer_cache| async move {
                match beacon_proposer_cache {
                    Some(cache) => Ok(cache),
                    None => Err(warp_utils::reject::custom_not_found(
                        "Beacon proposer cache is not initialized.".to_string(),
                    )),
                }
            })
    };

    // Create a `warp` filter that provides access to the network globals.
    let inner_network_globals = ctx.network_globals.clone();
    let network_globals = warp::any()
        .map(move || inner_network_globals.clone())
        .and_then(|network_globals| async move {
            match network_globals {
                Some(globals) => Ok(globals),
                None => Err(warp_utils::reject::custom_not_found(
                    "network globals are not initialized.".to_string(),
                )),
            }
        });

    // Create a `warp` filter that provides access to the beacon chain.
    let inner_ctx = ctx.clone();
    let chain_filter =
        warp::any()
            .map(move || inner_ctx.chain.clone())
            .and_then(|chain| async move {
                match chain {
                    Some(chain) => Ok(chain),
                    None => Err(warp_utils::reject::custom_not_found(
                        "Beacon chain genesis has not yet been observed.".to_string(),
                    )),
                }
            });

    // Create a `warp` filter that provides access to the network sender channel.
    let inner_ctx = ctx.clone();
    let network_tx_filter = warp::any()
        .map(move || inner_ctx.network_tx.clone())
        .and_then(|network_tx| async move {
            match network_tx {
                Some(network_tx) => Ok(network_tx),
                None => Err(warp_utils::reject::custom_not_found(
                    "The networking stack has not yet started.".to_string(),
                )),
            }
        });

    // Create a `warp` filter that rejects request whilst the node is syncing.
    let not_while_syncing_filter = warp::any()
        .and(network_globals.clone())
        .and(chain_filter.clone())
        .and_then(
            |network_globals: Arc<NetworkGlobals<T::EthSpec>>, chain: Arc<BeaconChain<T>>| async move {
                match *network_globals.sync_state.read() {
                    SyncState::SyncingFinalized { .. } => {
                        let head_slot = chain.best_slot().map_err(warp_utils::reject::beacon_chain_error)?;

                        let current_slot = chain
                            .slot_clock
                            .now_or_genesis()
                            .ok_or_else(|| {
                                warp_utils::reject::custom_server_error(
                                    "unable to read slot clock".to_string(),
                                )
                            })?;

                        let tolerance = SYNC_TOLERANCE_EPOCHS * T::EthSpec::slots_per_epoch();

                        if head_slot + tolerance >= current_slot {
                            Ok(())
                        } else {
                            Err(warp_utils::reject::not_synced(format!(
                                "head slot is {}, current slot is {}",
                                head_slot, current_slot
                            )))
                        }
                    }
                    SyncState::SyncingHead { .. } => Ok(()),
                    SyncState::Synced => Ok(()),
                    SyncState::Stalled => Err(warp_utils::reject::not_synced(
                        "sync is stalled".to_string(),
                    )),
                }
            },
        )
        .untuple_one();

    // Create a `warp` filter that provides access to the logger.
    let log_filter = warp::any().map(move || ctx.log.clone());

    /*
     *
     * Start of HTTP method definitions.
     *
     */

    // GET beacon/genesis
    let get_beacon_genesis = eth1_v1
        .and(warp::path("beacon"))
        .and(warp::path("genesis"))
        .and(warp::path::end())
        .and(chain_filter.clone())
        .and_then(|chain: Arc<BeaconChain<T>>| {
            blocking_json_task(move || {
                chain
                    .head_info()
                    .map_err(warp_utils::reject::beacon_chain_error)
                    .map(|head| api_types::GenesisData {
                        genesis_time: head.genesis_time,
                        genesis_validators_root: head.genesis_validators_root,
                        genesis_fork_version: chain.spec.genesis_fork_version,
                    })
                    .map(api_types::GenericResponse::from)
            })
        });

    /*
     * beacon/states/{state_id}
     */

    let beacon_states_path = eth1_v1
        .and(warp::path("beacon"))
        .and(warp::path("states"))
        .and(warp::path::param::<StateId>().or_else(|_| {
            blocking_task(|| {
                Err(warp_utils::reject::custom_bad_request(
                    "Invalid state ID".to_string(),
                ))
            })
        }))
        .and(chain_filter.clone());

    // GET beacon/states/{state_id}/root
    let get_beacon_state_root = beacon_states_path
        .clone()
        .and(warp::path("root"))
        .and(warp::path::end())
        .and_then(|state_id: StateId, chain: Arc<BeaconChain<T>>| {
            blocking_json_task(move || {
                state_id
                    .root(&chain)
                    .map(api_types::RootData::from)
                    .map(api_types::GenericResponse::from)
            })
        });

    // GET beacon/states/{state_id}/fork
    let get_beacon_state_fork = beacon_states_path
        .clone()
        .and(warp::path("fork"))
        .and(warp::path::end())
        .and_then(|state_id: StateId, chain: Arc<BeaconChain<T>>| {
            blocking_json_task(move || state_id.fork(&chain).map(api_types::GenericResponse::from))
        });

    // GET beacon/states/{state_id}/finality_checkpoints
    let get_beacon_state_finality_checkpoints = beacon_states_path
        .clone()
        .and(warp::path("finality_checkpoints"))
        .and(warp::path::end())
        .and_then(|state_id: StateId, chain: Arc<BeaconChain<T>>| {
            blocking_json_task(move || {
                state_id
                    .map_state(&chain, |state| {
                        Ok(api_types::FinalityCheckpointsData {
                            previous_justified: state.previous_justified_checkpoint,
                            current_justified: state.current_justified_checkpoint,
                            finalized: state.finalized_checkpoint,
                        })
                    })
                    .map(api_types::GenericResponse::from)
            })
        });

<<<<<<< HEAD
    // GET beacon/states/{state_id}/validator_balances?id
    let get_beacon_state_validator_balances = beacon_states_path
        .clone()
        .and(warp::path("validator_balances"))
        .and(warp::path::end())
        .and(warp::query::<api_types::ValidatorBalancesQuery>())
        .and_then(
            |state_id: StateId,
             chain: Arc<BeaconChain<T>>,
             query: api_types::ValidatorBalancesQuery| {
                blocking_json_task(move || {
                    state_id
                        .map_state(&chain, |state| {
                            Ok(state
                                .validators
                                .iter()
                                .zip(state.balances.iter())
                                .enumerate()
                                // filter by validator id(s) if provided
                                .filter(|(index, (validator, _))| {
                                    query.id.as_ref().map_or(true, |ids| {
                                        ids.0.iter().any(|id| match id {
                                            ValidatorId::PublicKey(pubkey) => {
                                                &validator.pubkey == pubkey
                                            }
                                            ValidatorId::Index(param_index) => {
                                                *param_index == *index as u64
                                            }
                                        })
                                    })
                                })
                                .map(|(index, (_, balance))| {
                                    Some(api_types::ValidatorBalanceData {
                                        index: index as u64,
                                        balance: *balance,
                                    })
                                })
                                .collect::<Vec<_>>())
                        })
                        .map(api_types::GenericResponse::from)
                })
            },
        );

    // GET beacon/states/{state_id}/validators
=======
    // GET beacon/states/{state_id}/validators?id,status
>>>>>>> ae0f0253
    let get_beacon_state_validators = beacon_states_path
        .clone()
        .and(warp::path("validators"))
        .and(warp::query::<api_types::ValidatorsQuery>())
        .and(warp::path::end())
        .and_then(
            |state_id: StateId, chain: Arc<BeaconChain<T>>, query: api_types::ValidatorsQuery| {
                blocking_json_task(move || {
                    state_id
                        .map_state(&chain, |state| {
                            let epoch = state.current_epoch();
                            let finalized_epoch = state.finalized_checkpoint.epoch;
                            let far_future_epoch = chain.spec.far_future_epoch;

                            Ok(state
                                .validators
                                .iter()
                                .zip(state.balances.iter())
                                .enumerate()
                                // filter by validator id(s) if provided
                                .filter(|(index, (validator, _))| {
                                    query.id.as_ref().map_or(true, |ids| {
                                        ids.0.iter().any(|id| match id {
                                            ValidatorId::PublicKey(pubkey) => {
                                                &validator.pubkey == pubkey
                                            }
                                            ValidatorId::Index(param_index) => {
                                                *param_index == *index as u64
                                            }
                                        })
                                    })
                                })
                                // filter by status(es) if provided and map the result
                                .filter_map(|(index, (validator, balance))| {
                                    let status = api_types::ValidatorStatus::from_validator(
                                        Some(validator),
                                        epoch,
                                        finalized_epoch,
                                        far_future_epoch,
                                    );

                                    if query
                                        .status
                                        .as_ref()
                                        .map_or(true, |statuses| statuses.0.contains(&status))
                                    {
                                        Some(api_types::ValidatorData {
                                            index: index as u64,
                                            balance: *balance,
                                            status,
                                            validator: validator.clone(),
                                        })
                                    } else {
                                        None
                                    }
                                })
                                .collect::<Vec<_>>())
                        })
                        .map(api_types::GenericResponse::from)
                })
            },
        );

    // GET beacon/states/{state_id}/validators/{validator_id}
    let get_beacon_state_validators_id = beacon_states_path
        .clone()
        .and(warp::path("validators"))
        .and(warp::path::param::<ValidatorId>())
        .and(warp::path::end())
        .and_then(
            |state_id: StateId, chain: Arc<BeaconChain<T>>, validator_id: ValidatorId| {
                blocking_json_task(move || {
                    state_id
                        .map_state(&chain, |state| {
                            let index_opt = match &validator_id {
                                ValidatorId::PublicKey(pubkey) => {
                                    state.validators.iter().position(|v| v.pubkey == *pubkey)
                                }
                                ValidatorId::Index(index) => Some(*index as usize),
                            };

                            index_opt
                                .and_then(|index| {
                                    let validator = state.validators.get(index)?;
                                    let balance = *state.balances.get(index)?;
                                    let epoch = state.current_epoch();
                                    let finalized_epoch = state.finalized_checkpoint.epoch;
                                    let far_future_epoch = chain.spec.far_future_epoch;

                                    Some(api_types::ValidatorData {
                                        index: index as u64,
                                        balance,
                                        status: api_types::ValidatorStatus::from_validator(
                                            Some(validator),
                                            epoch,
                                            finalized_epoch,
                                            far_future_epoch,
                                        ),
                                        validator: validator.clone(),
                                    })
                                })
                                .ok_or_else(|| {
                                    warp_utils::reject::custom_not_found(format!(
                                        "unknown validator: {}",
                                        validator_id
                                    ))
                                })
                        })
                        .map(api_types::GenericResponse::from)
                })
            },
        );

    // GET beacon/states/{state_id}/committees/{epoch}
    let get_beacon_state_committees = beacon_states_path
        .clone()
        .and(warp::path("committees"))
        .and(warp::path::param::<Epoch>())
        .and(warp::query::<api_types::CommitteesQuery>())
        .and(warp::path::end())
        .and_then(
            |state_id: StateId,
             chain: Arc<BeaconChain<T>>,
             epoch: Epoch,
             query: api_types::CommitteesQuery| {
                blocking_json_task(move || {
                    state_id.map_state(&chain, |state| {
                        let relative_epoch =
                            RelativeEpoch::from_epoch(state.current_epoch(), epoch).map_err(
                                |_| {
                                    warp_utils::reject::custom_bad_request(format!(
                                        "state is epoch {} and only previous, current and next epochs are supported",
                                        state.current_epoch()
                                    ))
                                },
                            )?;

                        let committee_cache = if state
                            .committee_cache_is_initialized(relative_epoch)
                        {
                            state.committee_cache(relative_epoch).map(Cow::Borrowed)
                        } else {
                            CommitteeCache::initialized(state, epoch, &chain.spec).map(Cow::Owned)
                        }
                            .map_err(BeaconChainError::BeaconStateError)
                            .map_err(warp_utils::reject::beacon_chain_error)?;

                        // Use either the supplied slot or all slots in the epoch.
                        let slots = query.slot.map(|slot| vec![slot]).unwrap_or_else(|| {
                            epoch.slot_iter(T::EthSpec::slots_per_epoch()).collect()
                        });

                        // Use either the supplied committee index or all available indices.
                        let indices = query.index.map(|index| vec![index]).unwrap_or_else(|| {
                            (0..committee_cache.committees_per_slot()).collect()
                        });

                        let mut response = Vec::with_capacity(slots.len() * indices.len());

                        for slot in slots {
                            // It is not acceptable to query with a slot that is not within the
                            // specified epoch.
                            if slot.epoch(T::EthSpec::slots_per_epoch()) != epoch {
                                return Err(warp_utils::reject::custom_bad_request(format!(
                                    "{} is not in epoch {}",
                                    slot, epoch
                                )));
                            }

                            for &index in &indices {
                                let committee = committee_cache
                                    .get_beacon_committee(slot, index)
                                    .ok_or_else(|| {
                                        warp_utils::reject::custom_bad_request(format!(
                                            "committee index {} does not exist in epoch {}",
                                            index, epoch
                                        ))
                                    })?;

                                response.push(api_types::CommitteeData {
                                    index,
                                    slot,
                                    validators: committee
                                        .committee
                                        .iter()
                                        .map(|i| *i as u64)
                                        .collect(),
                                });
                            }
                        }

                        Ok(api_types::GenericResponse::from(response))
                    })
                })
            },
        );

    // GET beacon/headers
    //
    // Note: this endpoint only returns information about blocks in the canonical chain. Given that
    // there's a `canonical` flag on the response, I assume it should also return non-canonical
    // things. Returning non-canonical things is hard for us since we don't already have a
    // mechanism for arbitrary forwards block iteration, we only support iterating forwards along
    // the canonical chain.
    let get_beacon_headers = eth1_v1
        .and(warp::path("beacon"))
        .and(warp::path("headers"))
        .and(warp::query::<api_types::HeadersQuery>())
        .and(warp::path::end())
        .and(chain_filter.clone())
        .and_then(
            |query: api_types::HeadersQuery, chain: Arc<BeaconChain<T>>| {
                blocking_json_task(move || {
                    let (root, block) = match (query.slot, query.parent_root) {
                        // No query parameters, return the canonical head block.
                        (None, None) => chain
                            .head_beacon_block()
                            .map_err(warp_utils::reject::beacon_chain_error)
                            .map(|block| (block.canonical_root(), block))?,
                        // Only the parent root parameter, do a forwards-iterator lookup.
                        (None, Some(parent_root)) => {
                            let parent = BlockId::from_root(parent_root).block(&chain)?;
                            let (root, _slot) = chain
                                .forwards_iter_block_roots(parent.slot())
                                .map_err(warp_utils::reject::beacon_chain_error)?
                                // Ignore any skip-slots immediately following the parent.
                                .find(|res| {
                                    res.as_ref().map_or(false, |(root, _)| *root != parent_root)
                                })
                                .transpose()
                                .map_err(warp_utils::reject::beacon_chain_error)?
                                .ok_or_else(|| {
                                    warp_utils::reject::custom_not_found(format!(
                                        "child of block with root {}",
                                        parent_root
                                    ))
                                })?;

                            BlockId::from_root(root)
                                .block(&chain)
                                .map(|block| (root, block))?
                        }
                        // Slot is supplied, search by slot and optionally filter by
                        // parent root.
                        (Some(slot), parent_root_opt) => {
                            let root = BlockId::from_slot(slot).root(&chain)?;
                            let block = BlockId::from_root(root).block(&chain)?;

                            // If the parent root was supplied, check that it matches the block
                            // obtained via a slot lookup.
                            if let Some(parent_root) = parent_root_opt {
                                if block.parent_root() != parent_root {
                                    return Err(warp_utils::reject::custom_not_found(format!(
                                        "no canonical block at slot {} with parent root {}",
                                        slot, parent_root
                                    )));
                                }
                            }

                            (root, block)
                        }
                    };

                    let data = api_types::BlockHeaderData {
                        root,
                        canonical: true,
                        header: api_types::BlockHeaderAndSignature {
                            message: block.message.block_header(),
                            signature: block.signature.into(),
                        },
                    };

                    Ok(api_types::GenericResponse::from(vec![data]))
                })
            },
        );

    // GET beacon/headers/{block_id}
    let get_beacon_headers_block_id = eth1_v1
        .and(warp::path("beacon"))
        .and(warp::path("headers"))
        .and(warp::path::param::<BlockId>())
        .and(warp::path::end())
        .and(chain_filter.clone())
        .and_then(|block_id: BlockId, chain: Arc<BeaconChain<T>>| {
            blocking_json_task(move || {
                let root = block_id.root(&chain)?;
                let block = BlockId::from_root(root).block(&chain)?;

                let canonical = chain
                    .block_root_at_slot(block.slot())
                    .map_err(warp_utils::reject::beacon_chain_error)?
                    .map_or(false, |canonical| root == canonical);

                let data = api_types::BlockHeaderData {
                    root,
                    canonical,
                    header: api_types::BlockHeaderAndSignature {
                        message: block.message.block_header(),
                        signature: block.signature.into(),
                    },
                };

                Ok(api_types::GenericResponse::from(data))
            })
        });

    /*
     * beacon/blocks
     */

    // POST beacon/blocks
    let post_beacon_blocks = eth1_v1
        .and(warp::path("beacon"))
        .and(warp::path("blocks"))
        .and(warp::path::end())
        .and(warp::body::json())
        .and(chain_filter.clone())
        .and(network_tx_filter.clone())
        .and(log_filter.clone())
        .and_then(
            |block: SignedBeaconBlock<T::EthSpec>,
             chain: Arc<BeaconChain<T>>,
             network_tx: UnboundedSender<NetworkMessage<T::EthSpec>>,
             log: Logger| {
                blocking_json_task(move || {
                    // Send the block, regardless of whether or not it is valid. The API
                    // specification is very clear that this is the desired behaviour.
                    publish_pubsub_message(
                        &network_tx,
                        PubsubMessage::BeaconBlock(Box::new(block.clone())),
                    )?;

                    match chain.process_block(block.clone()) {
                        Ok(root) => {
                            info!(
                                log,
                                "Valid block from HTTP API";
                                "root" => format!("{}", root)
                            );

                            // Update the head since it's likely this block will become the new
                            // head.
                            chain
                                .fork_choice()
                                .map_err(warp_utils::reject::beacon_chain_error)?;

                            Ok(())
                        }
                        Err(e) => {
                            let msg = format!("{:?}", e);
                            error!(
                                log,
                                "Invalid block provided to HTTP API";
                                "reason" => &msg
                            );
                            Err(warp_utils::reject::broadcast_without_import(msg))
                        }
                    }
                })
            },
        );

    let beacon_blocks_path = eth1_v1
        .and(warp::path("beacon"))
        .and(warp::path("blocks"))
        .and(warp::path::param::<BlockId>())
        .and(chain_filter.clone());

    // GET beacon/blocks/{block_id}
    let get_beacon_block = beacon_blocks_path.clone().and(warp::path::end()).and_then(
        |block_id: BlockId, chain: Arc<BeaconChain<T>>| {
            blocking_json_task(move || block_id.block(&chain).map(api_types::GenericResponse::from))
        },
    );

    // GET beacon/blocks/{block_id}/root
    let get_beacon_block_root = beacon_blocks_path
        .clone()
        .and(warp::path("root"))
        .and(warp::path::end())
        .and_then(|block_id: BlockId, chain: Arc<BeaconChain<T>>| {
            blocking_json_task(move || {
                block_id
                    .root(&chain)
                    .map(api_types::RootData::from)
                    .map(api_types::GenericResponse::from)
            })
        });

    // GET beacon/blocks/{block_id}/attestations
    let get_beacon_block_attestations = beacon_blocks_path
        .clone()
        .and(warp::path("attestations"))
        .and(warp::path::end())
        .and_then(|block_id: BlockId, chain: Arc<BeaconChain<T>>| {
            blocking_json_task(move || {
                block_id
                    .block(&chain)
                    .map(|block| block.message.body.attestations)
                    .map(api_types::GenericResponse::from)
            })
        });

    /*
     * beacon/pool
     */

    let beacon_pool_path = eth1_v1
        .and(warp::path("beacon"))
        .and(warp::path("pool"))
        .and(chain_filter.clone());

    // POST beacon/pool/attestations
    let post_beacon_pool_attestations = beacon_pool_path
        .clone()
        .and(warp::path("attestations"))
        .and(warp::path::end())
        .and(warp::body::json())
        .and(network_tx_filter.clone())
        .and_then(
            |chain: Arc<BeaconChain<T>>,
             attestation: Attestation<T::EthSpec>,
             network_tx: UnboundedSender<NetworkMessage<T::EthSpec>>| {
                blocking_json_task(move || {
                    let attestation = chain
                        .verify_unaggregated_attestation_for_gossip(attestation.clone(), None)
                        .map_err(|e| {
                            warp_utils::reject::object_invalid(format!(
                                "gossip verification failed: {:?}",
                                e
                            ))
                        })?;

                    publish_pubsub_message(
                        &network_tx,
                        PubsubMessage::Attestation(Box::new((
                            attestation.subnet_id(),
                            attestation.attestation().clone(),
                        ))),
                    )?;

                    chain
                        .apply_attestation_to_fork_choice(&attestation)
                        .map_err(|e| {
                            warp_utils::reject::broadcast_without_import(format!(
                                "not applied to fork choice: {:?}",
                                e
                            ))
                        })?;

                    chain
                        .add_to_naive_aggregation_pool(attestation)
                        .map_err(|e| {
                            warp_utils::reject::broadcast_without_import(format!(
                                "not applied to naive aggregation pool: {:?}",
                                e
                            ))
                        })?;

                    Ok(())
                })
            },
        );

    // GET beacon/pool/attestations
    let get_beacon_pool_attestations = beacon_pool_path
        .clone()
        .and(warp::path("attestations"))
        .and(warp::path::end())
        .and_then(|chain: Arc<BeaconChain<T>>| {
            blocking_json_task(move || {
                let mut attestations = chain.op_pool.get_all_attestations();
                attestations.extend(chain.naive_aggregation_pool.read().iter().cloned());
                Ok(api_types::GenericResponse::from(attestations))
            })
        });

    // POST beacon/pool/attester_slashings
    let post_beacon_pool_attester_slashings = beacon_pool_path
        .clone()
        .and(warp::path("attester_slashings"))
        .and(warp::path::end())
        .and(warp::body::json())
        .and(network_tx_filter.clone())
        .and_then(
            |chain: Arc<BeaconChain<T>>,
             slashing: AttesterSlashing<T::EthSpec>,
             network_tx: UnboundedSender<NetworkMessage<T::EthSpec>>| {
                blocking_json_task(move || {
                    let outcome = chain
                        .verify_attester_slashing_for_gossip(slashing.clone())
                        .map_err(|e| {
                            warp_utils::reject::object_invalid(format!(
                                "gossip verification failed: {:?}",
                                e
                            ))
                        })?;

                    if let ObservationOutcome::New(slashing) = outcome {
                        publish_pubsub_message(
                            &network_tx,
                            PubsubMessage::AttesterSlashing(Box::new(
                                slashing.clone().into_inner(),
                            )),
                        )?;

                        chain
                            .import_attester_slashing(slashing)
                            .map_err(warp_utils::reject::beacon_chain_error)?;
                    }

                    Ok(())
                })
            },
        );

    // GET beacon/pool/attester_slashings
    let get_beacon_pool_attester_slashings = beacon_pool_path
        .clone()
        .and(warp::path("attester_slashings"))
        .and(warp::path::end())
        .and_then(|chain: Arc<BeaconChain<T>>| {
            blocking_json_task(move || {
                let attestations = chain.op_pool.get_all_attester_slashings();
                Ok(api_types::GenericResponse::from(attestations))
            })
        });

    // POST beacon/pool/proposer_slashings
    let post_beacon_pool_proposer_slashings = beacon_pool_path
        .clone()
        .and(warp::path("proposer_slashings"))
        .and(warp::path::end())
        .and(warp::body::json())
        .and(network_tx_filter.clone())
        .and_then(
            |chain: Arc<BeaconChain<T>>,
             slashing: ProposerSlashing,
             network_tx: UnboundedSender<NetworkMessage<T::EthSpec>>| {
                blocking_json_task(move || {
                    let outcome = chain
                        .verify_proposer_slashing_for_gossip(slashing.clone())
                        .map_err(|e| {
                            warp_utils::reject::object_invalid(format!(
                                "gossip verification failed: {:?}",
                                e
                            ))
                        })?;

                    if let ObservationOutcome::New(slashing) = outcome {
                        publish_pubsub_message(
                            &network_tx,
                            PubsubMessage::ProposerSlashing(Box::new(
                                slashing.clone().into_inner(),
                            )),
                        )?;

                        chain.import_proposer_slashing(slashing);
                    }

                    Ok(())
                })
            },
        );

    // GET beacon/pool/proposer_slashings
    let get_beacon_pool_proposer_slashings = beacon_pool_path
        .clone()
        .and(warp::path("proposer_slashings"))
        .and(warp::path::end())
        .and_then(|chain: Arc<BeaconChain<T>>| {
            blocking_json_task(move || {
                let attestations = chain.op_pool.get_all_proposer_slashings();
                Ok(api_types::GenericResponse::from(attestations))
            })
        });

    // POST beacon/pool/voluntary_exits
    let post_beacon_pool_voluntary_exits = beacon_pool_path
        .clone()
        .and(warp::path("voluntary_exits"))
        .and(warp::path::end())
        .and(warp::body::json())
        .and(network_tx_filter.clone())
        .and_then(
            |chain: Arc<BeaconChain<T>>,
             exit: SignedVoluntaryExit,
             network_tx: UnboundedSender<NetworkMessage<T::EthSpec>>| {
                blocking_json_task(move || {
                    let outcome = chain
                        .verify_voluntary_exit_for_gossip(exit.clone())
                        .map_err(|e| {
                            warp_utils::reject::object_invalid(format!(
                                "gossip verification failed: {:?}",
                                e
                            ))
                        })?;

                    if let ObservationOutcome::New(exit) = outcome {
                        publish_pubsub_message(
                            &network_tx,
                            PubsubMessage::VoluntaryExit(Box::new(exit.clone().into_inner())),
                        )?;

                        chain.import_voluntary_exit(exit);
                    }

                    Ok(())
                })
            },
        );

    // GET beacon/pool/voluntary_exits
    let get_beacon_pool_voluntary_exits = beacon_pool_path
        .clone()
        .and(warp::path("voluntary_exits"))
        .and(warp::path::end())
        .and_then(|chain: Arc<BeaconChain<T>>| {
            blocking_json_task(move || {
                let attestations = chain.op_pool.get_all_voluntary_exits();
                Ok(api_types::GenericResponse::from(attestations))
            })
        });

    /*
     * config/fork_schedule
     */

    let config_path = eth1_v1.and(warp::path("config"));

    // GET config/fork_schedule
    let get_config_fork_schedule = config_path
        .clone()
        .and(warp::path("fork_schedule"))
        .and(warp::path::end())
        .and(chain_filter.clone())
        .and_then(|chain: Arc<BeaconChain<T>>| {
            blocking_json_task(move || {
                StateId::head()
                    .fork(&chain)
                    .map(|fork| api_types::GenericResponse::from(vec![fork]))
            })
        });

    // GET config/spec
    let get_config_spec = config_path
        .clone()
        .and(warp::path("spec"))
        .and(warp::path::end())
        .and(chain_filter.clone())
        .and_then(|chain: Arc<BeaconChain<T>>| {
            blocking_json_task(move || {
                Ok(api_types::GenericResponse::from(YamlConfig::from_spec::<
                    T::EthSpec,
                >(
                    &chain.spec
                )))
            })
        });

    // GET config/deposit_contract
    let get_config_deposit_contract = config_path
        .clone()
        .and(warp::path("deposit_contract"))
        .and(warp::path::end())
        .and(chain_filter.clone())
        .and_then(|chain: Arc<BeaconChain<T>>| {
            blocking_json_task(move || {
                Ok(api_types::GenericResponse::from(
                    api_types::DepositContractData {
                        address: chain.spec.deposit_contract_address,
                        chain_id: eth1::DEFAULT_NETWORK_ID.into(),
                    },
                ))
            })
        });

    /*
     * debug
     */

    // GET debug/beacon/states/{state_id}
    let get_debug_beacon_states = eth1_v1
        .and(warp::path("debug"))
        .and(warp::path("beacon"))
        .and(warp::path("states"))
        .and(warp::path::param::<StateId>())
        .and(warp::path::end())
        .and(chain_filter.clone())
        .and_then(|state_id: StateId, chain: Arc<BeaconChain<T>>| {
            blocking_task(move || {
                state_id.map_state(&chain, |state| {
                    Ok(warp::reply::json(&api_types::GenericResponseRef::from(
                        &state,
                    )))
                })
            })
        });

    // GET debug/beacon/heads
    let get_debug_beacon_heads = eth1_v1
        .and(warp::path("debug"))
        .and(warp::path("beacon"))
        .and(warp::path("heads"))
        .and(warp::path::end())
        .and(chain_filter.clone())
        .and_then(|chain: Arc<BeaconChain<T>>| {
            blocking_json_task(move || {
                let heads = chain
                    .heads()
                    .into_iter()
                    .map(|(root, slot)| api_types::ChainHeadData { root, slot })
                    .collect::<Vec<_>>();
                Ok(api_types::GenericResponse::from(heads))
            })
        });

    /*
     * node
     */

    // GET node/identity
    let get_node_identity = eth1_v1
        .and(warp::path("node"))
        .and(warp::path("identity"))
        .and(warp::path::end())
        .and(network_globals.clone())
        .and_then(|network_globals: Arc<NetworkGlobals<T::EthSpec>>| {
            blocking_json_task(move || {
                let enr = network_globals.local_enr();
                let p2p_addresses = enr.multiaddr_p2p_tcp();
                let discovery_addresses = enr.multiaddr_p2p_udp();
                Ok(api_types::GenericResponse::from(api_types::IdentityData {
                    peer_id: network_globals.local_peer_id().to_base58(),
                    enr,
                    p2p_addresses,
                    discovery_addresses,
                    metadata: api_types::MetaData {
                        seq_number: network_globals.local_metadata.read().seq_number,
                        attnets: format!(
                            "0x{}",
                            hex::encode(
                                network_globals
                                    .local_metadata
                                    .read()
                                    .attnets
                                    .clone()
                                    .into_bytes()
                            ),
                        ),
                    },
                }))
            })
        });

    // GET node/version
    let get_node_version = eth1_v1
        .and(warp::path("node"))
        .and(warp::path("version"))
        .and(warp::path::end())
        .and_then(|| {
            blocking_json_task(move || {
                Ok(api_types::GenericResponse::from(api_types::VersionData {
                    version: version_with_platform(),
                }))
            })
        });

    // GET node/syncing
    let get_node_syncing = eth1_v1
        .and(warp::path("node"))
        .and(warp::path("syncing"))
        .and(warp::path::end())
        .and(network_globals.clone())
        .and(chain_filter.clone())
        .and_then(
            |network_globals: Arc<NetworkGlobals<T::EthSpec>>, chain: Arc<BeaconChain<T>>| {
                blocking_json_task(move || {
                    let head_slot = chain
                        .head_info()
                        .map(|info| info.slot)
                        .map_err(warp_utils::reject::beacon_chain_error)?;
                    let current_slot = chain
                        .slot()
                        .map_err(warp_utils::reject::beacon_chain_error)?;

                    // Taking advantage of saturating subtraction on slot.
                    let sync_distance = current_slot - head_slot;

                    let syncing_data = api_types::SyncingData {
                        is_syncing: network_globals.sync_state.read().is_syncing(),
                        head_slot,
                        sync_distance,
                    };

                    Ok(api_types::GenericResponse::from(syncing_data))
                })
            },
        );

    // GET node/health
    let get_node_health = eth1_v1
        .and(warp::path("node"))
        .and(warp::path("health"))
        .and(warp::path::end())
        .and(network_globals.clone())
        .and_then(|network_globals: Arc<NetworkGlobals<T::EthSpec>>| {
            blocking_task(move || match *network_globals.sync_state.read() {
                SyncState::SyncingFinalized { .. } | SyncState::SyncingHead { .. } => {
                    Ok(warp::reply::with_status(
                        warp::reply(),
                        warp::http::StatusCode::PARTIAL_CONTENT,
                    ))
                }
                SyncState::Synced => Ok(warp::reply::with_status(
                    warp::reply(),
                    warp::http::StatusCode::OK,
                )),
                SyncState::Stalled => Err(warp_utils::reject::not_synced(
                    "sync stalled, beacon chain may not yet be initialized.".to_string(),
                )),
            })
        });

    // GET node/peers/{peer_id}
    let get_node_peers_by_id = eth1_v1
        .and(warp::path("node"))
        .and(warp::path("peers"))
        .and(warp::path::param::<String>())
        .and(warp::path::end())
        .and(network_globals.clone())
        .and_then(
            |requested_peer_id: String, network_globals: Arc<NetworkGlobals<T::EthSpec>>| {
                blocking_json_task(move || {
                    let peer_id = PeerId::from_bytes(
                        bs58::decode(requested_peer_id.as_str())
                            .into_vec()
                            .map_err(|e| {
                                warp_utils::reject::custom_bad_request(format!(
                                    "invalid peer id: {}",
                                    e
                                ))
                            })?,
                    )
                    .map_err(|_| {
                        warp_utils::reject::custom_bad_request("invalid peer id.".to_string())
                    })?;

                    if let Some(peer_info) = network_globals.peers.read().peer_info(&peer_id) {
                        //TODO: update this to seen_addresses once #1764 is resolved
                        let address = match peer_info.listening_addresses.get(0) {
                            Some(addr) => addr.to_string(),
                            None => "".to_string(), // this field is non-nullable in the eth2 API spec
                        };

                        // the eth2 API spec implies only peers we have been connected to at some point should be included.
                        if let Some(dir) = peer_info.connection_direction.as_ref() {
                            return Ok(api_types::GenericResponse::from(api_types::PeerData {
                                peer_id: peer_id.to_string(),
                                enr: peer_info.enr.as_ref().map(|enr| enr.to_base64()),
                                last_seen_p2p_address: address,
                                direction: api_types::PeerDirection::from_connection_direction(
                                    &dir,
                                ),
                                state: api_types::PeerState::from_peer_connection_status(
                                    &peer_info.connection_status(),
                                ),
                            }));
                        }
                    }
                    Err(warp_utils::reject::custom_not_found(
                        "peer not found.".to_string(),
                    ))
                })
            },
        );

    // GET node/peers
    let get_node_peers = eth1_v1
        .and(warp::path("node"))
        .and(warp::path("peers"))
        .and(warp::path::end())
        .and(network_globals.clone())
        .and_then(|network_globals: Arc<NetworkGlobals<T::EthSpec>>| {
            blocking_json_task(move || {
                let mut peers: Vec<api_types::PeerData> = Vec::new();
                network_globals
                    .peers
                    .read()
                    .peers()
                    // the eth2 API spec implies only peers we have been connected to at some point should be included.
                    .filter(|(_, peer_info)| peer_info.connection_direction.is_some())
                    .for_each(|(peer_id, peer_info)| {
                        //TODO: update this to seen_addresses once #1764 is resolved
                        let address = match peer_info.listening_addresses.get(0) {
                            Some(addr) => addr.to_string(),
                            None => "".to_string(), // this field is non-nullable in the eth2 API spec
                        };
                        if let Some(dir) = peer_info.connection_direction.as_ref() {
                            peers.push(api_types::PeerData {
                                peer_id: peer_id.to_string(),
                                enr: peer_info.enr.as_ref().map(|enr| enr.to_base64()),
                                last_seen_p2p_address: address,
                                direction: api_types::PeerDirection::from_connection_direction(
                                    &dir,
                                ),
                                state: api_types::PeerState::from_peer_connection_status(
                                    &peer_info.connection_status(),
                                ),
                            });
                        }
                    });
                Ok(api_types::GenericResponse::from(peers))
            })
        });

    /*
     * validator
     */

    // GET validator/duties/proposer/{epoch}
    let get_validator_duties_proposer = eth1_v1
        .and(warp::path("validator"))
        .and(warp::path("duties"))
        .and(warp::path("proposer"))
        .and(warp::path::param::<Epoch>())
        .and(warp::path::end())
        .and(not_while_syncing_filter.clone())
        .and(chain_filter.clone())
        .and(beacon_proposer_cache())
        .and_then(
            |epoch: Epoch,
             chain: Arc<BeaconChain<T>>,
             beacon_proposer_cache: Arc<Mutex<BeaconProposerCache>>| {
                blocking_json_task(move || {
                    beacon_proposer_cache
                        .lock()
                        .get_proposers(&chain, epoch)
                        .map(api_types::GenericResponse::from)
                })
            },
        );

    // GET validator/blocks/{slot}
    let get_validator_blocks = eth1_v1
        .and(warp::path("validator"))
        .and(warp::path("blocks"))
        .and(warp::path::param::<Slot>())
        .and(warp::path::end())
        .and(not_while_syncing_filter.clone())
        .and(warp::query::<api_types::ValidatorBlocksQuery>())
        .and(chain_filter.clone())
        .and_then(
            |slot: Slot, query: api_types::ValidatorBlocksQuery, chain: Arc<BeaconChain<T>>| {
                blocking_json_task(move || {
                    let randao_reveal = (&query.randao_reveal).try_into().map_err(|e| {
                        warp_utils::reject::custom_bad_request(format!(
                            "randao reveal is not valid BLS signature: {:?}",
                            e
                        ))
                    })?;

                    chain
                        .produce_block(randao_reveal, slot, query.graffiti.map(Into::into))
                        .map(|block_and_state| block_and_state.0)
                        .map(api_types::GenericResponse::from)
                        .map_err(warp_utils::reject::block_production_error)
                })
            },
        );

    // GET validator/attestation_data?slot,committee_index
    let get_validator_attestation_data = eth1_v1
        .and(warp::path("validator"))
        .and(warp::path("attestation_data"))
        .and(warp::path::end())
        .and(warp::query::<api_types::ValidatorAttestationDataQuery>())
        .and(not_while_syncing_filter.clone())
        .and(chain_filter.clone())
        .and_then(
            |query: api_types::ValidatorAttestationDataQuery, chain: Arc<BeaconChain<T>>| {
                blocking_json_task(move || {
                    chain
                        .produce_unaggregated_attestation(query.slot, query.committee_index)
                        .map(|attestation| attestation.data)
                        .map(api_types::GenericResponse::from)
                        .map_err(warp_utils::reject::beacon_chain_error)
                })
            },
        );

    // GET validator/aggregate_attestation?attestation_data_root,slot
    let get_validator_aggregate_attestation = eth1_v1
        .and(warp::path("validator"))
        .and(warp::path("aggregate_attestation"))
        .and(warp::path::end())
        .and(warp::query::<api_types::ValidatorAggregateAttestationQuery>())
        .and(not_while_syncing_filter.clone())
        .and(chain_filter.clone())
        .and_then(
            |query: api_types::ValidatorAggregateAttestationQuery, chain: Arc<BeaconChain<T>>| {
                blocking_json_task(move || {
                    chain
                        .get_aggregated_attestation_by_slot_and_root(
                            query.slot,
                            &query.attestation_data_root,
                        )
                        .map(api_types::GenericResponse::from)
                        .ok_or_else(|| {
                            warp_utils::reject::custom_not_found(
                                "no matching aggregate found".to_string(),
                            )
                        })
                })
            },
        );

    // POST validator/duties/attester/{epoch}
    let post_validator_duties_attester = eth1_v1
        .and(warp::path("validator"))
        .and(warp::path("duties"))
        .and(warp::path("attester"))
        .and(warp::path::param::<Epoch>())
        .and(warp::path::end())
        .and(not_while_syncing_filter.clone())
        .and(warp::body::json())
        .and(chain_filter.clone())
        .and_then(
            |epoch: Epoch, indices: api_types::ValidatorIndexData, chain: Arc<BeaconChain<T>>| {
                blocking_json_task(move || {
                    let current_epoch = chain
                        .epoch()
                        .map_err(warp_utils::reject::beacon_chain_error)?;

                    if epoch > current_epoch + 1 {
                        return Err(warp_utils::reject::custom_bad_request(format!(
                            "request epoch {} is more than one epoch past the current epoch {}",
                            epoch, current_epoch
                        )));
                    }

                    let validator_count = StateId::head()
                        .map_state(&chain, |state| Ok(state.validators.len() as u64))?;

                    let pubkeys = indices
                        .0
                        .iter()
                        .filter(|i| **i < validator_count as u64)
                        .map(|i| {
                            let pubkey = chain
                                .validator_pubkey(*i as usize)
                                .map_err(warp_utils::reject::beacon_chain_error)?
                                .ok_or_else(|| {
                                    warp_utils::reject::custom_bad_request(format!(
                                        "unknown validator index {}",
                                        *i
                                    ))
                                })?;

                            Ok((*i, pubkey))
                        })
                        .collect::<Result<Vec<_>, warp::Rejection>>()?;

                    // Converts the internal Lighthouse `AttestationDuty` struct into an
                    // API-conforming `AttesterData` struct.
                    let convert = |validator_index: u64,
                                   pubkey: PublicKey,
                                   duty: AttestationDuty|
                     -> api_types::AttesterData {
                        api_types::AttesterData {
                            pubkey: pubkey.into(),
                            validator_index,
                            committees_at_slot: duty.committees_at_slot,
                            committee_index: duty.index,
                            committee_length: duty.committee_len as u64,
                            validator_committee_index: duty.committee_position as u64,
                            slot: duty.slot,
                        }
                    };

                    // Here we have two paths:
                    //
                    // ## Fast
                    //
                    // If the request epoch is the current epoch, use the cached beacon chain
                    // method.
                    //
                    // ## Slow
                    //
                    // If the request epoch is prior to the current epoch, load a beacon state from
                    // disk
                    //
                    // The idea is to stop historical requests from washing out the cache on the
                    // beacon chain, whilst allowing a VC to request duties quickly.
                    let duties = if epoch == current_epoch {
                        // Fast path.
                        pubkeys
                            .into_iter()
                            // Exclude indices which do not represent a known public key and a
                            // validator duty.
                            .filter_map(|(i, pubkey)| {
                                Some(
                                    chain
                                        .validator_attestation_duty(i as usize, epoch)
                                        .transpose()?
                                        .map_err(warp_utils::reject::beacon_chain_error)
                                        .map(|duty| convert(i, pubkey, duty)),
                                )
                            })
                            .collect::<Result<Vec<_>, warp::Rejection>>()?
                    } else {
                        // If the head state is equal to or earlier than the request epoch, use it.
                        let mut state = chain
                            .with_head(|head| {
                                if head.beacon_state.current_epoch() <= epoch {
                                    Ok(Some(
                                        head.beacon_state
                                            .clone_with(CloneConfig::committee_caches_only()),
                                    ))
                                } else {
                                    Ok(None)
                                }
                            })
                            .map_err(warp_utils::reject::beacon_chain_error)?
                            .map(Result::Ok)
                            .unwrap_or_else(|| {
                                StateId::slot(epoch.start_slot(T::EthSpec::slots_per_epoch()))
                                    .state(&chain)
                            })?;

                        // Only skip forward to the epoch prior to the request, since we have a
                        // one-epoch look-ahead on shuffling.
                        while state
                            .next_epoch()
                            .map_err(warp_utils::reject::beacon_state_error)?
                            < epoch
                        {
                            // Don't calculate state roots since they aren't required for calculating
                            // shuffling (achieved by providing Hash256::zero()).
                            per_slot_processing(&mut state, Some(Hash256::zero()), &chain.spec)
                                .map_err(warp_utils::reject::slot_processing_error)?;
                        }

                        let relative_epoch =
                            RelativeEpoch::from_epoch(state.current_epoch(), epoch).map_err(
                                |e| {
                                    warp_utils::reject::custom_server_error(format!(
                                        "unable to obtain suitable state: {:?}",
                                        e
                                    ))
                                },
                            )?;

                        state
                            .build_committee_cache(relative_epoch, &chain.spec)
                            .map_err(warp_utils::reject::beacon_state_error)?;
                        pubkeys
                            .into_iter()
                            .filter_map(|(i, pubkey)| {
                                Some(
                                    state
                                        .get_attestation_duties(i as usize, relative_epoch)
                                        .transpose()?
                                        .map_err(warp_utils::reject::beacon_state_error)
                                        .map(|duty| convert(i, pubkey, duty)),
                                )
                            })
                            .collect::<Result<Vec<_>, warp::Rejection>>()?
                    };

                    Ok(api_types::GenericResponse::from(duties))
                })
            },
        );

    // POST validator/aggregate_and_proofs
    let post_validator_aggregate_and_proofs = eth1_v1
        .and(warp::path("validator"))
        .and(warp::path("aggregate_and_proofs"))
        .and(warp::path::end())
        .and(not_while_syncing_filter)
        .and(chain_filter.clone())
        .and(warp::body::json())
        .and(network_tx_filter.clone())
        .and_then(
            |chain: Arc<BeaconChain<T>>,
             aggregates: Vec<SignedAggregateAndProof<T::EthSpec>>,
             network_tx: UnboundedSender<NetworkMessage<T::EthSpec>>| {
                blocking_json_task(move || {
                    let mut verified_aggregates = Vec::new();

                    // Verify that all messages in the post are valid before processing further
                    for aggregate in aggregates.as_slice() {
                        match chain.verify_aggregated_attestation_for_gossip(aggregate.clone()) {
                            Ok(verified_aggregate) => verified_aggregates.push(verified_aggregate),
                            // If we already know the attestation, don't broadcast it or attempt to
                            // further verify it. Return success.
                            //
                            // It's reasonably likely that two different validators produce
                            // identical aggregates, especially if they're using the same beacon
                            // node.
                            Err(AttnError::AttestationAlreadyKnown(_)) => continue,
                            Err(e) => {
                                return Err(warp_utils::reject::object_invalid(format!(
                                    "gossip verification failed: {:?}",
                                    e
                                )));
                            }
                        }
                    }

                    let messages: Vec<PubsubMessage<T::EthSpec>> = verified_aggregates
                        .iter()
                        .map(|verified_aggregate| {
                            PubsubMessage::AggregateAndProofAttestation(Box::new(
                                verified_aggregate.aggregate().clone(),
                            ))
                        })
                        .collect();

                    if !messages.is_empty() {
                        publish_network_message(&network_tx, NetworkMessage::Publish { messages })?;
                    }

                    for verified_aggregate in verified_aggregates {
                        chain
                            .apply_attestation_to_fork_choice(&verified_aggregate)
                            .map_err(|e| {
                                warp_utils::reject::broadcast_without_import(format!(
                                    "not applied to fork choice: {:?}",
                                    e
                                ))
                            })?;

                        chain
                            .add_to_block_inclusion_pool(verified_aggregate)
                            .map_err(|e| {
                                warp_utils::reject::broadcast_without_import(format!(
                                    "not applied to block inclusion pool: {:?}",
                                    e
                                ))
                            })?;
                    }

                    Ok(())
                })
            },
        );

    // POST validator/beacon_committee_subscriptions
    let post_validator_beacon_committee_subscriptions = eth1_v1
        .and(warp::path("validator"))
        .and(warp::path("beacon_committee_subscriptions"))
        .and(warp::path::end())
        .and(warp::body::json())
        .and(network_tx_filter)
        .and_then(
            |subscriptions: Vec<api_types::BeaconCommitteeSubscription>,
             network_tx: UnboundedSender<NetworkMessage<T::EthSpec>>| {
                blocking_json_task(move || {
                    for subscription in &subscriptions {
                        let subscription = api_types::ValidatorSubscription {
                            validator_index: subscription.validator_index,
                            attestation_committee_index: subscription.committee_index,
                            slot: subscription.slot,
                            committee_count_at_slot: subscription.committees_at_slot,
                            is_aggregator: subscription.is_aggregator,
                        };

                        publish_network_message(
                            &network_tx,
                            NetworkMessage::Subscribe {
                                subscriptions: vec![subscription],
                            },
                        )?;
                    }

                    Ok(())
                })
            },
        );

    // GET lighthouse/health
    let get_lighthouse_health = warp::path("lighthouse")
        .and(warp::path("health"))
        .and(warp::path::end())
        .and_then(|| {
            blocking_json_task(move || {
                eth2::lighthouse::Health::observe()
                    .map(api_types::GenericResponse::from)
                    .map_err(warp_utils::reject::custom_bad_request)
            })
        });

    // GET lighthouse/syncing
    let get_lighthouse_syncing = warp::path("lighthouse")
        .and(warp::path("syncing"))
        .and(warp::path::end())
        .and(network_globals.clone())
        .and_then(|network_globals: Arc<NetworkGlobals<T::EthSpec>>| {
            blocking_json_task(move || {
                Ok(api_types::GenericResponse::from(
                    network_globals.sync_state(),
                ))
            })
        });

    // GET lighthouse/peers
    let get_lighthouse_peers = warp::path("lighthouse")
        .and(warp::path("peers"))
        .and(warp::path::end())
        .and(network_globals.clone())
        .and_then(|network_globals: Arc<NetworkGlobals<T::EthSpec>>| {
            blocking_json_task(move || {
                Ok(network_globals
                    .peers
                    .read()
                    .peers()
                    .map(|(peer_id, peer_info)| eth2::lighthouse::Peer {
                        peer_id: peer_id.to_string(),
                        peer_info: peer_info.clone(),
                    })
                    .collect::<Vec<_>>())
            })
        });

    // GET lighthouse/peers/connected
    let get_lighthouse_peers_connected = warp::path("lighthouse")
        .and(warp::path("peers"))
        .and(warp::path("connected"))
        .and(warp::path::end())
        .and(network_globals)
        .and_then(|network_globals: Arc<NetworkGlobals<T::EthSpec>>| {
            blocking_json_task(move || {
                Ok(network_globals
                    .peers
                    .read()
                    .connected_peers()
                    .map(|(peer_id, peer_info)| eth2::lighthouse::Peer {
                        peer_id: peer_id.to_string(),
                        peer_info: peer_info.clone(),
                    })
                    .collect::<Vec<_>>())
            })
        });

    // GET lighthouse/proto_array
    let get_lighthouse_proto_array = warp::path("lighthouse")
        .and(warp::path("proto_array"))
        .and(warp::path::end())
        .and(chain_filter.clone())
        .and_then(|chain: Arc<BeaconChain<T>>| {
            blocking_task(move || {
                Ok::<_, warp::Rejection>(warp::reply::json(&api_types::GenericResponseRef::from(
                    chain.fork_choice.read().proto_array().core_proto_array(),
                )))
            })
        });

    // GET lighthouse/validator_inclusion/{epoch}/{validator_id}
    let get_lighthouse_validator_inclusion_global = warp::path("lighthouse")
        .and(warp::path("validator_inclusion"))
        .and(warp::path::param::<Epoch>())
        .and(warp::path::param::<ValidatorId>())
        .and(warp::path::end())
        .and(chain_filter.clone())
        .and_then(
            |epoch: Epoch, validator_id: ValidatorId, chain: Arc<BeaconChain<T>>| {
                blocking_json_task(move || {
                    validator_inclusion::validator_inclusion_data(epoch, &validator_id, &chain)
                        .map(api_types::GenericResponse::from)
                })
            },
        );

    // GET lighthouse/validator_inclusion/{epoch}/global
    let get_lighthouse_validator_inclusion = warp::path("lighthouse")
        .and(warp::path("validator_inclusion"))
        .and(warp::path::param::<Epoch>())
        .and(warp::path("global"))
        .and(warp::path::end())
        .and(chain_filter.clone())
        .and_then(|epoch: Epoch, chain: Arc<BeaconChain<T>>| {
            blocking_json_task(move || {
                validator_inclusion::global_validator_inclusion_data(epoch, &chain)
                    .map(api_types::GenericResponse::from)
            })
        });

    // GET lighthouse/beacon/states/{state_id}/ssz
    let get_lighthouse_beacon_states_ssz = warp::path("lighthouse")
        .and(warp::path("beacon"))
        .and(warp::path("states"))
        .and(warp::path::param::<StateId>())
        .and(warp::path("ssz"))
        .and(warp::path::end())
        .and(chain_filter)
        .and_then(|state_id: StateId, chain: Arc<BeaconChain<T>>| {
            blocking_task(move || {
                let state = state_id.state(&chain)?;
                Response::builder()
                    .status(200)
                    .header("Content-Type", "application/ssz")
                    .body(state.as_ssz_bytes())
                    .map_err(|e| {
                        warp_utils::reject::custom_server_error(format!(
                            "failed to create response: {}",
                            e
                        ))
                    })
            })
        });

    // Define the ultimate set of routes that will be provided to the server.
    let routes = warp::get()
        .and(
            get_beacon_genesis
                .boxed()
                .or(get_beacon_state_root.boxed())
                .or(get_beacon_state_fork.boxed())
                .or(get_beacon_state_finality_checkpoints.boxed())
                .or(get_beacon_state_validator_balances.boxed())
                .or(get_beacon_state_validators.boxed())
                .or(get_beacon_state_validators_id.boxed())
                .or(get_beacon_state_committees.boxed())
                .or(get_beacon_headers.boxed())
                .or(get_beacon_headers_block_id.boxed())
                .or(get_beacon_block.boxed())
                .or(get_beacon_block_attestations.boxed())
                .or(get_beacon_block_root.boxed())
                .or(get_beacon_pool_attestations.boxed())
                .or(get_beacon_pool_attester_slashings.boxed())
                .or(get_beacon_pool_proposer_slashings.boxed())
                .or(get_beacon_pool_voluntary_exits.boxed())
                .or(get_config_fork_schedule.boxed())
                .or(get_config_spec.boxed())
                .or(get_config_deposit_contract.boxed())
                .or(get_debug_beacon_states.boxed())
                .or(get_debug_beacon_heads.boxed())
                .or(get_node_identity.boxed())
                .or(get_node_version.boxed())
                .or(get_node_syncing.boxed())
                .or(get_node_health.boxed())
                .or(get_node_peers_by_id.boxed())
                .or(get_node_peers.boxed())
                .or(get_validator_duties_proposer.boxed())
                .or(get_validator_blocks.boxed())
                .or(get_validator_attestation_data.boxed())
                .or(get_validator_aggregate_attestation.boxed())
                .or(get_lighthouse_health.boxed())
                .or(get_lighthouse_syncing.boxed())
                .or(get_lighthouse_peers.boxed())
                .or(get_lighthouse_peers_connected.boxed())
                .or(get_lighthouse_proto_array.boxed())
                .or(get_lighthouse_validator_inclusion_global.boxed())
                .or(get_lighthouse_validator_inclusion.boxed())
                .or(get_lighthouse_beacon_states_ssz.boxed()),
        )
        .or(warp::post().and(
            post_beacon_blocks
                .boxed()
                .or(post_beacon_pool_attestations.boxed())
                .or(post_beacon_pool_attester_slashings.boxed())
                .or(post_beacon_pool_proposer_slashings.boxed())
                .or(post_beacon_pool_voluntary_exits.boxed())
                .or(post_validator_duties_attester.boxed())
                .or(post_validator_aggregate_and_proofs.boxed())
                .or(post_validator_beacon_committee_subscriptions.boxed()),
        ))
        .recover(warp_utils::reject::handle_rejection)
        .with(slog_logging(log.clone()))
        .with(prometheus_metrics())
        // Add a `Server` header.
        .map(|reply| warp::reply::with_header(reply, "Server", &version_with_platform()))
        .with(cors_builder.build());

    let (listening_socket, server) = warp::serve(routes).try_bind_with_graceful_shutdown(
        SocketAddrV4::new(config.listen_addr, config.listen_port),
        async {
            shutdown.await;
        },
    )?;

    info!(
        log,
        "HTTP API started";
        "listen_address" => listening_socket.to_string(),
    );

    Ok((listening_socket, server))
}

/// Publish a message to the libp2p pubsub network.
fn publish_pubsub_message<T: EthSpec>(
    network_tx: &UnboundedSender<NetworkMessage<T>>,
    message: PubsubMessage<T>,
) -> Result<(), warp::Rejection> {
    publish_network_message(
        network_tx,
        NetworkMessage::Publish {
            messages: vec![message],
        },
    )
}

/// Publish a message to the libp2p network.
fn publish_network_message<T: EthSpec>(
    network_tx: &UnboundedSender<NetworkMessage<T>>,
    message: NetworkMessage<T>,
) -> Result<(), warp::Rejection> {
    network_tx.send(message).map_err(|e| {
        warp_utils::reject::custom_server_error(format!(
            "unable to publish to network channel: {}",
            e
        ))
    })
}<|MERGE_RESOLUTION|>--- conflicted
+++ resolved
@@ -427,7 +427,6 @@
             })
         });
 
-<<<<<<< HEAD
     // GET beacon/states/{state_id}/validator_balances?id
     let get_beacon_state_validator_balances = beacon_states_path
         .clone()
@@ -472,10 +471,7 @@
             },
         );
 
-    // GET beacon/states/{state_id}/validators
-=======
     // GET beacon/states/{state_id}/validators?id,status
->>>>>>> ae0f0253
     let get_beacon_state_validators = beacon_states_path
         .clone()
         .and(warp::path("validators"))
