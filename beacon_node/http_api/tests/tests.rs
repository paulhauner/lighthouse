use crate::common::{create_api_server, create_api_server_on_port, ApiServer};
use beacon_chain::test_utils::RelativeSyncCommittee;
use beacon_chain::{
    test_utils::{AttestationStrategy, BeaconChainHarness, BlockStrategy, EphemeralHarnessType},
    BeaconChain, StateSkipConfig, WhenSlotSkipped, MAXIMUM_GOSSIP_CLOCK_DISPARITY,
};
use environment::null_logger;
use eth2::{
    mixin::{RequestAccept, ResponseForkName, ResponseOptional},
    reqwest::RequestBuilder,
    types::{BlockId as CoreBlockId, StateId as CoreStateId, *},
    BeaconNodeHttpClient, Error, StatusCode, Timeouts,
};
use execution_layer::test_utils::Operation;
use execution_layer::test_utils::TestingBuilder;
use futures::stream::{Stream, StreamExt};
use futures::FutureExt;
use http_api::{BlockId, StateId};
use lighthouse_network::{Enr, EnrExt, PeerId};
use network::NetworkMessage;
use proto_array::ExecutionStatus;
use sensitive_url::SensitiveUrl;
use slot_clock::SlotClock;
use state_processing::per_slot_processing;
use std::convert::TryInto;
use std::sync::Arc;
use tokio::sync::{mpsc, oneshot};
use tokio::time::Duration;
use tree_hash::TreeHash;
use types::application_domain::ApplicationDomain;
use types::{
    AggregateSignature, BitList, Domain, EthSpec, ExecutionBlockHash, Hash256, Keypair,
    MainnetEthSpec, RelativeEpoch, SelectionProof, SignedRoot, Slot,
};

type E = MainnetEthSpec;

const SECONDS_PER_SLOT: u64 = 12;
const SLOTS_PER_EPOCH: u64 = 32;
const VALIDATOR_COUNT: usize = SLOTS_PER_EPOCH as usize;
const CHAIN_LENGTH: u64 = SLOTS_PER_EPOCH * 5 - 1; // Make `next_block` an epoch transition
const JUSTIFIED_EPOCH: u64 = 4;
const FINALIZED_EPOCH: u64 = 3;
const EXTERNAL_ADDR: &str = "/ip4/0.0.0.0/tcp/9000";

/// Skipping the slots around the epoch boundary allows us to check that we're obtaining states
/// from skipped slots for the finalized and justified checkpoints (instead of the state from the
/// block that those roots point to).
const SKIPPED_SLOTS: &[u64] = &[
    JUSTIFIED_EPOCH * SLOTS_PER_EPOCH - 1,
    JUSTIFIED_EPOCH * SLOTS_PER_EPOCH,
    FINALIZED_EPOCH * SLOTS_PER_EPOCH - 1,
    FINALIZED_EPOCH * SLOTS_PER_EPOCH,
];

struct ApiTester {
    harness: Arc<BeaconChainHarness<EphemeralHarnessType<E>>>,
    chain: Arc<BeaconChain<EphemeralHarnessType<E>>>,
    client: BeaconNodeHttpClient,
    next_block: SignedBeaconBlock<E>,
    reorg_block: SignedBeaconBlock<E>,
    attestations: Vec<Attestation<E>>,
    contribution_and_proofs: Vec<SignedContributionAndProof<E>>,
    attester_slashing: AttesterSlashing<E>,
    proposer_slashing: ProposerSlashing,
    voluntary_exit: SignedVoluntaryExit,
    _server_shutdown: oneshot::Sender<()>,
    network_rx: mpsc::UnboundedReceiver<NetworkMessage<E>>,
    local_enr: Enr,
    external_peer_id: PeerId,
    mock_builder: Option<Arc<TestingBuilder<E>>>,
}

impl ApiTester {
    pub async fn new() -> Self {
        // This allows for testing voluntary exits without building out a massive chain.
        let mut spec = E::default_spec();
        spec.shard_committee_period = 2;
        Self::new_from_spec(spec).await
    }

    pub async fn new_with_hard_forks(altair: bool, bellatrix: bool) -> Self {
        let mut spec = E::default_spec();
        spec.shard_committee_period = 2;
        // Set whether the chain has undergone each hard fork.
        if altair {
            spec.altair_fork_epoch = Some(Epoch::new(0));
        }
        if bellatrix {
            spec.bellatrix_fork_epoch = Some(Epoch::new(0));
        }
        Self::new_from_spec(spec).await
    }

    pub async fn new_from_spec(spec: ChainSpec) -> Self {
        // Get a random unused port
        let port = unused_port::unused_tcp_port().unwrap();
        let beacon_url = SensitiveUrl::parse(format!("http://127.0.0.1:{port}").as_str()).unwrap();

        let harness = Arc::new(
            BeaconChainHarness::builder(MainnetEthSpec)
                .spec(spec.clone())
                .deterministic_keypairs(VALIDATOR_COUNT)
                .fresh_ephemeral_store()
                .mock_execution_layer_with_builder(beacon_url.clone())
                .build(),
        );

        harness.advance_slot();

        for _ in 0..CHAIN_LENGTH {
            let slot = harness.chain.slot().unwrap().as_u64();

            if !SKIPPED_SLOTS.contains(&slot) {
                harness
                    .extend_chain(
                        1,
                        BlockStrategy::OnCanonicalHead,
                        AttestationStrategy::AllValidators,
                    )
                    .await;
            }

            harness.advance_slot();
        }

        let head = harness.chain.head_snapshot();

        assert_eq!(
            harness.chain.slot().unwrap(),
            head.beacon_block.slot() + 1,
            "precondition: current slot is one after head"
        );

        let (next_block, _next_state) = harness
            .make_block(head.beacon_state.clone(), harness.chain.slot().unwrap())
            .await;

        // `make_block` adds random graffiti, so this will produce an alternate block
        let (reorg_block, _reorg_state) = harness
            .make_block(head.beacon_state.clone(), harness.chain.slot().unwrap())
            .await;

        let head_state_root = head.beacon_state_root();
        let attestations = harness
            .get_unaggregated_attestations(
                &AttestationStrategy::AllValidators,
                &head.beacon_state,
                head_state_root,
                head.beacon_block_root,
                harness.chain.slot().unwrap(),
            )
            .into_iter()
            .flat_map(|vec| vec.into_iter().map(|(attestation, _subnet_id)| attestation))
            .collect::<Vec<_>>();

        assert!(
            !attestations.is_empty(),
            "precondition: attestations for testing"
        );

        let current_epoch = harness
            .chain
            .slot()
            .expect("should get current slot")
            .epoch(E::slots_per_epoch());
        let is_altair = spec
            .altair_fork_epoch
            .map(|epoch| epoch <= current_epoch)
            .unwrap_or(false);
        let contribution_and_proofs = if is_altair {
            harness
                .make_sync_contributions(
                    &head.beacon_state,
                    head_state_root,
                    harness.chain.slot().unwrap(),
                    RelativeSyncCommittee::Current,
                )
                .into_iter()
                .filter_map(|(_, contribution)| contribution)
                .collect::<Vec<_>>()
        } else {
            vec![]
        };

        let attester_slashing = harness.make_attester_slashing(vec![0, 1]);
        let proposer_slashing = harness.make_proposer_slashing(2);
        let voluntary_exit = harness.make_voluntary_exit(3, harness.chain.epoch().unwrap());

        let chain = harness.chain.clone();

        assert_eq!(
            chain
                .canonical_head
                .cached_head()
                .finalized_checkpoint()
                .epoch,
            2,
            "precondition: finality"
        );
        assert_eq!(
            chain
                .canonical_head
                .cached_head()
                .justified_checkpoint()
                .epoch,
            3,
            "precondition: justification"
        );

        let log = null_logger().unwrap();

        let ApiServer {
            server,
            listening_socket: _,
            shutdown_tx,
            network_rx,
            local_enr,
            external_peer_id,
        } = create_api_server_on_port(chain.clone(), log, port).await;

        harness.runtime.task_executor.spawn(server, "api_server");

        let client = BeaconNodeHttpClient::new(
            beacon_url,
            Timeouts::set_all(Duration::from_secs(SECONDS_PER_SLOT)),
        );

        let builder_ref = harness.mock_builder.as_ref().unwrap().clone();
        harness.runtime.task_executor.spawn(
            async move { builder_ref.run().await },
            "mock_builder_server",
        );

        let mock_builder = harness.mock_builder.clone();

        Self {
            harness,
            chain,
            client,
            next_block,
            reorg_block,
            attestations,
            contribution_and_proofs,
            attester_slashing,
            proposer_slashing,
            voluntary_exit,
            _server_shutdown: shutdown_tx,
            network_rx,
            local_enr,
            external_peer_id,
            mock_builder,
        }
    }

    pub async fn new_from_genesis() -> Self {
        let harness = Arc::new(
            BeaconChainHarness::builder(MainnetEthSpec)
                .default_spec()
                .deterministic_keypairs(VALIDATOR_COUNT)
                .fresh_ephemeral_store()
                .build(),
        );

        harness.advance_slot();

        let head = harness.chain.head_snapshot();

        let (next_block, _next_state) = harness
            .make_block(head.beacon_state.clone(), harness.chain.slot().unwrap())
            .await;

        // `make_block` adds random graffiti, so this will produce an alternate block
        let (reorg_block, _reorg_state) = harness
            .make_block(head.beacon_state.clone(), harness.chain.slot().unwrap())
            .await;

        let head_state_root = head.beacon_state_root();
        let attestations = harness
            .get_unaggregated_attestations(
                &AttestationStrategy::AllValidators,
                &head.beacon_state,
                head_state_root,
                head.beacon_block_root,
                harness.chain.slot().unwrap(),
            )
            .into_iter()
            .flat_map(|vec| vec.into_iter().map(|(attestation, _subnet_id)| attestation))
            .collect::<Vec<_>>();

        let attester_slashing = harness.make_attester_slashing(vec![0, 1]);
        let proposer_slashing = harness.make_proposer_slashing(2);
        let voluntary_exit = harness.make_voluntary_exit(3, harness.chain.epoch().unwrap());

        let chain = harness.chain.clone();

        let log = null_logger().unwrap();

        let ApiServer {
            server,
            listening_socket,
            shutdown_tx,
            network_rx,
            local_enr,
            external_peer_id,
        } = create_api_server(chain.clone(), log).await;

        harness.runtime.task_executor.spawn(server, "api_server");

        let client = BeaconNodeHttpClient::new(
            SensitiveUrl::parse(&format!(
                "http://{}:{}",
                listening_socket.ip(),
                listening_socket.port()
            ))
            .unwrap(),
            Timeouts::set_all(Duration::from_secs(SECONDS_PER_SLOT)),
        );

        Self {
            harness,
            chain,
            client,
            next_block,
            reorg_block,
            attestations,
            contribution_and_proofs: vec![],
            attester_slashing,
            proposer_slashing,
            voluntary_exit,
            _server_shutdown: shutdown_tx,
            network_rx,
            local_enr,
            external_peer_id,
            mock_builder: None,
        }
    }

    fn validator_keypairs(&self) -> &[Keypair] {
        &self.harness.validator_keypairs
    }

    pub async fn new_mev_tester() -> Self {
        Self::new_with_hard_forks(true, true)
            .await
            .test_post_validator_register_validator()
            .await
    }

    fn skip_slots(self, count: u64) -> Self {
        for _ in 0..count {
            self.chain
                .slot_clock
                .set_slot(self.chain.slot().unwrap().as_u64() + 1);
        }

        self
    }

    fn interesting_state_ids(&self) -> Vec<StateId> {
        let mut ids = vec![
            StateId(CoreStateId::Head),
            StateId(CoreStateId::Genesis),
            StateId(CoreStateId::Finalized),
            StateId(CoreStateId::Justified),
            StateId(CoreStateId::Slot(Slot::new(0))),
            StateId(CoreStateId::Slot(Slot::new(32))),
            StateId(CoreStateId::Slot(Slot::from(SKIPPED_SLOTS[0]))),
            StateId(CoreStateId::Slot(Slot::from(SKIPPED_SLOTS[1]))),
            StateId(CoreStateId::Slot(Slot::from(SKIPPED_SLOTS[2]))),
            StateId(CoreStateId::Slot(Slot::from(SKIPPED_SLOTS[3]))),
            StateId(CoreStateId::Root(Hash256::zero())),
        ];
        ids.push(StateId(CoreStateId::Root(
            self.chain.canonical_head.cached_head().head_state_root(),
        )));
        ids
    }

    fn interesting_block_ids(&self) -> Vec<BlockId> {
        let mut ids = vec![
            BlockId(CoreBlockId::Head),
            BlockId(CoreBlockId::Genesis),
            BlockId(CoreBlockId::Finalized),
            BlockId(CoreBlockId::Justified),
            BlockId(CoreBlockId::Slot(Slot::new(0))),
            BlockId(CoreBlockId::Slot(Slot::new(32))),
            BlockId(CoreBlockId::Slot(Slot::from(SKIPPED_SLOTS[0]))),
            BlockId(CoreBlockId::Slot(Slot::from(SKIPPED_SLOTS[1]))),
            BlockId(CoreBlockId::Slot(Slot::from(SKIPPED_SLOTS[2]))),
            BlockId(CoreBlockId::Slot(Slot::from(SKIPPED_SLOTS[3]))),
            BlockId(CoreBlockId::Root(Hash256::zero())),
        ];
        ids.push(BlockId(CoreBlockId::Root(
            self.chain.canonical_head.cached_head().head_block_root(),
        )));
        ids
    }
    pub async fn test_beacon_genesis(self) -> Self {
        let result = self.client.get_beacon_genesis().await.unwrap().data;

        let state = &self.chain.head_snapshot().beacon_state;
        let expected = GenesisData {
            genesis_time: state.genesis_time(),
            genesis_validators_root: state.genesis_validators_root(),
            genesis_fork_version: self.chain.spec.genesis_fork_version,
        };

        assert_eq!(result, expected);

        self
    }

    pub async fn test_beacon_states_root(self) -> Self {
        for state_id in self.interesting_state_ids() {
            let result = self
                .client
                .get_beacon_states_root(state_id.0)
                .await
                .unwrap()
                .map(|res| res.data.root);

            let expected = state_id.root(&self.chain).ok();

            assert_eq!(result, expected, "{:?}", state_id);
        }

        self
    }

    pub async fn test_beacon_states_fork(self) -> Self {
        for state_id in self.interesting_state_ids() {
            let result = self
                .client
                .get_beacon_states_fork(state_id.0)
                .await
                .unwrap()
                .map(|res| res.data);

            let expected = state_id.fork(&self.chain).ok();

            assert_eq!(result, expected, "{:?}", state_id);
        }

        self
    }

    pub async fn test_beacon_states_finality_checkpoints(self) -> Self {
        for state_id in self.interesting_state_ids() {
            let result = self
                .client
                .get_beacon_states_finality_checkpoints(state_id.0)
                .await
                .unwrap()
                .map(|res| res.data);

            let expected = state_id
                .state(&self.chain)
                .ok()
                .map(|state| FinalityCheckpointsData {
                    previous_justified: state.previous_justified_checkpoint(),
                    current_justified: state.current_justified_checkpoint(),
                    finalized: state.finalized_checkpoint(),
                });

            assert_eq!(result, expected, "{:?}", state_id);
        }

        self
    }

    pub async fn test_beacon_states_validator_balances(self) -> Self {
        for state_id in self.interesting_state_ids() {
            for validator_indices in self.interesting_validator_indices() {
                let state_opt = state_id.state(&self.chain).ok();
                let validators: Vec<Validator> = match state_opt.as_ref() {
                    Some(state) => state.validators().clone().into(),
                    None => vec![],
                };
                let validator_index_ids = validator_indices
                    .iter()
                    .cloned()
                    .map(|i| ValidatorId::Index(i))
                    .collect::<Vec<ValidatorId>>();
                let validator_pubkey_ids = validator_indices
                    .iter()
                    .cloned()
                    .map(|i| {
                        ValidatorId::PublicKey(
                            validators
                                .get(i as usize)
                                .map_or(PublicKeyBytes::empty(), |val| val.pubkey.clone()),
                        )
                    })
                    .collect::<Vec<ValidatorId>>();

                let result_index_ids = self
                    .client
                    .get_beacon_states_validator_balances(
                        state_id.0,
                        Some(validator_index_ids.as_slice()),
                    )
                    .await
                    .unwrap()
                    .map(|res| res.data);
                let result_pubkey_ids = self
                    .client
                    .get_beacon_states_validator_balances(
                        state_id.0,
                        Some(validator_pubkey_ids.as_slice()),
                    )
                    .await
                    .unwrap()
                    .map(|res| res.data);

                let expected = state_opt.map(|state| {
                    let mut validators = Vec::with_capacity(validator_indices.len());

                    for i in validator_indices {
                        if i < state.balances().len() as u64 {
                            validators.push(ValidatorBalanceData {
                                index: i as u64,
                                balance: state.balances()[i as usize],
                            });
                        }
                    }

                    validators
                });

                assert_eq!(result_index_ids, expected, "{:?}", state_id);
                assert_eq!(result_pubkey_ids, expected, "{:?}", state_id);
            }
        }

        self
    }

    pub async fn test_beacon_states_validators(self) -> Self {
        for state_id in self.interesting_state_ids() {
            for statuses in self.interesting_validator_statuses() {
                for validator_indices in self.interesting_validator_indices() {
                    let state_opt = state_id.state(&self.chain).ok();
                    let validators: Vec<Validator> = match state_opt.as_ref() {
                        Some(state) => state.validators().clone().into(),
                        None => vec![],
                    };
                    let validator_index_ids = validator_indices
                        .iter()
                        .cloned()
                        .map(|i| ValidatorId::Index(i))
                        .collect::<Vec<ValidatorId>>();
                    let validator_pubkey_ids = validator_indices
                        .iter()
                        .cloned()
                        .map(|i| {
                            ValidatorId::PublicKey(
                                validators
                                    .get(i as usize)
                                    .map_or(PublicKeyBytes::empty(), |val| val.pubkey.clone()),
                            )
                        })
                        .collect::<Vec<ValidatorId>>();

                    let result_index_ids = self
                        .client
                        .get_beacon_states_validators(
                            state_id.0,
                            Some(validator_index_ids.as_slice()),
                            None,
                        )
                        .await
                        .unwrap()
                        .map(|res| res.data);

                    let result_pubkey_ids = self
                        .client
                        .get_beacon_states_validators(
                            state_id.0,
                            Some(validator_pubkey_ids.as_slice()),
                            None,
                        )
                        .await
                        .unwrap()
                        .map(|res| res.data);

                    let expected = state_opt.map(|state| {
                        let epoch = state.current_epoch();
                        let far_future_epoch = self.chain.spec.far_future_epoch;

                        let mut validators = Vec::with_capacity(validator_indices.len());

                        for i in validator_indices {
                            if i >= state.validators().len() as u64 {
                                continue;
                            }
                            let validator = state.validators()[i as usize].clone();
                            let status = ValidatorStatus::from_validator(
                                &validator,
                                epoch,
                                far_future_epoch,
                            );
                            if statuses.contains(&status)
                                || statuses.is_empty()
                                || statuses.contains(&status.superstatus())
                            {
                                validators.push(ValidatorData {
                                    index: i as u64,
                                    balance: state.balances()[i as usize],
                                    status,
                                    validator,
                                });
                            }
                        }

                        validators
                    });

                    assert_eq!(result_index_ids, expected, "{:?}", state_id);
                    assert_eq!(result_pubkey_ids, expected, "{:?}", state_id);
                }
            }
        }

        self
    }

    pub async fn test_beacon_states_validator_id(self) -> Self {
        for state_id in self.interesting_state_ids() {
            let state_opt = state_id.state(&self.chain).ok();
            let validators = match state_opt.as_ref() {
                Some(state) => state.validators().clone().into(),
                None => vec![],
            };

            for (i, validator) in validators.into_iter().enumerate() {
                let validator_ids = &[
                    ValidatorId::PublicKey(validator.pubkey.clone()),
                    ValidatorId::Index(i as u64),
                ];

                for validator_id in validator_ids {
                    let result = self
                        .client
                        .get_beacon_states_validator_id(state_id.0, validator_id)
                        .await
                        .unwrap()
                        .map(|res| res.data);

                    if result.is_none() && state_opt.is_none() {
                        continue;
                    }

                    let state = state_opt.as_ref().expect("result should be none");

                    let expected = {
                        let epoch = state.current_epoch();
                        let far_future_epoch = self.chain.spec.far_future_epoch;

                        ValidatorData {
                            index: i as u64,
                            balance: state.balances()[i],
                            status: ValidatorStatus::from_validator(
                                &validator,
                                epoch,
                                far_future_epoch,
                            ),
                            validator: validator.clone(),
                        }
                    };

                    assert_eq!(result, Some(expected), "{:?}, {:?}", state_id, validator_id);
                }
            }
        }

        self
    }

    pub async fn test_beacon_states_committees(self) -> Self {
        for state_id in self.interesting_state_ids() {
            let mut state_opt = state_id.state(&self.chain).ok();

            let epoch_opt = state_opt.as_ref().map(|state| state.current_epoch());
            let results = self
                .client
                .get_beacon_states_committees(state_id.0, None, None, epoch_opt)
                .await
                .unwrap()
                .map(|res| res.data);

            if results.is_none() && state_opt.is_none() {
                continue;
            }

            let state = state_opt.as_mut().expect("result should be none");

            state.build_all_committee_caches(&self.chain.spec).unwrap();
            let committees = state
                .get_beacon_committees_at_epoch(RelativeEpoch::Current)
                .unwrap();

            for (i, result) in results.unwrap().into_iter().enumerate() {
                let expected = &committees[i];

                assert_eq!(result.index, expected.index, "{}", state_id);
                assert_eq!(result.slot, expected.slot, "{}", state_id);
                assert_eq!(
                    result
                        .validators
                        .into_iter()
                        .map(|i| i as usize)
                        .collect::<Vec<_>>(),
                    expected.committee.to_vec(),
                    "{}",
                    state_id
                );
            }
        }

        self
    }

    pub async fn test_beacon_headers_all_slots(self) -> Self {
        for slot in 0..CHAIN_LENGTH {
            let slot = Slot::from(slot);

            let result = self
                .client
                .get_beacon_headers(Some(slot), None)
                .await
                .unwrap()
                .map(|res| res.data);

            let root = self
                .chain
                .block_root_at_slot(slot, WhenSlotSkipped::None)
                .unwrap();

            if root.is_none() && result.is_none() {
                continue;
            }

            let root = root.unwrap();
            let block = self
                .chain
                .block_at_slot(slot, WhenSlotSkipped::Prev)
                .unwrap()
                .unwrap();
            let header = BlockHeaderData {
                root,
                canonical: true,
                header: BlockHeaderAndSignature {
                    message: block.message().block_header(),
                    signature: block.signature().clone().into(),
                },
            };
            let expected = vec![header];

            assert_eq!(result.unwrap(), expected, "slot {:?}", slot);
        }

        self
    }

    pub async fn test_beacon_headers_all_parents(self) -> Self {
        let mut roots = self
            .chain
            .forwards_iter_block_roots(Slot::new(0))
            .unwrap()
            .map(Result::unwrap)
            .map(|(root, _slot)| root)
            .collect::<Vec<_>>();

        // The iterator natively returns duplicate roots for skipped slots.
        roots.dedup();

        for i in 1..roots.len() {
            let parent_root = roots[i - 1];
            let child_root = roots[i];

            let result = self
                .client
                .get_beacon_headers(None, Some(parent_root))
                .await
                .unwrap()
                .unwrap()
                .data;

            assert_eq!(result.len(), 1, "i {}", i);
            assert_eq!(result[0].root, child_root, "i {}", i);
        }

        self
    }

    pub async fn test_beacon_headers_block_id(self) -> Self {
        for block_id in self.interesting_block_ids() {
            let result = self
                .client
                .get_beacon_headers_block_id(block_id.0)
                .await
                .unwrap()
                .map(|res| res.data);

            let block_root_opt = block_id.root(&self.chain).ok();

            if let CoreBlockId::Slot(slot) = block_id.0 {
                if block_root_opt.is_none() {
                    assert!(SKIPPED_SLOTS.contains(&slot.as_u64()));
                } else {
                    assert!(!SKIPPED_SLOTS.contains(&slot.as_u64()));
                }
            }

            let block_opt = block_id.full_block(&self.chain).await.ok();

            if block_opt.is_none() && result.is_none() {
                continue;
            }

            let result = result.unwrap();
            let block = block_opt.unwrap();
            let block_root = block_root_opt.unwrap();
            let canonical = self
                .chain
                .block_root_at_slot(block.slot(), WhenSlotSkipped::None)
                .unwrap()
                .map_or(false, |canonical| block_root == canonical);

            assert_eq!(result.canonical, canonical, "{:?}", block_id);
            assert_eq!(result.root, block_root, "{:?}", block_id);
            assert_eq!(
                result.header.message,
                block.message().block_header(),
                "{:?}",
                block_id
            );
            assert_eq!(
                result.header.signature,
                block.signature().clone().into(),
                "{:?}",
                block_id
            );
        }

        self
    }

    pub async fn test_beacon_blocks_root(self) -> Self {
        for block_id in self.interesting_block_ids() {
            let result = self
                .client
                .get_beacon_blocks_root(block_id.0)
                .await
                .unwrap()
                .map(|res| res.data.root);

            let expected = block_id.root(&self.chain).ok();
            if let CoreBlockId::Slot(slot) = block_id.0 {
                if expected.is_none() {
                    assert!(SKIPPED_SLOTS.contains(&slot.as_u64()));
                } else {
                    assert!(!SKIPPED_SLOTS.contains(&slot.as_u64()));
                }
            }
            assert_eq!(result, expected, "{:?}", block_id);
        }

        self
    }

    pub async fn test_post_beacon_blocks_valid(mut self) -> Self {
        let next_block = &self.next_block;

        self.client.post_beacon_blocks(next_block).await.unwrap();

        assert!(
            self.network_rx.recv().await.is_some(),
            "valid blocks should be sent to network"
        );

        self
    }

    pub async fn test_post_beacon_blocks_invalid(mut self) -> Self {
        let mut next_block = self.next_block.clone();
        *next_block.message_mut().proposer_index_mut() += 1;

        assert!(self.client.post_beacon_blocks(&next_block).await.is_err());

        assert!(
            self.network_rx.recv().await.is_some(),
            "invalid blocks should be sent to network"
        );

        self
    }

    pub async fn test_beacon_blocks(self) -> Self {
        for block_id in self.interesting_block_ids() {
            let expected = block_id.full_block(&self.chain).await.ok();

            if let CoreBlockId::Slot(slot) = block_id.0 {
                if expected.is_none() {
                    assert!(SKIPPED_SLOTS.contains(&slot.as_u64()));
                } else {
                    assert!(!SKIPPED_SLOTS.contains(&slot.as_u64()));
                }
            }

            // Check the JSON endpoint.
            let json_result = self.client.get_beacon_blocks(block_id.0).await.unwrap();

            if let (Some(json), Some(expected)) = (&json_result, &expected) {
                assert_eq!(&json.data, expected.as_ref(), "{:?}", block_id);
                assert_eq!(
                    json.version,
                    Some(expected.fork_name(&self.chain.spec).unwrap())
                );
            } else {
                assert_eq!(json_result, None);
                assert_eq!(expected, None);
            }

            // Check the SSZ endpoint.
            let ssz_result = self
                .client
                .get_beacon_blocks_ssz(block_id.0, &self.chain.spec)
                .await
                .unwrap();
            assert_eq!(
                ssz_result.as_ref(),
                expected.as_ref().map(|b| b.as_ref()),
                "{:?}",
                block_id
            );

            // Check that the legacy v1 API still works but doesn't return a version field.
            let v1_result = self.client.get_beacon_blocks_v1(block_id.0).await.unwrap();
            if let (Some(v1_result), Some(expected)) = (&v1_result, &expected) {
                assert_eq!(v1_result.version, None);
                assert_eq!(&v1_result.data, expected.as_ref());
            } else {
                assert_eq!(v1_result, None);
                assert_eq!(expected, None);
            }

            // Check that version headers are provided.
            let url = self.client.get_beacon_blocks_path(block_id.0).unwrap();

            let builders: Vec<fn(RequestBuilder) -> RequestBuilder> = vec![
                |b| b,
                |b| b.accept(Accept::Ssz),
                |b| b.accept(Accept::Json),
                |b| b.accept(Accept::Any),
            ];

            for req_builder in builders {
                let raw_res = self
                    .client
                    .get_response(url.clone(), req_builder)
                    .await
                    .optional()
                    .unwrap();
                if let (Some(raw_res), Some(expected)) = (&raw_res, &expected) {
                    assert_eq!(
                        raw_res.fork_name_from_header().unwrap(),
                        Some(expected.fork_name(&self.chain.spec).unwrap())
                    );
                } else {
                    assert!(raw_res.is_none());
                    assert_eq!(expected, None);
                }
            }
        }

        self
    }

    pub async fn test_beacon_blocks_attestations(self) -> Self {
        for block_id in self.interesting_block_ids() {
            let result = self
                .client
                .get_beacon_blocks_attestations(block_id.0)
                .await
                .unwrap()
                .map(|res| res.data);

            let expected = block_id
                .full_block(&self.chain)
                .await
                .ok()
                .map(|block| block.message().body().attestations().clone().into());

            if let CoreBlockId::Slot(slot) = block_id.0 {
                if expected.is_none() {
                    assert!(SKIPPED_SLOTS.contains(&slot.as_u64()));
                } else {
                    assert!(!SKIPPED_SLOTS.contains(&slot.as_u64()));
                }
            }

            assert_eq!(result, expected, "{:?}", block_id);
        }

        self
    }

    pub async fn test_post_beacon_pool_attestations_valid(mut self) -> Self {
        self.client
            .post_beacon_pool_attestations(self.attestations.as_slice())
            .await
            .unwrap();

        assert!(
            self.network_rx.recv().await.is_some(),
            "valid attestation should be sent to network"
        );

        self
    }

    pub async fn test_post_beacon_pool_attestations_invalid(mut self) -> Self {
        let mut attestations = Vec::new();
        for attestation in &self.attestations {
            let mut invalid_attestation = attestation.clone();
            invalid_attestation.data.slot += 1;

            // add both to ensure we only fail on invalid attestations
            attestations.push(attestation.clone());
            attestations.push(invalid_attestation);
        }

        let err = self
            .client
            .post_beacon_pool_attestations(attestations.as_slice())
            .await
            .unwrap_err();

        match err {
            Error::ServerIndexedMessage(IndexedErrorMessage {
                code,
                message: _,
                failures,
            }) => {
                assert_eq!(code, 400);
                assert_eq!(failures.len(), self.attestations.len());
            }
            _ => panic!("query did not fail correctly"),
        }

        assert!(
            self.network_rx.recv().await.is_some(),
            "if some attestations are valid, we should send them to the network"
        );

        self
    }

    pub async fn test_get_beacon_pool_attestations(self) -> Self {
        let result = self
            .client
            .get_beacon_pool_attestations(None, None)
            .await
            .unwrap()
            .data;

        let mut expected = self.chain.op_pool.get_all_attestations();
        expected.extend(self.chain.naive_aggregation_pool.read().iter().cloned());

        assert_eq!(result, expected);

        self
    }

    pub async fn test_post_beacon_pool_attester_slashings_valid(mut self) -> Self {
        self.client
            .post_beacon_pool_attester_slashings(&self.attester_slashing)
            .await
            .unwrap();

        assert!(
            self.network_rx.recv().await.is_some(),
            "valid attester slashing should be sent to network"
        );

        self
    }

    pub async fn test_post_beacon_pool_attester_slashings_invalid(mut self) -> Self {
        let mut slashing = self.attester_slashing.clone();
        slashing.attestation_1.data.slot += 1;

        self.client
            .post_beacon_pool_attester_slashings(&slashing)
            .await
            .unwrap_err();

        assert!(
            self.network_rx.recv().now_or_never().is_none(),
            "invalid attester slashing should not be sent to network"
        );

        self
    }

    pub async fn test_get_beacon_pool_attester_slashings(self) -> Self {
        let result = self
            .client
            .get_beacon_pool_attester_slashings()
            .await
            .unwrap()
            .data;

        let expected = self.chain.op_pool.get_all_attester_slashings();

        assert_eq!(result, expected);

        self
    }

    pub async fn test_post_beacon_pool_proposer_slashings_valid(mut self) -> Self {
        self.client
            .post_beacon_pool_proposer_slashings(&self.proposer_slashing)
            .await
            .unwrap();

        assert!(
            self.network_rx.recv().await.is_some(),
            "valid proposer slashing should be sent to network"
        );

        self
    }

    pub async fn test_post_beacon_pool_proposer_slashings_invalid(mut self) -> Self {
        let mut slashing = self.proposer_slashing.clone();
        slashing.signed_header_1.message.slot += 1;

        self.client
            .post_beacon_pool_proposer_slashings(&slashing)
            .await
            .unwrap_err();

        assert!(
            self.network_rx.recv().now_or_never().is_none(),
            "invalid proposer slashing should not be sent to network"
        );

        self
    }

    pub async fn test_get_beacon_pool_proposer_slashings(self) -> Self {
        let result = self
            .client
            .get_beacon_pool_proposer_slashings()
            .await
            .unwrap()
            .data;

        let expected = self.chain.op_pool.get_all_proposer_slashings();

        assert_eq!(result, expected);

        self
    }

    pub async fn test_post_beacon_pool_voluntary_exits_valid(mut self) -> Self {
        self.client
            .post_beacon_pool_voluntary_exits(&self.voluntary_exit)
            .await
            .unwrap();

        assert!(
            self.network_rx.recv().await.is_some(),
            "valid exit should be sent to network"
        );

        self
    }

    pub async fn test_post_beacon_pool_voluntary_exits_invalid(mut self) -> Self {
        let mut exit = self.voluntary_exit.clone();
        exit.message.epoch += 1;

        self.client
            .post_beacon_pool_voluntary_exits(&exit)
            .await
            .unwrap_err();

        assert!(
            self.network_rx.recv().now_or_never().is_none(),
            "invalid exit should not be sent to network"
        );

        self
    }

    pub async fn test_get_beacon_pool_voluntary_exits(self) -> Self {
        let result = self
            .client
            .get_beacon_pool_voluntary_exits()
            .await
            .unwrap()
            .data;

        let expected = self.chain.op_pool.get_all_voluntary_exits();

        assert_eq!(result, expected);

        self
    }

    pub async fn test_get_config_fork_schedule(self) -> Self {
        let result = self.client.get_config_fork_schedule().await.unwrap().data;

        let expected: Vec<Fork> = ForkName::list_all()
            .into_iter()
            .filter_map(|fork| self.chain.spec.fork_for_name(fork))
            .collect();

        assert_eq!(result, expected);

        self
    }

    pub async fn test_get_config_spec(self) -> Self {
        let result = self.client.get_config_spec().await.unwrap().data;

        let mut expected = ConfigAndPreset::from_chain_spec::<E>(&self.chain.spec);
        expected.make_backwards_compat(&self.chain.spec);

        assert_eq!(result, expected);

        self
    }

    pub async fn test_get_config_deposit_contract(self) -> Self {
        let result = self
            .client
            .get_config_deposit_contract()
            .await
            .unwrap()
            .data;

        let expected = DepositContractData {
            address: self.chain.spec.deposit_contract_address,
            chain_id: self.chain.spec.deposit_chain_id,
        };

        assert_eq!(result, expected);

        self
    }

    pub async fn test_get_node_version(self) -> Self {
        let result = self.client.get_node_version().await.unwrap().data;

        let expected = VersionData {
            version: lighthouse_version::version_with_platform(),
        };

        assert_eq!(result, expected);

        self
    }

    pub async fn test_get_node_syncing(self) -> Self {
        let result = self.client.get_node_syncing().await.unwrap().data;
        let head_slot = self.chain.canonical_head.cached_head().head_slot();
        let sync_distance = self.chain.slot().unwrap() - head_slot;

        let expected = SyncingData {
            is_syncing: false,
            head_slot,
            sync_distance,
        };

        assert_eq!(result, expected);

        self
    }

    pub async fn test_get_node_identity(self) -> Self {
        let result = self.client.get_node_identity().await.unwrap().data;

        let expected = IdentityData {
            peer_id: self.local_enr.peer_id().to_string(),
            enr: self.local_enr.clone(),
            p2p_addresses: self.local_enr.multiaddr_p2p_tcp(),
            discovery_addresses: self.local_enr.multiaddr_p2p_udp(),
            metadata: eth2::types::MetaData {
                seq_number: 0,
                attnets: "0x0000000000000000".to_string(),
                syncnets: "0x00".to_string(),
            },
        };

        assert_eq!(result, expected);

        self
    }

    pub async fn test_get_node_health(self) -> Self {
        let status = self.client.get_node_health().await.unwrap();
        assert_eq!(status, StatusCode::OK);

        self
    }

    pub async fn test_get_node_peers_by_id(self) -> Self {
        let result = self
            .client
            .get_node_peers_by_id(self.external_peer_id.clone())
            .await
            .unwrap()
            .data;

        let expected = PeerData {
            peer_id: self.external_peer_id.to_string(),
            enr: None,
            last_seen_p2p_address: EXTERNAL_ADDR.to_string(),
            state: PeerState::Connected,
            direction: PeerDirection::Inbound,
        };

        assert_eq!(result, expected);

        self
    }

    pub async fn test_get_node_peers(self) -> Self {
        let peer_states: Vec<Option<&[PeerState]>> = vec![
            Some(&[PeerState::Connected]),
            Some(&[PeerState::Connecting]),
            Some(&[PeerState::Disconnected]),
            Some(&[PeerState::Disconnecting]),
            None,
            Some(&[PeerState::Connected, PeerState::Connecting]),
        ];
        let peer_dirs: Vec<Option<&[PeerDirection]>> = vec![
            Some(&[PeerDirection::Outbound]),
            Some(&[PeerDirection::Inbound]),
            Some(&[PeerDirection::Inbound, PeerDirection::Outbound]),
            None,
        ];

        for states in peer_states {
            for dirs in peer_dirs.clone() {
                let result = self.client.get_node_peers(states, dirs).await.unwrap();
                let expected_peer = PeerData {
                    peer_id: self.external_peer_id.to_string(),
                    enr: None,
                    last_seen_p2p_address: EXTERNAL_ADDR.to_string(),
                    state: PeerState::Connected,
                    direction: PeerDirection::Inbound,
                };

                let state_match =
                    states.map_or(true, |states| states.contains(&PeerState::Connected));
                let dir_match = dirs.map_or(true, |dirs| dirs.contains(&PeerDirection::Inbound));

                let mut expected_peers = Vec::new();
                if state_match && dir_match {
                    expected_peers.push(expected_peer);
                }

                assert_eq!(
                    result,
                    PeersData {
                        meta: PeersMetaData {
                            count: expected_peers.len() as u64
                        },
                        data: expected_peers,
                    }
                );
            }
        }
        self
    }

    pub async fn test_get_node_peer_count(self) -> Self {
        let result = self.client.get_node_peer_count().await.unwrap().data;
        assert_eq!(
            result,
            PeerCount {
                connected: 1,
                connecting: 0,
                disconnected: 0,
                disconnecting: 0,
            }
        );
        self
    }

    pub async fn test_get_debug_beacon_states(self) -> Self {
        for state_id in self.interesting_state_ids() {
            let result_json = self
                .client
                .get_debug_beacon_states(state_id.0)
                .await
                .unwrap();

            let mut expected = state_id.state(&self.chain).ok();
            expected.as_mut().map(|state| state.drop_all_caches());

            if let (Some(json), Some(expected)) = (&result_json, &expected) {
                assert_eq!(json.data, *expected, "{:?}", state_id);
                assert_eq!(
                    json.version,
                    Some(expected.fork_name(&self.chain.spec).unwrap())
                );
            } else {
                assert_eq!(result_json, None);
                assert_eq!(expected, None);
            }

            // Check SSZ API.
            let result_ssz = self
                .client
                .get_debug_beacon_states_ssz(state_id.0, &self.chain.spec)
                .await
                .unwrap();
            assert_eq!(result_ssz, expected, "{:?}", state_id);

            // Check legacy v1 API.
            let result_v1 = self
                .client
                .get_debug_beacon_states_v1(state_id.0)
                .await
                .unwrap();

            if let (Some(json), Some(expected)) = (&result_v1, &expected) {
                assert_eq!(json.version, None);
                assert_eq!(json.data, *expected, "{:?}", state_id);
            } else {
                assert_eq!(result_v1, None);
                assert_eq!(expected, None);
            }

            // Check that version headers are provided.
            let url = self
                .client
                .get_debug_beacon_states_path(state_id.0)
                .unwrap();

            let builders: Vec<fn(RequestBuilder) -> RequestBuilder> =
                vec![|b| b, |b| b.accept(Accept::Ssz)];

            for req_builder in builders {
                let raw_res = self
                    .client
                    .get_response(url.clone(), req_builder)
                    .await
                    .optional()
                    .unwrap();
                if let (Some(raw_res), Some(expected)) = (&raw_res, &expected) {
                    assert_eq!(
                        raw_res.fork_name_from_header().unwrap(),
                        Some(expected.fork_name(&self.chain.spec).unwrap())
                    );
                } else {
                    assert!(raw_res.is_none());
                    assert_eq!(expected, None);
                }
            }
        }

        self
    }

    pub async fn test_get_debug_beacon_heads(self) -> Self {
        let result = self
            .client
            .get_debug_beacon_heads()
            .await
            .unwrap()
            .data
            .into_iter()
            .map(|head| (head.root, head.slot))
            .collect::<Vec<_>>();

        let expected = self.chain.heads();

        assert_eq!(result, expected);

        self
    }

    fn validator_count(&self) -> usize {
        self.chain.head_snapshot().beacon_state.validators().len()
    }

    fn interesting_validator_indices(&self) -> Vec<Vec<u64>> {
        let validator_count = self.validator_count() as u64;

        let mut interesting = vec![
            vec![],
            vec![0],
            vec![0, 1],
            vec![0, 1, 3],
            vec![validator_count],
            vec![validator_count, 1],
            vec![validator_count, 1, 3],
            vec![u64::max_value()],
            vec![u64::max_value(), 1],
            vec![u64::max_value(), 1, 3],
        ];

        interesting.push((0..validator_count).collect());

        interesting
    }

    fn interesting_validator_statuses(&self) -> Vec<Vec<ValidatorStatus>> {
        let interesting = vec![
            vec![],
            vec![ValidatorStatus::Active],
            vec![
                ValidatorStatus::PendingInitialized,
                ValidatorStatus::PendingQueued,
                ValidatorStatus::ActiveOngoing,
                ValidatorStatus::ActiveExiting,
                ValidatorStatus::ActiveSlashed,
                ValidatorStatus::ExitedUnslashed,
                ValidatorStatus::ExitedSlashed,
                ValidatorStatus::WithdrawalPossible,
                ValidatorStatus::WithdrawalDone,
                ValidatorStatus::Active,
                ValidatorStatus::Pending,
                ValidatorStatus::Exited,
                ValidatorStatus::Withdrawal,
            ],
        ];
        interesting
    }

    pub async fn test_get_validator_duties_attester(self) -> Self {
        let current_epoch = self.chain.epoch().unwrap().as_u64();

        let half = current_epoch / 2;
        let first = current_epoch - half;
        let last = current_epoch + half;

        for epoch in first..=last {
            for indices in self.interesting_validator_indices() {
                let epoch = Epoch::from(epoch);

                // The endpoint does not allow getting duties past the next epoch.
                if epoch > current_epoch + 1 {
                    assert_eq!(
                        self.client
                            .post_validator_duties_attester(epoch, indices.as_slice())
                            .await
                            .unwrap_err()
                            .status()
                            .map(Into::into),
                        Some(400)
                    );
                    continue;
                }

                let results = self
                    .client
                    .post_validator_duties_attester(epoch, indices.as_slice())
                    .await
                    .unwrap();

                let dependent_root = self
                    .chain
                    .block_root_at_slot(
                        (epoch - 1).start_slot(E::slots_per_epoch()) - 1,
                        WhenSlotSkipped::Prev,
                    )
                    .unwrap()
                    .unwrap_or(self.chain.head_beacon_block_root());

                assert_eq!(results.dependent_root, dependent_root);

                let result_duties = results.data;

                let mut state = self
                    .chain
                    .state_at_slot(
                        epoch.start_slot(E::slots_per_epoch()),
                        StateSkipConfig::WithStateRoots,
                    )
                    .unwrap();
                state
                    .build_committee_cache(RelativeEpoch::Current, &self.chain.spec)
                    .unwrap();

                let expected_len = indices
                    .iter()
                    .filter(|i| **i < state.validators().len() as u64)
                    .count();

                assert_eq!(result_duties.len(), expected_len);

                for (indices_set, &i) in indices.iter().enumerate() {
                    if let Some(duty) = state
                        .get_attestation_duties(i as usize, RelativeEpoch::Current)
                        .unwrap()
                    {
                        let expected = AttesterData {
                            pubkey: state.validators()[i as usize].pubkey.clone().into(),
                            validator_index: i,
                            committees_at_slot: duty.committees_at_slot,
                            committee_index: duty.index,
                            committee_length: duty.committee_len as u64,
                            validator_committee_index: duty.committee_position as u64,
                            slot: duty.slot,
                        };

                        let result = result_duties
                            .iter()
                            .find(|duty| duty.validator_index == i)
                            .unwrap();

                        assert_eq!(
                            *result, expected,
                            "epoch: {}, indices_set: {}",
                            epoch, indices_set
                        );
                    } else {
                        assert!(
                            !result_duties.iter().any(|duty| duty.validator_index == i),
                            "validator index should not exist in response"
                        );
                    }
                }
            }
        }

        self
    }

    pub async fn test_get_validator_duties_proposer(self) -> Self {
        let current_epoch = self.chain.epoch().unwrap();

        for epoch in 0..=self.chain.epoch().unwrap().as_u64() + 1 {
            let epoch = Epoch::from(epoch);

            let dependent_root = self
                .chain
                .block_root_at_slot(
                    epoch.start_slot(E::slots_per_epoch()) - 1,
                    WhenSlotSkipped::Prev,
                )
                .unwrap()
                .unwrap_or(self.chain.head_beacon_block_root());

            // Presently, the beacon chain harness never runs the code that primes the proposer
            // cache. If this changes in the future then we'll need some smarter logic here, but
            // this is succinct and effective for the time being.
            assert!(
                self.chain
                    .beacon_proposer_cache
                    .lock()
                    .get_epoch::<E>(dependent_root, epoch)
                    .is_none(),
                "the proposer cache should miss initially"
            );

            let result = self
                .client
                .get_validator_duties_proposer(epoch)
                .await
                .unwrap();

            // Check that current-epoch requests prime the proposer cache, whilst non-current
            // requests don't.
            if epoch == current_epoch {
                assert!(
                    self.chain
                        .beacon_proposer_cache
                        .lock()
                        .get_epoch::<E>(dependent_root, epoch)
                        .is_some(),
                    "a current-epoch request should prime the proposer cache"
                );
            } else {
                assert!(
                    self.chain
                        .beacon_proposer_cache
                        .lock()
                        .get_epoch::<E>(dependent_root, epoch)
                        .is_none(),
                    "a non-current-epoch request should not prime the proposer cache"
                );
            }

            let mut state = self
                .chain
                .state_at_slot(
                    epoch.start_slot(E::slots_per_epoch()),
                    StateSkipConfig::WithStateRoots,
                )
                .unwrap();

            state
                .build_committee_cache(RelativeEpoch::Current, &self.chain.spec)
                .unwrap();

            let expected_duties = epoch
                .slot_iter(E::slots_per_epoch())
                .map(|slot| {
                    let index = state
                        .get_beacon_proposer_index(slot, &self.chain.spec)
                        .unwrap();
                    let pubkey = state.validators()[index].pubkey.clone().into();

                    ProposerData {
                        pubkey,
                        validator_index: index as u64,
                        slot,
                    }
                })
                .collect::<Vec<_>>();

            let expected = DutiesResponse {
                data: expected_duties,
<<<<<<< HEAD
                execution_optimistic: false,
=======
                execution_optimistic: Some(false),
>>>>>>> 0e6ffcd6
                dependent_root,
            };

            assert_eq!(result, expected);

            // If it's the current epoch, check the function with a primed proposer cache.
            if epoch == current_epoch {
                // This is technically a double-check, but it's defensive.
                assert!(
                    self.chain
                        .beacon_proposer_cache
                        .lock()
                        .get_epoch::<E>(dependent_root, epoch)
                        .is_some(),
                    "the request should prime the proposer cache"
                );

                let result = self
                    .client
                    .get_validator_duties_proposer(epoch)
                    .await
                    .unwrap();

                assert_eq!(result, expected);
            }
        }

        // Requests to the epochs after the next epoch should fail.
        self.client
            .get_validator_duties_proposer(current_epoch + 2)
            .await
            .unwrap_err();

        self
    }

    pub async fn test_get_validator_duties_early(self) -> Self {
        let current_epoch = self.chain.epoch().unwrap();
        let next_epoch = current_epoch + 1;
        let current_epoch_start = self
            .chain
            .slot_clock
            .start_of(current_epoch.start_slot(E::slots_per_epoch()))
            .unwrap();

        self.chain.slot_clock.set_current_time(
            current_epoch_start - MAXIMUM_GOSSIP_CLOCK_DISPARITY - Duration::from_millis(1),
        );

        let dependent_root = self
            .chain
            .block_root_at_slot(
                current_epoch.start_slot(E::slots_per_epoch()) - 1,
                WhenSlotSkipped::Prev,
            )
            .unwrap()
            .unwrap_or(self.chain.head_beacon_block_root());

        self.client
            .get_validator_duties_proposer(current_epoch)
            .await
            .expect("should get proposer duties for the next epoch outside of tolerance");

        assert!(
            self.chain
                .beacon_proposer_cache
                .lock()
                .get_epoch::<E>(dependent_root, current_epoch)
                .is_none(),
            "should not prime the proposer cache outside of tolerance"
        );

        assert_eq!(
            self.client
                .post_validator_duties_attester(next_epoch, &[0])
                .await
                .unwrap_err()
                .status()
                .map(Into::into),
            Some(400),
            "should not get attester duties outside of tolerance"
        );

        self.chain
            .slot_clock
            .set_current_time(current_epoch_start - MAXIMUM_GOSSIP_CLOCK_DISPARITY);

        self.client
            .get_validator_duties_proposer(current_epoch)
            .await
            .expect("should get proposer duties within tolerance");

        assert!(
            self.chain
                .beacon_proposer_cache
                .lock()
                .get_epoch::<E>(dependent_root, current_epoch)
                .is_some(),
            "should prime the proposer cache inside the tolerance"
        );

        self.client
            .post_validator_duties_attester(next_epoch, &[0])
            .await
            .expect("should get attester duties within tolerance");

        self
    }

    pub async fn test_block_production(self) -> Self {
        let fork = self.chain.canonical_head.cached_head().head_fork();
        let genesis_validators_root = self.chain.genesis_validators_root;

        for _ in 0..E::slots_per_epoch() * 3 {
            let slot = self.chain.slot().unwrap();
            let epoch = self.chain.epoch().unwrap();

            let proposer_pubkey_bytes = self
                .client
                .get_validator_duties_proposer(epoch)
                .await
                .unwrap()
                .data
                .into_iter()
                .find(|duty| duty.slot == slot)
                .map(|duty| duty.pubkey)
                .unwrap();
            let proposer_pubkey = (&proposer_pubkey_bytes).try_into().unwrap();

            let sk = self
                .validator_keypairs()
                .iter()
                .find(|kp| kp.pk == proposer_pubkey)
                .map(|kp| kp.sk.clone())
                .unwrap();

            let randao_reveal = {
                let domain = self.chain.spec.get_domain(
                    epoch,
                    Domain::Randao,
                    &fork,
                    genesis_validators_root,
                );
                let message = epoch.signing_root(domain);
                sk.sign(message).into()
            };

            let block = self
                .client
                .get_validator_blocks::<E, FullPayload<E>>(slot, &randao_reveal, None)
                .await
                .unwrap()
                .data;

            let signed_block = block.sign(&sk, &fork, genesis_validators_root, &self.chain.spec);

            self.client.post_beacon_blocks(&signed_block).await.unwrap();

            assert_eq!(self.chain.head_beacon_block().as_ref(), &signed_block);

            self.chain.slot_clock.set_slot(slot.as_u64() + 1);
        }

        self
    }

    pub async fn test_block_production_no_verify_randao(self) -> Self {
        for _ in 0..E::slots_per_epoch() {
            let slot = self.chain.slot().unwrap();

            let block = self
                .client
                .get_validator_blocks_with_verify_randao::<E, FullPayload<E>>(
                    slot,
                    None,
                    None,
                    Some(false),
                )
                .await
                .unwrap()
                .data;
            assert_eq!(block.slot(), slot);
            self.chain.slot_clock.set_slot(slot.as_u64() + 1);
        }

        self
    }

    pub async fn test_block_production_verify_randao_invalid(self) -> Self {
        let fork = self.chain.canonical_head.cached_head().head_fork();
        let genesis_validators_root = self.chain.genesis_validators_root;

        for _ in 0..E::slots_per_epoch() {
            let slot = self.chain.slot().unwrap();
            let epoch = self.chain.epoch().unwrap();

            let proposer_pubkey_bytes = self
                .client
                .get_validator_duties_proposer(epoch)
                .await
                .unwrap()
                .data
                .into_iter()
                .find(|duty| duty.slot == slot)
                .map(|duty| duty.pubkey)
                .unwrap();
            let proposer_pubkey = (&proposer_pubkey_bytes).try_into().unwrap();

            let sk = self
                .validator_keypairs()
                .iter()
                .find(|kp| kp.pk == proposer_pubkey)
                .map(|kp| kp.sk.clone())
                .unwrap();

            let bad_randao_reveal = {
                let domain = self.chain.spec.get_domain(
                    epoch,
                    Domain::Randao,
                    &fork,
                    genesis_validators_root,
                );
                let message = (epoch + 1).signing_root(domain);
                sk.sign(message).into()
            };

            // Check failure with no `verify_randao` passed.
            self.client
                .get_validator_blocks::<E, FullPayload<E>>(slot, &bad_randao_reveal, None)
                .await
                .unwrap_err();

            // Check failure with `verify_randao=true`.
            self.client
                .get_validator_blocks_with_verify_randao::<E, FullPayload<E>>(
                    slot,
                    Some(&bad_randao_reveal),
                    None,
                    Some(true),
                )
                .await
                .unwrap_err();

            // Check failure with no randao reveal provided.
            self.client
                .get_validator_blocks_with_verify_randao::<E, FullPayload<E>>(
                    slot, None, None, None,
                )
                .await
                .unwrap_err();

            // Check success with `verify_randao=false`.
            let block = self
                .client
                .get_validator_blocks_with_verify_randao::<E, FullPayload<E>>(
                    slot,
                    Some(&bad_randao_reveal),
                    None,
                    Some(false),
                )
                .await
                .unwrap()
                .data;

            assert_eq!(block.slot(), slot);
            self.chain.slot_clock.set_slot(slot.as_u64() + 1);
        }

        self
    }

    pub async fn test_blinded_block_production<Payload: ExecPayload<E>>(&self) {
        let fork = self.chain.canonical_head.cached_head().head_fork();
        let genesis_validators_root = self.chain.genesis_validators_root;

        for _ in 0..E::slots_per_epoch() * 3 {
            let slot = self.chain.slot().unwrap();
            let epoch = self.chain.epoch().unwrap();

            let proposer_pubkey_bytes = self
                .client
                .get_validator_duties_proposer(epoch)
                .await
                .unwrap()
                .data
                .into_iter()
                .find(|duty| duty.slot == slot)
                .map(|duty| duty.pubkey)
                .unwrap();
            let proposer_pubkey = (&proposer_pubkey_bytes).try_into().unwrap();

            let sk = self
                .validator_keypairs()
                .iter()
                .find(|kp| kp.pk == proposer_pubkey)
                .map(|kp| kp.sk.clone())
                .unwrap();

            let randao_reveal = {
                let domain = self.chain.spec.get_domain(
                    epoch,
                    Domain::Randao,
                    &fork,
                    genesis_validators_root,
                );
                let message = epoch.signing_root(domain);
                sk.sign(message).into()
            };

            let block = self
                .client
                .get_validator_blinded_blocks::<E, Payload>(slot, &randao_reveal, None)
                .await
                .unwrap()
                .data;

            let signed_block = block.sign(&sk, &fork, genesis_validators_root, &self.chain.spec);

            self.client
                .post_beacon_blinded_blocks(&signed_block)
                .await
                .unwrap();

            // This converts the generic `Payload` to a concrete type for comparison.
            let head_block = SignedBeaconBlock::from(signed_block.clone());
            assert_eq!(head_block, signed_block);

            self.chain.slot_clock.set_slot(slot.as_u64() + 1);
        }
    }

    pub async fn test_blinded_block_production_no_verify_randao<Payload: ExecPayload<E>>(
        self,
    ) -> Self {
        for _ in 0..E::slots_per_epoch() {
            let slot = self.chain.slot().unwrap();

            let block = self
                .client
                .get_validator_blinded_blocks_with_verify_randao::<E, Payload>(
                    slot,
                    None,
                    None,
                    Some(false),
                )
                .await
                .unwrap()
                .data;
            assert_eq!(block.slot(), slot);
            self.chain.slot_clock.set_slot(slot.as_u64() + 1);
        }

        self
    }

    pub async fn test_blinded_block_production_verify_randao_invalid<Payload: ExecPayload<E>>(
        self,
    ) -> Self {
        let fork = self.chain.canonical_head.cached_head().head_fork();
        let genesis_validators_root = self.chain.genesis_validators_root;

        for _ in 0..E::slots_per_epoch() {
            let slot = self.chain.slot().unwrap();
            let epoch = self.chain.epoch().unwrap();

            let proposer_pubkey_bytes = self
                .client
                .get_validator_duties_proposer(epoch)
                .await
                .unwrap()
                .data
                .into_iter()
                .find(|duty| duty.slot == slot)
                .map(|duty| duty.pubkey)
                .unwrap();
            let proposer_pubkey = (&proposer_pubkey_bytes).try_into().unwrap();

            let sk = self
                .validator_keypairs()
                .iter()
                .find(|kp| kp.pk == proposer_pubkey)
                .map(|kp| kp.sk.clone())
                .unwrap();

            let bad_randao_reveal = {
                let domain = self.chain.spec.get_domain(
                    epoch,
                    Domain::Randao,
                    &fork,
                    genesis_validators_root,
                );
                let message = (epoch + 1).signing_root(domain);
                sk.sign(message).into()
            };

            // Check failure with no `verify_randao` passed.
            self.client
                .get_validator_blinded_blocks::<E, Payload>(slot, &bad_randao_reveal, None)
                .await
                .unwrap_err();

            // Check failure with `verify_randao=true`.
            self.client
                .get_validator_blinded_blocks_with_verify_randao::<E, Payload>(
                    slot,
                    Some(&bad_randao_reveal),
                    None,
                    Some(true),
                )
                .await
                .unwrap_err();

            // Check failure with no randao reveal provided.
            self.client
                .get_validator_blinded_blocks_with_verify_randao::<E, Payload>(
                    slot, None, None, None,
                )
                .await
                .unwrap_err();

            // Check success with `verify_randao=false`.
            let block = self
                .client
                .get_validator_blinded_blocks_with_verify_randao::<E, Payload>(
                    slot,
                    Some(&bad_randao_reveal),
                    None,
                    Some(false),
                )
                .await
                .unwrap()
                .data;

            assert_eq!(block.slot(), slot);
            self.chain.slot_clock.set_slot(slot.as_u64() + 1);
        }

        self
    }

    pub async fn test_get_validator_attestation_data(self) -> Self {
        let mut state = self.chain.head_beacon_state_cloned();
        let slot = state.slot();
        state
            .build_committee_cache(RelativeEpoch::Current, &self.chain.spec)
            .unwrap();

        for index in 0..state.get_committee_count_at_slot(slot).unwrap() {
            let result = self
                .client
                .get_validator_attestation_data(slot, index)
                .await
                .unwrap()
                .data;

            let expected = self
                .chain
                .produce_unaggregated_attestation(slot, index)
                .unwrap()
                .data;

            assert_eq!(result, expected);
        }

        self
    }

    pub async fn test_get_validator_aggregate_attestation(self) -> Self {
        let attestation = self
            .chain
            .head_beacon_block()
            .message()
            .body()
            .attestations()[0]
            .clone();

        let result = self
            .client
            .get_validator_aggregate_attestation(
                attestation.data.slot,
                attestation.data.tree_hash_root(),
            )
            .await
            .unwrap()
            .unwrap()
            .data;

        let expected = attestation;

        assert_eq!(result, expected);

        self
    }

    pub async fn get_aggregate(&mut self) -> SignedAggregateAndProof<E> {
        let slot = self.chain.slot().unwrap();
        let epoch = self.chain.epoch().unwrap();

        let mut head = self.chain.head_snapshot().as_ref().clone();
        while head.beacon_state.current_epoch() < epoch {
            per_slot_processing(&mut head.beacon_state, None, &self.chain.spec).unwrap();
        }
        head.beacon_state
            .build_committee_cache(RelativeEpoch::Current, &self.chain.spec)
            .unwrap();

        let committee_len = head.beacon_state.get_committee_count_at_slot(slot).unwrap();
        let fork = head.beacon_state.fork();
        let genesis_validators_root = self.chain.genesis_validators_root;

        let duties = self
            .client
            .post_validator_duties_attester(
                epoch,
                (0..self.validator_keypairs().len() as u64)
                    .collect::<Vec<u64>>()
                    .as_slice(),
            )
            .await
            .unwrap()
            .data;

        let (i, kp, duty, proof) = self
            .validator_keypairs()
            .iter()
            .enumerate()
            .find_map(|(i, kp)| {
                let duty = duties[i].clone();

                let proof = SelectionProof::new::<E>(
                    duty.slot,
                    &kp.sk,
                    &fork,
                    genesis_validators_root,
                    &self.chain.spec,
                );

                if proof
                    .is_aggregator(committee_len as usize, &self.chain.spec)
                    .unwrap()
                {
                    Some((i, kp, duty, proof))
                } else {
                    None
                }
            })
            .expect("there is at least one aggregator for this epoch")
            .clone();

        if duty.slot > slot {
            self.chain.slot_clock.set_slot(duty.slot.into());
        }

        let attestation_data = self
            .client
            .get_validator_attestation_data(duty.slot, duty.committee_index)
            .await
            .unwrap()
            .data;

        let mut attestation = Attestation {
            aggregation_bits: BitList::with_capacity(duty.committee_length as usize).unwrap(),
            data: attestation_data,
            signature: AggregateSignature::infinity(),
        };

        attestation
            .sign(
                &kp.sk,
                duty.validator_committee_index as usize,
                &fork,
                genesis_validators_root,
                &self.chain.spec,
            )
            .unwrap();

        SignedAggregateAndProof::from_aggregate(
            i as u64,
            attestation,
            Some(proof),
            &kp.sk,
            &fork,
            genesis_validators_root,
            &self.chain.spec,
        )
    }

    pub async fn test_get_validator_aggregate_and_proofs_valid(mut self) -> Self {
        let aggregate = self.get_aggregate().await;

        self.client
            .post_validator_aggregate_and_proof::<E>(&[aggregate])
            .await
            .unwrap();

        assert!(self.network_rx.recv().await.is_some());

        self
    }

    pub async fn test_get_validator_aggregate_and_proofs_invalid(mut self) -> Self {
        let mut aggregate = self.get_aggregate().await;

        aggregate.message.aggregate.data.slot += 1;

        self.client
            .post_validator_aggregate_and_proof::<E>(&[aggregate])
            .await
            .unwrap_err();

        assert!(self.network_rx.recv().now_or_never().is_none());

        self
    }

    pub async fn test_get_validator_beacon_committee_subscriptions(mut self) -> Self {
        let subscription = BeaconCommitteeSubscription {
            validator_index: 0,
            committee_index: 0,
            committees_at_slot: 1,
            slot: Slot::new(1),
            is_aggregator: true,
        };

        self.client
            .post_validator_beacon_committee_subscriptions(&[subscription])
            .await
            .unwrap();

        self.network_rx.recv().now_or_never().unwrap();

        self
    }

    pub async fn test_post_validator_register_validator(self) -> Self {
        let mut registrations = vec![];
        let mut fee_recipients = vec![];

        let genesis_epoch = self.chain.spec.genesis_slot.epoch(E::slots_per_epoch());
        let fork = Fork {
            current_version: self.chain.spec.genesis_fork_version,
            previous_version: self.chain.spec.genesis_fork_version,
            epoch: genesis_epoch,
        };

        let expected_gas_limit = 11_111_111;

        for (val_index, keypair) in self.validator_keypairs().iter().enumerate() {
            let pubkey = keypair.pk.compress();
            let fee_recipient = Address::from_low_u64_be(val_index as u64);

            let data = ValidatorRegistrationData {
                fee_recipient,
                gas_limit: expected_gas_limit,
                timestamp: 0,
                pubkey,
            };

            let domain = self.chain.spec.get_domain(
                genesis_epoch,
                Domain::ApplicationMask(ApplicationDomain::Builder),
                &fork,
                Hash256::zero(),
            );
            let message = data.signing_root(domain);
            let signature = keypair.sk.sign(message);

            let signed = SignedValidatorRegistrationData {
                message: data,
                signature,
            };

            fee_recipients.push(fee_recipient);
            registrations.push(signed);
        }

        self.client
            .post_validator_register_validator(&registrations)
            .await
            .unwrap();

        for (val_index, (_, fee_recipient)) in self
            .chain
            .head_snapshot()
            .beacon_state
            .validators()
            .into_iter()
            .zip(fee_recipients.into_iter())
            .enumerate()
        {
            let actual = self
                .chain
                .execution_layer
                .as_ref()
                .unwrap()
                .get_suggested_fee_recipient(val_index as u64)
                .await;
            assert_eq!(actual, fee_recipient);
        }

        self
    }

    // Helper function for tests that require a valid RANDAO signature.
    async fn get_test_randao(&self, slot: Slot, epoch: Epoch) -> (u64, SignatureBytes) {
        let fork = self.chain.canonical_head.cached_head().head_fork();
        let genesis_validators_root = self.chain.genesis_validators_root;

        let (proposer_pubkey_bytes, proposer_index) = self
            .client
            .get_validator_duties_proposer(epoch)
            .await
            .unwrap()
            .data
            .into_iter()
            .find(|duty| duty.slot == slot)
            .map(|duty| (duty.pubkey, duty.validator_index))
            .unwrap();
        let proposer_pubkey = (&proposer_pubkey_bytes).try_into().unwrap();

        let sk = self
            .validator_keypairs()
            .iter()
            .find(|kp| kp.pk == proposer_pubkey)
            .map(|kp| kp.sk.clone())
            .unwrap();

        let randao_reveal = {
            let domain =
                self.chain
                    .spec
                    .get_domain(epoch, Domain::Randao, &fork, genesis_validators_root);
            let message = epoch.signing_root(domain);
            sk.sign(message).into()
        };
        (proposer_index, randao_reveal)
    }

    pub async fn test_payload_respects_registration(self) -> Self {
        let slot = self.chain.slot().unwrap();
        let epoch = self.chain.epoch().unwrap();

        let (proposer_index, randao_reveal) = self.get_test_randao(slot, epoch).await;

        let payload = self
            .client
            .get_validator_blinded_blocks::<E, BlindedPayload<E>>(slot, &randao_reveal, None)
            .await
            .unwrap()
            .data
            .body()
            .execution_payload()
            .unwrap()
            .clone();

        let expected_fee_recipient = Address::from_low_u64_be(proposer_index as u64);
        assert_eq!(
            payload.execution_payload_header.fee_recipient,
            expected_fee_recipient
        );
        assert_eq!(payload.execution_payload_header.gas_limit, 11_111_111);

        // If this cache is empty, it indicates fallback was not used, so the payload came from the
        // mock builder.
        assert!(self
            .chain
            .execution_layer
            .as_ref()
            .unwrap()
            .get_payload_by_root(&payload.tree_hash_root())
            .is_none());
        self
    }

    pub async fn test_payload_accepts_mutated_gas_limit(self) -> Self {
        // Mutate gas limit.
        self.mock_builder
            .as_ref()
            .unwrap()
            .builder
            .add_operation(Operation::GasLimit(30_000_000));

        let slot = self.chain.slot().unwrap();
        let epoch = self.chain.epoch().unwrap();

        let (proposer_index, randao_reveal) = self.get_test_randao(slot, epoch).await;

        let payload = self
            .client
            .get_validator_blinded_blocks::<E, BlindedPayload<E>>(slot, &randao_reveal, None)
            .await
            .unwrap()
            .data
            .body()
            .execution_payload()
            .unwrap()
            .clone();

        let expected_fee_recipient = Address::from_low_u64_be(proposer_index as u64);
        assert_eq!(
            payload.execution_payload_header.fee_recipient,
            expected_fee_recipient
        );
        assert_eq!(payload.execution_payload_header.gas_limit, 30_000_000);

        // This cache should not be populated because fallback should not have been used.
        assert!(self
            .chain
            .execution_layer
            .as_ref()
            .unwrap()
            .get_payload_by_root(&payload.tree_hash_root())
            .is_none());
        self
    }

    pub async fn test_payload_accepts_changed_fee_recipient(self) -> Self {
        let test_fee_recipient = "0x4242424242424242424242424242424242424242"
            .parse::<Address>()
            .unwrap();

        // Mutate fee recipient.
        self.mock_builder
            .as_ref()
            .unwrap()
            .builder
            .add_operation(Operation::FeeRecipient(test_fee_recipient));

        let slot = self.chain.slot().unwrap();
        let epoch = self.chain.epoch().unwrap();

        let (_, randao_reveal) = self.get_test_randao(slot, epoch).await;

        let payload = self
            .client
            .get_validator_blinded_blocks::<E, BlindedPayload<E>>(slot, &randao_reveal, None)
            .await
            .unwrap()
            .data
            .body()
            .execution_payload()
            .unwrap()
            .clone();

        assert_eq!(
            payload.execution_payload_header.fee_recipient,
            test_fee_recipient
        );

        // This cache should not be populated because fallback should not have been used.
        assert!(self
            .chain
            .execution_layer
            .as_ref()
            .unwrap()
            .get_payload_by_root(&payload.tree_hash_root())
            .is_none());
        self
    }

    pub async fn test_builder_chain_health_skips(self) -> Self {
        let slot = self.chain.slot().unwrap();

        // Since we are proposing this slot, start the count from the previous slot.
        let prev_slot = slot - Slot::new(1);
        let head_slot = self.chain.canonical_head.cached_head().head_slot();
        let epoch = self.chain.epoch().unwrap();

        // Inclusive here to make sure we advance one slot past the threshold.
        for _ in (prev_slot - head_slot).as_usize()..=self.chain.config.builder_fallback_skips {
            self.harness.advance_slot();
        }

        let (_, randao_reveal) = self.get_test_randao(slot, epoch).await;

        let payload = self
            .client
            .get_validator_blinded_blocks::<E, BlindedPayload<E>>(slot, &randao_reveal, None)
            .await
            .unwrap()
            .data
            .body()
            .execution_payload()
            .unwrap()
            .clone();

        // If this cache is populated, it indicates fallback to the local EE was correctly used.
        assert!(self
            .chain
            .execution_layer
            .as_ref()
            .unwrap()
            .get_payload_by_root(&payload.tree_hash_root())
            .is_some());
        self
    }

    pub async fn test_builder_chain_health_skips_per_epoch(self) -> Self {
        // Fill an epoch with `builder_fallback_skips_per_epoch` skip slots.
        for i in 0..E::slots_per_epoch() {
            if i == 0 || i as usize > self.chain.config.builder_fallback_skips_per_epoch {
                self.harness
                    .extend_chain(
                        1,
                        BlockStrategy::OnCanonicalHead,
                        AttestationStrategy::AllValidators,
                    )
                    .await;
            }
            self.harness.advance_slot();
        }

        let next_slot = self.chain.slot().unwrap();

        let (_, randao_reveal) = self
            .get_test_randao(next_slot, next_slot.epoch(E::slots_per_epoch()))
            .await;

        let payload = self
            .client
            .get_validator_blinded_blocks::<E, BlindedPayload<E>>(next_slot, &randao_reveal, None)
            .await
            .unwrap()
            .data
            .body()
            .execution_payload()
            .unwrap()
            .clone();

        // This cache should not be populated because fallback should not have been used.
        assert!(self
            .chain
            .execution_layer
            .as_ref()
            .unwrap()
            .get_payload_by_root(&payload.tree_hash_root())
            .is_none());

        // Without proposing, advance into the next slot, this should make us cross the threshold
        // number of skips, causing us to use the fallback.
        self.harness.advance_slot();
        let next_slot = self.chain.slot().unwrap();

        let (_, randao_reveal) = self
            .get_test_randao(next_slot, next_slot.epoch(E::slots_per_epoch()))
            .await;

        let payload = self
            .client
            .get_validator_blinded_blocks::<E, BlindedPayload<E>>(next_slot, &randao_reveal, None)
            .await
            .unwrap()
            .data
            .body()
            .execution_payload()
            .unwrap()
            .clone();

        // If this cache is populated, it indicates fallback to the local EE was correctly used.
        assert!(self
            .chain
            .execution_layer
            .as_ref()
            .unwrap()
            .get_payload_by_root(&payload.tree_hash_root())
            .is_some());

        self
    }

    pub async fn test_builder_chain_health_epochs_since_finalization(self) -> Self {
        let skips = E::slots_per_epoch()
            * self.chain.config.builder_fallback_epochs_since_finalization as u64;

        for _ in 0..skips {
            self.harness.advance_slot();
        }

        // Fill the next epoch with blocks, should be enough to justify, not finalize.
        for _ in 0..E::slots_per_epoch() {
            self.harness
                .extend_chain(
                    1,
                    BlockStrategy::OnCanonicalHead,
                    AttestationStrategy::AllValidators,
                )
                .await;
            self.harness.advance_slot();
        }

        let next_slot = self.chain.slot().unwrap();

        let (_, randao_reveal) = self
            .get_test_randao(next_slot, next_slot.epoch(E::slots_per_epoch()))
            .await;

        let payload = self
            .client
            .get_validator_blinded_blocks::<E, BlindedPayload<E>>(next_slot, &randao_reveal, None)
            .await
            .unwrap()
            .data
            .body()
            .execution_payload()
            .unwrap()
            .clone();

        // If this cache is populated, it indicates fallback to the local EE was correctly used.
        assert!(self
            .chain
            .execution_layer
            .as_ref()
            .unwrap()
            .get_payload_by_root(&payload.tree_hash_root())
            .is_some());

        // Fill another epoch with blocks, should be enough to finalize. (Sneaky plus 1 because this
        // scenario starts at an epoch boundary).
        for _ in 0..E::slots_per_epoch() + 1 {
            self.harness
                .extend_chain(
                    1,
                    BlockStrategy::OnCanonicalHead,
                    AttestationStrategy::AllValidators,
                )
                .await;
            self.harness.advance_slot();
        }

        let next_slot = self.chain.slot().unwrap();

        let (_, randao_reveal) = self
            .get_test_randao(next_slot, next_slot.epoch(E::slots_per_epoch()))
            .await;

        let payload = self
            .client
            .get_validator_blinded_blocks::<E, BlindedPayload<E>>(next_slot, &randao_reveal, None)
            .await
            .unwrap()
            .data
            .body()
            .execution_payload()
            .unwrap()
            .clone();

        // This cache should not be populated because fallback should not have been used.
        assert!(self
            .chain
            .execution_layer
            .as_ref()
            .unwrap()
            .get_payload_by_root(&payload.tree_hash_root())
            .is_none());

        self
    }

    #[cfg(target_os = "linux")]
    pub async fn test_get_lighthouse_health(self) -> Self {
        self.client.get_lighthouse_health().await.unwrap();

        self
    }

    #[cfg(not(target_os = "linux"))]
    pub async fn test_get_lighthouse_health(self) -> Self {
        self.client.get_lighthouse_health().await.unwrap_err();

        self
    }

    pub async fn test_get_lighthouse_syncing(self) -> Self {
        self.client.get_lighthouse_syncing().await.unwrap();

        self
    }

    pub async fn test_get_lighthouse_proto_array(self) -> Self {
        self.client.get_lighthouse_proto_array().await.unwrap();

        self
    }

    pub async fn test_get_lighthouse_validator_inclusion_global(self) -> Self {
        let epoch = self.chain.epoch().unwrap() - 1;
        self.client
            .get_lighthouse_validator_inclusion_global(epoch)
            .await
            .unwrap();

        self
    }

    pub async fn test_get_lighthouse_validator_inclusion(self) -> Self {
        let epoch = self.chain.epoch().unwrap() - 1;
        self.client
            .get_lighthouse_validator_inclusion(epoch, ValidatorId::Index(0))
            .await
            .unwrap();

        self
    }

    pub async fn test_get_lighthouse_eth1_syncing(self) -> Self {
        self.client.get_lighthouse_eth1_syncing().await.unwrap();

        self
    }

    pub async fn test_get_lighthouse_eth1_block_cache(self) -> Self {
        let blocks = self.client.get_lighthouse_eth1_block_cache().await.unwrap();

        assert!(blocks.data.is_empty());

        self
    }

    pub async fn test_get_lighthouse_eth1_deposit_cache(self) -> Self {
        let deposits = self
            .client
            .get_lighthouse_eth1_deposit_cache()
            .await
            .unwrap();

        assert!(deposits.data.is_empty());

        self
    }

    pub async fn test_get_lighthouse_beacon_states_ssz(self) -> Self {
        for state_id in self.interesting_state_ids() {
            let result = self
                .client
                .get_lighthouse_beacon_states_ssz(&state_id.0, &self.chain.spec)
                .await
                .unwrap();

            let mut expected = state_id.state(&self.chain).ok();
            expected.as_mut().map(|state| state.drop_all_caches());

            assert_eq!(result, expected, "{:?}", state_id);
        }

        self
    }

    pub async fn test_get_lighthouse_staking(self) -> Self {
        let result = self.client.get_lighthouse_staking().await.unwrap();

        assert_eq!(result, self.chain.eth1_chain.is_some());

        self
    }

    pub async fn test_get_lighthouse_database_info(self) -> Self {
        let info = self.client.get_lighthouse_database_info().await.unwrap();

        assert_eq!(info.anchor, self.chain.store.get_anchor_info());
        assert_eq!(info.split, self.chain.store.get_split_info());
        assert_eq!(
            info.schema_version,
            store::metadata::CURRENT_SCHEMA_VERSION.as_u64()
        );

        self
    }

    pub async fn test_post_lighthouse_database_reconstruct(self) -> Self {
        let response = self
            .client
            .post_lighthouse_database_reconstruct()
            .await
            .unwrap();
        assert_eq!(response, "success");
        self
    }

    pub async fn test_post_lighthouse_liveness(self) -> Self {
        let epoch = self.chain.epoch().unwrap();
        let head_state = self.chain.head_beacon_state_cloned();
        let indices = (0..head_state.validators().len())
            .map(|i| i as u64)
            .collect::<Vec<_>>();

        // Construct the expected response
        let expected: Vec<LivenessResponseData> = head_state
            .validators()
            .iter()
            .enumerate()
            .map(|(index, _)| LivenessResponseData {
                index: index as u64,
                is_live: false,
                epoch,
            })
            .collect();

        let result = self
            .client
            .post_lighthouse_liveness(indices.as_slice(), epoch)
            .await
            .unwrap()
            .data;

        assert_eq!(result, expected);

        // Attest to the current slot
        self.client
            .post_beacon_pool_attestations(self.attestations.as_slice())
            .await
            .unwrap();

        let result = self
            .client
            .post_lighthouse_liveness(indices.as_slice(), epoch)
            .await
            .unwrap()
            .data;

        let committees = head_state
            .get_beacon_committees_at_slot(self.chain.slot().unwrap())
            .unwrap();
        let attesting_validators: Vec<usize> = committees
            .into_iter()
            .flat_map(|committee| committee.committee.iter().cloned())
            .collect();
        // All attesters should now be considered live
        let expected = expected
            .into_iter()
            .map(|mut a| {
                if attesting_validators.contains(&(a.index as usize)) {
                    a.is_live = true;
                }
                a
            })
            .collect::<Vec<_>>();

        assert_eq!(result, expected);

        self
    }

    pub async fn test_get_events(self) -> Self {
        // Subscribe to all events
        let topics = vec![
            EventTopic::Attestation,
            EventTopic::VoluntaryExit,
            EventTopic::Block,
            EventTopic::Head,
            EventTopic::FinalizedCheckpoint,
        ];
        let mut events_future = self
            .client
            .get_events::<E>(topics.as_slice())
            .await
            .unwrap();

        let expected_attestation_len = self.attestations.len();

        self.client
            .post_beacon_pool_attestations(self.attestations.as_slice())
            .await
            .unwrap();

        let attestation_events = poll_events(
            &mut events_future,
            expected_attestation_len,
            Duration::from_millis(10000),
        )
        .await;
        assert_eq!(
            attestation_events.as_slice(),
            self.attestations
                .clone()
                .into_iter()
                .map(|attestation| EventKind::Attestation(Box::new(attestation)))
                .collect::<Vec<_>>()
                .as_slice()
        );

        // Produce a voluntary exit event
        self.client
            .post_beacon_pool_voluntary_exits(&self.voluntary_exit)
            .await
            .unwrap();

        let exit_events = poll_events(&mut events_future, 1, Duration::from_millis(10000)).await;
        assert_eq!(
            exit_events.as_slice(),
            &[EventKind::VoluntaryExit(self.voluntary_exit.clone())]
        );

        // Submit the next block, which is on an epoch boundary, so this will produce a finalized
        // checkpoint event, head event, and block event
        let block_root = self.next_block.canonical_root();

        // current_duty_dependent_root = block root because this is the first slot of the epoch
        let current_duty_dependent_root = self.chain.head_beacon_block_root();
        let current_slot = self.chain.slot().unwrap();
        let next_slot = self.next_block.slot();
        let finalization_distance = E::slots_per_epoch() * 2;

        let expected_block = EventKind::Block(SseBlock {
            block: block_root,
            slot: next_slot,
            execution_optimistic: false,
        });

        let expected_head = EventKind::Head(SseHead {
            block: block_root,
            slot: next_slot,
            state: self.next_block.state_root(),
            current_duty_dependent_root,
            previous_duty_dependent_root: self
                .chain
                .block_root_at_slot(current_slot - E::slots_per_epoch(), WhenSlotSkipped::Prev)
                .unwrap()
                .unwrap(),
            epoch_transition: true,
            execution_optimistic: false,
        });

        let finalized_block_root = self
            .chain
            .block_root_at_slot(next_slot - finalization_distance, WhenSlotSkipped::Prev)
            .unwrap()
            .unwrap();
        let finalized_block = self
            .chain
            .get_blinded_block(&finalized_block_root)
            .unwrap()
            .unwrap();
        let finalized_state_root = finalized_block.state_root();

        let expected_finalized = EventKind::FinalizedCheckpoint(SseFinalizedCheckpoint {
            block: finalized_block_root,
            state: finalized_state_root,
            epoch: Epoch::new(3),
            execution_optimistic: false,
        });

        self.client
            .post_beacon_blocks(&self.next_block)
            .await
            .unwrap();

        let block_events = poll_events(&mut events_future, 3, Duration::from_millis(10000)).await;
        assert_eq!(
            block_events.as_slice(),
            &[expected_block, expected_head, expected_finalized]
        );

        // Test a reorg event
        let mut chain_reorg_event_future = self
            .client
            .get_events::<E>(&[EventTopic::ChainReorg])
            .await
            .unwrap();

        let expected_reorg = EventKind::ChainReorg(SseChainReorg {
            slot: self.next_block.slot(),
            depth: 1,
            old_head_block: self.next_block.canonical_root(),
            old_head_state: self.next_block.state_root(),
            new_head_block: self.reorg_block.canonical_root(),
            new_head_state: self.reorg_block.state_root(),
            epoch: self.next_block.slot().epoch(E::slots_per_epoch()),
            execution_optimistic: false,
        });

        self.client
            .post_beacon_blocks(&self.reorg_block)
            .await
            .unwrap();

        let reorg_event = poll_events(
            &mut chain_reorg_event_future,
            1,
            Duration::from_millis(10000),
        )
        .await;
        assert_eq!(reorg_event.as_slice(), &[expected_reorg]);

        self
    }

    pub async fn test_get_events_altair(self) -> Self {
        let topics = vec![EventTopic::ContributionAndProof];
        let mut events_future = self
            .client
            .get_events::<E>(topics.as_slice())
            .await
            .unwrap();

        let expected_contribution_len = self.contribution_and_proofs.len();

        self.client
            .post_validator_contribution_and_proofs(self.contribution_and_proofs.as_slice())
            .await
            .unwrap();

        let contribution_events = poll_events(
            &mut events_future,
            expected_contribution_len,
            Duration::from_millis(10000),
        )
        .await;
        assert_eq!(
            contribution_events.as_slice(),
            self.contribution_and_proofs
                .clone()
                .into_iter()
                .map(|contribution| EventKind::ContributionAndProof(Box::new(contribution)))
                .collect::<Vec<_>>()
                .as_slice()
        );

        self
    }

    pub async fn test_get_events_from_genesis(self) -> Self {
        let topics = vec![EventTopic::Block, EventTopic::Head];
        let mut events_future = self
            .client
            .get_events::<E>(topics.as_slice())
            .await
            .unwrap();

        let block_root = self.next_block.canonical_root();
        let next_slot = self.next_block.slot();

        let expected_block = EventKind::Block(SseBlock {
            block: block_root,
            slot: next_slot,
            execution_optimistic: false,
        });

        let expected_head = EventKind::Head(SseHead {
            block: block_root,
            slot: next_slot,
            state: self.next_block.state_root(),
            current_duty_dependent_root: self.chain.genesis_block_root,
            previous_duty_dependent_root: self.chain.genesis_block_root,
            epoch_transition: false,
            execution_optimistic: false,
        });

        self.client
            .post_beacon_blocks(&self.next_block)
            .await
            .unwrap();

        let block_events = poll_events(&mut events_future, 2, Duration::from_millis(10000)).await;
        assert_eq!(block_events.as_slice(), &[expected_block, expected_head]);

        self
    }

    pub async fn test_check_optimistic_responses(&mut self) {
        // Check responses are not optimistic.
        let result = self
            .client
            .get_beacon_headers_block_id(CoreBlockId::Head)
            .await
            .unwrap()
            .unwrap();

<<<<<<< HEAD
        assert_eq!(result.execution_optimistic, false);
=======
        assert_eq!(result.execution_optimistic, Some(false));
>>>>>>> 0e6ffcd6

        // Change head to be optimistic.
        self.chain
            .canonical_head
            .fork_choice_write_lock()
            .proto_array_mut()
            .core_proto_array_mut()
            .nodes
            .last_mut()
            .map(|head_node| {
                head_node.execution_status = ExecutionStatus::Optimistic(ExecutionBlockHash::zero())
            });

        // Check responses are now optimistic.
        let result = self
            .client
            .get_beacon_headers_block_id(CoreBlockId::Head)
            .await
            .unwrap()
            .unwrap();

<<<<<<< HEAD
        assert_eq!(result.execution_optimistic, true);
=======
        assert_eq!(result.execution_optimistic, Some(true));
>>>>>>> 0e6ffcd6
    }
}

async fn poll_events<S: Stream<Item = Result<EventKind<T>, eth2::Error>> + Unpin, T: EthSpec>(
    stream: &mut S,
    num_events: usize,
    timeout: Duration,
) -> Vec<EventKind<T>> {
    let mut events = Vec::new();

    let collect_stream_fut = async {
        loop {
            if let Some(result) = stream.next().await {
                events.push(result.unwrap());
                if events.len() == num_events {
                    return;
                }
            }
        }
    };

    tokio::select! {
            _ = collect_stream_fut => {events}
            _ = tokio::time::sleep(timeout) => { return events; }
    }
}

#[tokio::test(flavor = "multi_thread", worker_threads = 2)]
async fn get_events() {
    ApiTester::new().await.test_get_events().await;
}

#[tokio::test(flavor = "multi_thread", worker_threads = 2)]
async fn get_events_altair() {
    let mut spec = E::default_spec();
    spec.altair_fork_epoch = Some(Epoch::new(0));
    ApiTester::new_from_spec(spec)
        .await
        .test_get_events_altair()
        .await;
}

#[tokio::test(flavor = "multi_thread", worker_threads = 2)]
async fn get_events_from_genesis() {
    ApiTester::new_from_genesis()
        .await
        .test_get_events_from_genesis()
        .await;
}

#[tokio::test(flavor = "multi_thread", worker_threads = 2)]
async fn beacon_get() {
    ApiTester::new()
        .await
        .test_beacon_genesis()
        .await
        .test_beacon_states_root()
        .await
        .test_beacon_states_fork()
        .await
        .test_beacon_states_finality_checkpoints()
        .await
        .test_beacon_states_validators()
        .await
        .test_beacon_states_validator_balances()
        .await
        .test_beacon_states_committees()
        .await
        .test_beacon_states_validator_id()
        .await
        .test_beacon_headers_all_slots()
        .await
        .test_beacon_headers_all_parents()
        .await
        .test_beacon_headers_block_id()
        .await
        .test_beacon_blocks()
        .await
        .test_beacon_blocks_attestations()
        .await
        .test_beacon_blocks_root()
        .await
        .test_get_beacon_pool_attestations()
        .await
        .test_get_beacon_pool_attester_slashings()
        .await
        .test_get_beacon_pool_proposer_slashings()
        .await
        .test_get_beacon_pool_voluntary_exits()
        .await;
}

#[tokio::test(flavor = "multi_thread", worker_threads = 2)]
async fn post_beacon_blocks_valid() {
    ApiTester::new().await.test_post_beacon_blocks_valid().await;
}

#[tokio::test(flavor = "multi_thread", worker_threads = 2)]
async fn post_beacon_blocks_invalid() {
    ApiTester::new()
        .await
        .test_post_beacon_blocks_invalid()
        .await;
}

#[tokio::test(flavor = "multi_thread", worker_threads = 2)]
async fn beacon_pools_post_attestations_valid() {
    ApiTester::new()
        .await
        .test_post_beacon_pool_attestations_valid()
        .await;
}

#[tokio::test(flavor = "multi_thread", worker_threads = 2)]
async fn beacon_pools_post_attestations_invalid() {
    ApiTester::new()
        .await
        .test_post_beacon_pool_attestations_invalid()
        .await;
}

#[tokio::test(flavor = "multi_thread", worker_threads = 2)]
async fn beacon_pools_post_attester_slashings_valid() {
    ApiTester::new()
        .await
        .test_post_beacon_pool_attester_slashings_valid()
        .await;
}

#[tokio::test(flavor = "multi_thread", worker_threads = 2)]
async fn beacon_pools_post_attester_slashings_invalid() {
    ApiTester::new()
        .await
        .test_post_beacon_pool_attester_slashings_invalid()
        .await;
}

#[tokio::test(flavor = "multi_thread", worker_threads = 2)]
async fn beacon_pools_post_proposer_slashings_valid() {
    ApiTester::new()
        .await
        .test_post_beacon_pool_proposer_slashings_valid()
        .await;
}

#[tokio::test(flavor = "multi_thread", worker_threads = 2)]
async fn beacon_pools_post_proposer_slashings_invalid() {
    ApiTester::new()
        .await
        .test_post_beacon_pool_proposer_slashings_invalid()
        .await;
}

#[tokio::test(flavor = "multi_thread", worker_threads = 2)]
async fn beacon_pools_post_voluntary_exits_valid() {
    ApiTester::new()
        .await
        .test_post_beacon_pool_voluntary_exits_valid()
        .await;
}

#[tokio::test(flavor = "multi_thread", worker_threads = 2)]
async fn beacon_pools_post_voluntary_exits_invalid() {
    ApiTester::new()
        .await
        .test_post_beacon_pool_voluntary_exits_invalid()
        .await;
}

#[tokio::test(flavor = "multi_thread", worker_threads = 2)]
async fn config_get() {
    ApiTester::new()
        .await
        .test_get_config_fork_schedule()
        .await
        .test_get_config_spec()
        .await
        .test_get_config_deposit_contract()
        .await;
}

#[tokio::test(flavor = "multi_thread", worker_threads = 2)]
async fn debug_get() {
    ApiTester::new()
        .await
        .test_get_debug_beacon_states()
        .await
        .test_get_debug_beacon_heads()
        .await;
}

#[tokio::test(flavor = "multi_thread", worker_threads = 2)]
async fn node_get() {
    ApiTester::new()
        .await
        .test_get_node_version()
        .await
        .test_get_node_syncing()
        .await
        .test_get_node_identity()
        .await
        .test_get_node_health()
        .await
        .test_get_node_peers_by_id()
        .await
        .test_get_node_peers()
        .await
        .test_get_node_peer_count()
        .await;
}

#[tokio::test(flavor = "multi_thread", worker_threads = 2)]
async fn get_validator_duties_early() {
    ApiTester::new()
        .await
        .test_get_validator_duties_early()
        .await;
}

#[tokio::test(flavor = "multi_thread", worker_threads = 2)]
async fn get_validator_duties_attester() {
    ApiTester::new()
        .await
        .test_get_validator_duties_attester()
        .await;
}

#[tokio::test(flavor = "multi_thread", worker_threads = 2)]
async fn get_validator_duties_attester_with_skip_slots() {
    ApiTester::new()
        .await
        .skip_slots(E::slots_per_epoch() * 2)
        .test_get_validator_duties_attester()
        .await;
}

#[tokio::test(flavor = "multi_thread", worker_threads = 2)]
async fn get_validator_duties_proposer() {
    ApiTester::new()
        .await
        .test_get_validator_duties_proposer()
        .await;
}

#[tokio::test(flavor = "multi_thread", worker_threads = 2)]
async fn get_validator_duties_proposer_with_skip_slots() {
    ApiTester::new()
        .await
        .skip_slots(E::slots_per_epoch() * 2)
        .test_get_validator_duties_proposer()
        .await;
}

#[tokio::test(flavor = "multi_thread", worker_threads = 2)]
async fn block_production() {
    ApiTester::new().await.test_block_production().await;
}

#[tokio::test(flavor = "multi_thread", worker_threads = 2)]
async fn block_production_with_skip_slots() {
    ApiTester::new()
        .await
        .skip_slots(E::slots_per_epoch() * 2)
        .test_block_production()
        .await;
}

#[tokio::test(flavor = "multi_thread", worker_threads = 2)]
async fn block_production_no_verify_randao() {
    ApiTester::new()
        .await
        .test_block_production_no_verify_randao()
        .await;
}

#[tokio::test(flavor = "multi_thread", worker_threads = 2)]
async fn block_production_verify_randao_invalid() {
    ApiTester::new()
        .await
        .test_block_production_verify_randao_invalid()
        .await;
}

#[tokio::test(flavor = "multi_thread", worker_threads = 2)]
async fn blinded_block_production_full_payload_premerge() {
    ApiTester::new()
        .await
        .test_blinded_block_production::<FullPayload<_>>()
        .await;
}

#[tokio::test(flavor = "multi_thread", worker_threads = 2)]
async fn blinded_block_production_with_skip_slots_full_payload_premerge() {
    ApiTester::new()
        .await
        .skip_slots(E::slots_per_epoch() * 2)
        .test_blinded_block_production::<FullPayload<_>>()
        .await;
}

#[tokio::test(flavor = "multi_thread", worker_threads = 2)]
async fn blinded_block_production_no_verify_randao_full_payload_premerge() {
    ApiTester::new()
        .await
        .test_blinded_block_production_no_verify_randao::<FullPayload<_>>()
        .await;
}

#[tokio::test(flavor = "multi_thread", worker_threads = 2)]
async fn blinded_block_production_verify_randao_invalid_full_payload_premerge() {
    ApiTester::new()
        .await
        .test_blinded_block_production_verify_randao_invalid::<FullPayload<_>>()
        .await;
}

#[tokio::test(flavor = "multi_thread", worker_threads = 2)]
async fn blinded_block_production_blinded_payload_premerge() {
    ApiTester::new()
        .await
        .test_blinded_block_production::<BlindedPayload<_>>()
        .await;
}

#[tokio::test(flavor = "multi_thread", worker_threads = 2)]
async fn blinded_block_production_with_skip_slots_blinded_payload_premerge() {
    ApiTester::new()
        .await
        .skip_slots(E::slots_per_epoch() * 2)
        .test_blinded_block_production::<BlindedPayload<_>>()
        .await;
}

#[tokio::test(flavor = "multi_thread", worker_threads = 2)]
async fn blinded_block_production_no_verify_randao_blinded_payload_premerge() {
    ApiTester::new()
        .await
        .test_blinded_block_production_no_verify_randao::<BlindedPayload<_>>()
        .await;
}

#[tokio::test(flavor = "multi_thread", worker_threads = 2)]
async fn blinded_block_production_verify_randao_invalid_blinded_payload_premerge() {
    ApiTester::new()
        .await
        .test_blinded_block_production_verify_randao_invalid::<BlindedPayload<_>>()
        .await;
}

#[tokio::test(flavor = "multi_thread", worker_threads = 2)]
async fn get_validator_attestation_data() {
    ApiTester::new()
        .await
        .test_get_validator_attestation_data()
        .await;
}

#[tokio::test(flavor = "multi_thread", worker_threads = 2)]
async fn get_validator_attestation_data_with_skip_slots() {
    ApiTester::new()
        .await
        .skip_slots(E::slots_per_epoch() * 2)
        .test_get_validator_attestation_data()
        .await;
}

#[tokio::test(flavor = "multi_thread", worker_threads = 2)]
async fn get_validator_aggregate_attestation() {
    ApiTester::new()
        .await
        .test_get_validator_aggregate_attestation()
        .await;
}

#[tokio::test(flavor = "multi_thread", worker_threads = 2)]
async fn get_validator_aggregate_attestation_with_skip_slots() {
    ApiTester::new()
        .await
        .skip_slots(E::slots_per_epoch() * 2)
        .test_get_validator_aggregate_attestation()
        .await;
}

#[tokio::test(flavor = "multi_thread", worker_threads = 2)]
async fn get_validator_aggregate_and_proofs_valid() {
    ApiTester::new()
        .await
        .test_get_validator_aggregate_and_proofs_valid()
        .await;
}

#[tokio::test(flavor = "multi_thread", worker_threads = 2)]
async fn get_validator_aggregate_and_proofs_valid_with_skip_slots() {
    ApiTester::new()
        .await
        .skip_slots(E::slots_per_epoch() * 2)
        .test_get_validator_aggregate_and_proofs_valid()
        .await;
}

#[tokio::test(flavor = "multi_thread", worker_threads = 2)]
async fn get_validator_aggregate_and_proofs_invalid() {
    ApiTester::new()
        .await
        .test_get_validator_aggregate_and_proofs_invalid()
        .await;
}

#[tokio::test(flavor = "multi_thread", worker_threads = 2)]
async fn get_validator_aggregate_and_proofs_invalid_with_skip_slots() {
    ApiTester::new()
        .await
        .skip_slots(E::slots_per_epoch() * 2)
        .test_get_validator_aggregate_and_proofs_invalid()
        .await;
}

#[tokio::test(flavor = "multi_thread", worker_threads = 2)]
async fn get_validator_beacon_committee_subscriptions() {
    ApiTester::new()
        .await
        .test_get_validator_beacon_committee_subscriptions()
        .await;
}

#[tokio::test(flavor = "multi_thread", worker_threads = 2)]
async fn post_validator_register_validator() {
    ApiTester::new()
        .await
        .test_post_validator_register_validator()
        .await;
}

#[tokio::test(flavor = "multi_thread", worker_threads = 2)]
async fn post_validator_register_valid() {
    ApiTester::new_mev_tester()
        .await
        .test_payload_respects_registration()
        .await;
}

#[tokio::test(flavor = "multi_thread", worker_threads = 2)]
async fn post_validator_register_gas_limit_mutation() {
    ApiTester::new_mev_tester()
        .await
        .test_payload_accepts_mutated_gas_limit()
        .await;
}

#[tokio::test(flavor = "multi_thread", worker_threads = 2)]
async fn post_validator_register_fee_recipient_mutation() {
    ApiTester::new_mev_tester()
        .await
        .test_payload_accepts_changed_fee_recipient()
        .await;
}

#[tokio::test(flavor = "multi_thread", worker_threads = 2)]
async fn builder_chain_health_skips() {
    ApiTester::new_mev_tester()
        .await
        .test_builder_chain_health_skips()
        .await;
}

#[tokio::test(flavor = "multi_thread", worker_threads = 2)]
async fn builder_chain_health_skips_per_epoch() {
    ApiTester::new_mev_tester()
        .await
        .test_builder_chain_health_skips_per_epoch()
        .await;
}

#[tokio::test(flavor = "multi_thread", worker_threads = 2)]
async fn builder_chain_health_epochs_since_finalization() {
    ApiTester::new_mev_tester()
        .await
        .test_builder_chain_health_epochs_since_finalization()
        .await;
}

#[tokio::test(flavor = "multi_thread", worker_threads = 2)]
async fn lighthouse_endpoints() {
    ApiTester::new()
        .await
        .test_get_lighthouse_health()
        .await
        .test_get_lighthouse_syncing()
        .await
        .test_get_lighthouse_proto_array()
        .await
        .test_get_lighthouse_validator_inclusion()
        .await
        .test_get_lighthouse_validator_inclusion_global()
        .await
        .test_get_lighthouse_eth1_syncing()
        .await
        .test_get_lighthouse_eth1_block_cache()
        .await
        .test_get_lighthouse_eth1_deposit_cache()
        .await
        .test_get_lighthouse_beacon_states_ssz()
        .await
        .test_get_lighthouse_staking()
        .await
        .test_get_lighthouse_database_info()
        .await
        .test_post_lighthouse_database_reconstruct()
        .await
        .test_post_lighthouse_liveness()
        .await;
}

#[tokio::test(flavor = "multi_thread", worker_threads = 2)]
async fn optimistic_responses() {
    ApiTester::new_with_hard_forks(true, true)
        .await
        .test_check_optimistic_responses()
        .await;
}<|MERGE_RESOLUTION|>--- conflicted
+++ resolved
@@ -92,6 +92,19 @@
         Self::new_from_spec(spec).await
     }
 
+    pub async fn new_with_hard_forks(altair: bool, bellatrix: bool) -> Self {
+        let mut spec = E::default_spec();
+        spec.shard_committee_period = 2;
+        // Set whether the chain has undergone each hard fork.
+        if altair {
+            spec.altair_fork_epoch = Some(Epoch::new(0));
+        }
+        if bellatrix {
+            spec.bellatrix_fork_epoch = Some(Epoch::new(0));
+        }
+        Self::new_from_spec(spec).await
+    }
+
     pub async fn new_from_spec(spec: ChainSpec) -> Self {
         // Get a random unused port
         let port = unused_port::unused_tcp_port().unwrap();
@@ -1721,11 +1734,7 @@
 
             let expected = DutiesResponse {
                 data: expected_duties,
-<<<<<<< HEAD
-                execution_optimistic: false,
-=======
                 execution_optimistic: Some(false),
->>>>>>> 0e6ffcd6
                 dependent_root,
             };
 
@@ -3193,11 +3202,7 @@
             .unwrap()
             .unwrap();
 
-<<<<<<< HEAD
-        assert_eq!(result.execution_optimistic, false);
-=======
         assert_eq!(result.execution_optimistic, Some(false));
->>>>>>> 0e6ffcd6
 
         // Change head to be optimistic.
         self.chain
@@ -3219,11 +3224,7 @@
             .unwrap()
             .unwrap();
 
-<<<<<<< HEAD
-        assert_eq!(result.execution_optimistic, true);
-=======
         assert_eq!(result.execution_optimistic, Some(true));
->>>>>>> 0e6ffcd6
     }
 }
 
