#![cfg(not(debug_assertions))] // Tests are too slow in debug.

use beacon_chain::{
    test_utils::{AttestationStrategy, BeaconChainHarness, BlockStrategy, EphemeralHarnessType},
    BeaconChain, StateSkipConfig,
};
use discv5::enr::{CombinedKey, EnrBuilder};
use environment::null_logger;
use eth2::Error;
use eth2::StatusCode;
use eth2::{types::*, BeaconNodeHttpClient, Url};
use eth2_libp2p::{
    rpc::methods::MetaData,
    types::{EnrBitfield, SyncState},
    Enr, EnrExt, NetworkGlobals, PeerId,
};
use futures::stream::{Stream, StreamExt};
use futures::FutureExt;
use http_api::{Config, Context};
use network::NetworkMessage;
use state_processing::per_slot_processing;
use std::convert::TryInto;
use std::iter::Iterator;
use std::net::Ipv4Addr;
use std::sync::Arc;
use tokio::sync::mpsc;
use tokio::sync::oneshot;
use tokio::time::Duration;
use tree_hash::TreeHash;
use types::{
    test_utils::generate_deterministic_keypairs, AggregateSignature, BeaconState, BitList, Domain,
    EthSpec, Hash256, Keypair, MainnetEthSpec, RelativeEpoch, SelectionProof, SignedRoot, Slot,
};

type E = MainnetEthSpec;

const SLOTS_PER_EPOCH: u64 = 32;
const VALIDATOR_COUNT: usize = SLOTS_PER_EPOCH as usize;
const CHAIN_LENGTH: u64 = SLOTS_PER_EPOCH * 5 - 1; // Make `next_block` an epoch transition
const JUSTIFIED_EPOCH: u64 = 4;
const FINALIZED_EPOCH: u64 = 3;
const TCP_PORT: u16 = 42;
const UDP_PORT: u16 = 42;
const SEQ_NUMBER: u64 = 0;
const EXTERNAL_ADDR: &str = "/ip4/0.0.0.0/tcp/9000";

/// Skipping the slots around the epoch boundary allows us to check that we're obtaining states
/// from skipped slots for the finalized and justified checkpoints (instead of the state from the
/// block that those roots point to).
const SKIPPED_SLOTS: &[u64] = &[
    JUSTIFIED_EPOCH * SLOTS_PER_EPOCH - 1,
    JUSTIFIED_EPOCH * SLOTS_PER_EPOCH,
    FINALIZED_EPOCH * SLOTS_PER_EPOCH - 1,
    FINALIZED_EPOCH * SLOTS_PER_EPOCH,
];

struct ApiTester {
    chain: Arc<BeaconChain<EphemeralHarnessType<E>>>,
    client: BeaconNodeHttpClient,
    next_block: SignedBeaconBlock<E>,
    reorg_block: SignedBeaconBlock<E>,
    attestations: Vec<Attestation<E>>,
    attester_slashing: AttesterSlashing<E>,
    proposer_slashing: ProposerSlashing,
    voluntary_exit: SignedVoluntaryExit,
    _server_shutdown: oneshot::Sender<()>,
    validator_keypairs: Vec<Keypair>,
    network_rx: mpsc::UnboundedReceiver<NetworkMessage<E>>,
    local_enr: Enr,
    external_peer_id: PeerId,
}

impl ApiTester {
    pub fn new() -> Self {
        let mut harness = BeaconChainHarness::new(
            MainnetEthSpec,
            generate_deterministic_keypairs(VALIDATOR_COUNT),
        );

        harness.advance_slot();

        for _ in 0..CHAIN_LENGTH {
            let slot = harness.chain.slot().unwrap().as_u64();

            if !SKIPPED_SLOTS.contains(&slot) {
                harness.extend_chain(
                    1,
                    BlockStrategy::OnCanonicalHead,
                    AttestationStrategy::AllValidators,
                );
            }

            harness.advance_slot();
        }

        let head = harness.chain.head().unwrap();

        assert_eq!(
            harness.chain.slot().unwrap(),
            head.beacon_block.slot() + 1,
            "precondition: current slot is one after head"
        );

        let (next_block, _next_state) =
            harness.make_block(head.beacon_state.clone(), harness.chain.slot().unwrap());

<<<<<<< HEAD
        // `make_block` adds random graffiti, so this will produce an alternate block
        let (reorg_block, _reorg_state) =
            harness.make_block(head.beacon_state.clone(), harness.chain.slot().unwrap());

=======
        let head_state_root = head.beacon_state_root();
>>>>>>> 39928d5c
        let attestations = harness
            .get_unaggregated_attestations(
                &AttestationStrategy::AllValidators,
                &head.beacon_state,
                head_state_root,
                head.beacon_block_root,
                harness.chain.slot().unwrap(),
            )
            .into_iter()
            .map(|vec| vec.into_iter().map(|(attestation, _subnet_id)| attestation))
            .flatten()
            .collect::<Vec<_>>();

        assert!(
            !attestations.is_empty(),
            "precondition: attestations for testing"
        );

        let attester_slashing = harness.make_attester_slashing(vec![0, 1]);
        let proposer_slashing = harness.make_proposer_slashing(2);
        let voluntary_exit = harness.make_voluntary_exit(3, harness.chain.epoch().unwrap());

        // Changing this *after* the chain has been initialized is a bit cheeky, but it shouldn't
        // cause issue.
        //
        // This allows for testing voluntary exits without building out a massive chain.
        harness.chain.spec.shard_committee_period = 2;

        let chain = Arc::new(harness.chain);

        assert_eq!(
            chain.head_info().unwrap().finalized_checkpoint.epoch,
            2,
            "precondition: finality"
        );
        assert_eq!(
            chain
                .head_info()
                .unwrap()
                .current_justified_checkpoint
                .epoch,
            3,
            "precondition: justification"
        );

        let (network_tx, network_rx) = mpsc::unbounded_channel();

        let log = null_logger().unwrap();

        // Default metadata
        let meta_data = MetaData {
            seq_number: SEQ_NUMBER,
            attnets: EnrBitfield::<MainnetEthSpec>::default(),
        };
        let enr_key = CombinedKey::generate_secp256k1();
        let enr = EnrBuilder::new("v4").build(&enr_key).unwrap();
        let enr_clone = enr.clone();
        let network_globals = NetworkGlobals::new(enr, TCP_PORT, UDP_PORT, meta_data, vec![], &log);

        let peer_id = PeerId::random();
        network_globals.peers.write().connect_ingoing(
            &peer_id,
            EXTERNAL_ADDR.parse().unwrap(),
            None,
        );

        *network_globals.sync_state.write() = SyncState::Synced;

        let eth1_service =
            eth1::Service::new(eth1::Config::default(), log.clone(), chain.spec.clone());

        let context = Arc::new(Context {
            config: Config {
                enabled: true,
                listen_addr: Ipv4Addr::new(127, 0, 0, 1),
                listen_port: 0,
                allow_origin: None,
            },
            chain: Some(chain.clone()),
            network_tx: Some(network_tx),
            network_globals: Some(Arc::new(network_globals)),
            eth1_service: Some(eth1_service),
            log,
        });
        let ctx = context.clone();
        let (shutdown_tx, shutdown_rx) = oneshot::channel();
        let server_shutdown = async {
            // It's not really interesting why this triggered, just that it happened.
            let _ = shutdown_rx.await;
        };
        let (listening_socket, server) = http_api::serve(ctx, server_shutdown).unwrap();

        tokio::spawn(async { server.await });

        let client = BeaconNodeHttpClient::new(
            Url::parse(&format!(
                "http://{}:{}",
                listening_socket.ip(),
                listening_socket.port()
            ))
            .unwrap(),
        );

        Self {
            chain,
            client,
            next_block,
            reorg_block,
            attestations,
            attester_slashing,
            proposer_slashing,
            voluntary_exit,
            _server_shutdown: shutdown_tx,
            validator_keypairs: harness.validator_keypairs,
            network_rx,
            local_enr: enr_clone,
            external_peer_id: peer_id,
        }
    }

    pub fn new_from_genesis() -> Self {
        let harness = BeaconChainHarness::new(
            MainnetEthSpec,
            generate_deterministic_keypairs(VALIDATOR_COUNT),
        );

        harness.advance_slot();

        let head = harness.chain.head().unwrap();

        let (next_block, _next_state) =
            harness.make_block(head.beacon_state.clone(), harness.chain.slot().unwrap());

<<<<<<< HEAD
        // `make_block` adds random graffiti, so this will produce an alternate block
        let (reorg_block, _reorg_state) =
            harness.make_block(head.beacon_state.clone(), harness.chain.slot().unwrap());

=======
        let head_state_root = head.beacon_state_root();
>>>>>>> 39928d5c
        let attestations = harness
            .get_unaggregated_attestations(
                &AttestationStrategy::AllValidators,
                &head.beacon_state,
                head_state_root,
                head.beacon_block_root,
                harness.chain.slot().unwrap(),
            )
            .into_iter()
            .map(|vec| vec.into_iter().map(|(attestation, _subnet_id)| attestation))
            .flatten()
            .collect::<Vec<_>>();

        let attester_slashing = harness.make_attester_slashing(vec![0, 1]);
        let proposer_slashing = harness.make_proposer_slashing(2);
        let voluntary_exit = harness.make_voluntary_exit(3, harness.chain.epoch().unwrap());

        let chain = Arc::new(harness.chain);

        let (network_tx, network_rx) = mpsc::unbounded_channel();

        let log = null_logger().unwrap();

        // Default metadata
        let meta_data = MetaData {
            seq_number: SEQ_NUMBER,
            attnets: EnrBitfield::<MainnetEthSpec>::default(),
        };
        let enr_key = CombinedKey::generate_secp256k1();
        let enr = EnrBuilder::new("v4").build(&enr_key).unwrap();
        let enr_clone = enr.clone();
        let network_globals = NetworkGlobals::new(enr, TCP_PORT, UDP_PORT, meta_data, vec![], &log);

        let peer_id = PeerId::random();
        network_globals.peers.write().connect_ingoing(
            &peer_id,
            EXTERNAL_ADDR.parse().unwrap(),
            None,
        );

        *network_globals.sync_state.write() = SyncState::Synced;

        let eth1_service =
            eth1::Service::new(eth1::Config::default(), log.clone(), chain.spec.clone());

        let context = Arc::new(Context {
            config: Config {
                enabled: true,
                listen_addr: Ipv4Addr::new(127, 0, 0, 1),
                listen_port: 0,
                allow_origin: None,
            },
            chain: Some(chain.clone()),
            network_tx: Some(network_tx),
            network_globals: Some(Arc::new(network_globals)),
            eth1_service: Some(eth1_service),
            log,
        });
        let ctx = context.clone();
        let (shutdown_tx, shutdown_rx) = oneshot::channel();
        let server_shutdown = async {
            // It's not really interesting why this triggered, just that it happened.
            let _ = shutdown_rx.await;
        };
        let (listening_socket, server) = http_api::serve(ctx, server_shutdown).unwrap();

        tokio::spawn(async { server.await });

        let client = BeaconNodeHttpClient::new(
            Url::parse(&format!(
                "http://{}:{}",
                listening_socket.ip(),
                listening_socket.port()
            ))
            .unwrap(),
        );

        Self {
            chain,
            client,
            next_block,
            reorg_block,
            attestations,
            attester_slashing,
            proposer_slashing,
            voluntary_exit,
            _server_shutdown: shutdown_tx,
            validator_keypairs: harness.validator_keypairs,
            network_rx,
            local_enr: enr_clone,
            external_peer_id: peer_id,
        }
    }

    fn skip_slots(self, count: u64) -> Self {
        for _ in 0..count {
            self.chain
                .slot_clock
                .set_slot(self.chain.slot().unwrap().as_u64() + 1);
        }

        self
    }

    fn interesting_state_ids(&self) -> Vec<StateId> {
        let mut ids = vec![
            StateId::Head,
            StateId::Genesis,
            StateId::Finalized,
            StateId::Justified,
            StateId::Slot(Slot::new(0)),
            StateId::Slot(Slot::new(32)),
            StateId::Slot(Slot::from(SKIPPED_SLOTS[0])),
            StateId::Slot(Slot::from(SKIPPED_SLOTS[1])),
            StateId::Slot(Slot::from(SKIPPED_SLOTS[2])),
            StateId::Slot(Slot::from(SKIPPED_SLOTS[3])),
            StateId::Root(Hash256::zero()),
        ];
        ids.push(StateId::Root(self.chain.head_info().unwrap().state_root));
        ids
    }

    fn interesting_block_ids(&self) -> Vec<BlockId> {
        let mut ids = vec![
            BlockId::Head,
            BlockId::Genesis,
            BlockId::Finalized,
            BlockId::Justified,
            BlockId::Slot(Slot::new(0)),
            BlockId::Slot(Slot::new(32)),
            BlockId::Slot(Slot::from(SKIPPED_SLOTS[0])),
            BlockId::Slot(Slot::from(SKIPPED_SLOTS[1])),
            BlockId::Slot(Slot::from(SKIPPED_SLOTS[2])),
            BlockId::Slot(Slot::from(SKIPPED_SLOTS[3])),
            BlockId::Root(Hash256::zero()),
        ];
        ids.push(BlockId::Root(self.chain.head_info().unwrap().block_root));
        ids
    }

    fn get_state(&self, state_id: StateId) -> Option<BeaconState<E>> {
        match state_id {
            StateId::Head => Some(self.chain.head().unwrap().beacon_state),
            StateId::Genesis => self
                .chain
                .get_state(&self.chain.genesis_state_root, None)
                .unwrap(),
            StateId::Finalized => {
                let finalized_slot = self
                    .chain
                    .head_info()
                    .unwrap()
                    .finalized_checkpoint
                    .epoch
                    .start_slot(E::slots_per_epoch());

                let root = self
                    .chain
                    .state_root_at_slot(finalized_slot)
                    .unwrap()
                    .unwrap();

                self.chain.get_state(&root, Some(finalized_slot)).unwrap()
            }
            StateId::Justified => {
                let justified_slot = self
                    .chain
                    .head_info()
                    .unwrap()
                    .current_justified_checkpoint
                    .epoch
                    .start_slot(E::slots_per_epoch());

                let root = self
                    .chain
                    .state_root_at_slot(justified_slot)
                    .unwrap()
                    .unwrap();

                self.chain.get_state(&root, Some(justified_slot)).unwrap()
            }
            StateId::Slot(slot) => {
                let root = self.chain.state_root_at_slot(slot).unwrap().unwrap();

                self.chain.get_state(&root, Some(slot)).unwrap()
            }
            StateId::Root(root) => self.chain.get_state(&root, None).unwrap(),
        }
    }

    pub async fn test_beacon_genesis(self) -> Self {
        let result = self.client.get_beacon_genesis().await.unwrap().data;

        let state = self.chain.head().unwrap().beacon_state;
        let expected = GenesisData {
            genesis_time: state.genesis_time,
            genesis_validators_root: state.genesis_validators_root,
            genesis_fork_version: self.chain.spec.genesis_fork_version,
        };

        assert_eq!(result, expected);

        self
    }

    pub async fn test_beacon_states_root(self) -> Self {
        for state_id in self.interesting_state_ids() {
            let result = self
                .client
                .get_beacon_states_root(state_id)
                .await
                .unwrap()
                .map(|res| res.data.root);

            let expected = match state_id {
                StateId::Head => Some(self.chain.head_info().unwrap().state_root),
                StateId::Genesis => Some(self.chain.genesis_state_root),
                StateId::Finalized => {
                    let finalized_slot = self
                        .chain
                        .head_info()
                        .unwrap()
                        .finalized_checkpoint
                        .epoch
                        .start_slot(E::slots_per_epoch());

                    self.chain.state_root_at_slot(finalized_slot).unwrap()
                }
                StateId::Justified => {
                    let justified_slot = self
                        .chain
                        .head_info()
                        .unwrap()
                        .current_justified_checkpoint
                        .epoch
                        .start_slot(E::slots_per_epoch());

                    self.chain.state_root_at_slot(justified_slot).unwrap()
                }
                StateId::Slot(slot) => self.chain.state_root_at_slot(slot).unwrap(),
                StateId::Root(root) => Some(root),
            };

            assert_eq!(result, expected, "{:?}", state_id);
        }

        self
    }

    pub async fn test_beacon_states_fork(self) -> Self {
        for state_id in self.interesting_state_ids() {
            let result = self
                .client
                .get_beacon_states_fork(state_id)
                .await
                .unwrap()
                .map(|res| res.data);

            let expected = self.get_state(state_id).map(|state| state.fork);

            assert_eq!(result, expected, "{:?}", state_id);
        }

        self
    }

    pub async fn test_beacon_states_finality_checkpoints(self) -> Self {
        for state_id in self.interesting_state_ids() {
            let result = self
                .client
                .get_beacon_states_finality_checkpoints(state_id)
                .await
                .unwrap()
                .map(|res| res.data);

            let expected = self
                .get_state(state_id)
                .map(|state| FinalityCheckpointsData {
                    previous_justified: state.previous_justified_checkpoint,
                    current_justified: state.current_justified_checkpoint,
                    finalized: state.finalized_checkpoint,
                });

            assert_eq!(result, expected, "{:?}", state_id);
        }

        self
    }

    pub async fn test_beacon_states_validator_balances(self) -> Self {
        for state_id in self.interesting_state_ids() {
            for validator_indices in self.interesting_validator_indices() {
                let state_opt = self.get_state(state_id);
                let validators: Vec<Validator> = match state_opt.as_ref() {
                    Some(state) => state.validators.clone().into(),
                    None => vec![],
                };
                let validator_index_ids = validator_indices
                    .iter()
                    .cloned()
                    .map(|i| ValidatorId::Index(i))
                    .collect::<Vec<ValidatorId>>();
                let validator_pubkey_ids = validator_indices
                    .iter()
                    .cloned()
                    .map(|i| {
                        ValidatorId::PublicKey(
                            validators
                                .get(i as usize)
                                .map_or(PublicKeyBytes::empty(), |val| val.pubkey.clone()),
                        )
                    })
                    .collect::<Vec<ValidatorId>>();

                let result_index_ids = self
                    .client
                    .get_beacon_states_validator_balances(
                        state_id,
                        Some(validator_index_ids.as_slice()),
                    )
                    .await
                    .unwrap()
                    .map(|res| res.data);
                let result_pubkey_ids = self
                    .client
                    .get_beacon_states_validator_balances(
                        state_id,
                        Some(validator_pubkey_ids.as_slice()),
                    )
                    .await
                    .unwrap()
                    .map(|res| res.data);

                let expected = state_opt.map(|state| {
                    let mut validators = Vec::with_capacity(validator_indices.len());

                    for i in validator_indices {
                        if i < state.balances.len() as u64 {
                            validators.push(ValidatorBalanceData {
                                index: i as u64,
                                balance: state.balances[i as usize],
                            });
                        }
                    }

                    validators
                });

                assert_eq!(result_index_ids, expected, "{:?}", state_id);
                assert_eq!(result_pubkey_ids, expected, "{:?}", state_id);
            }
        }

        self
    }

    pub async fn test_beacon_states_validators(self) -> Self {
        for state_id in self.interesting_state_ids() {
            for statuses in self.interesting_validator_statuses() {
                for validator_indices in self.interesting_validator_indices() {
                    let state_opt = self.get_state(state_id);
                    let validators: Vec<Validator> = match state_opt.as_ref() {
                        Some(state) => state.validators.clone().into(),
                        None => vec![],
                    };
                    let validator_index_ids = validator_indices
                        .iter()
                        .cloned()
                        .map(|i| ValidatorId::Index(i))
                        .collect::<Vec<ValidatorId>>();
                    let validator_pubkey_ids = validator_indices
                        .iter()
                        .cloned()
                        .map(|i| {
                            ValidatorId::PublicKey(
                                validators
                                    .get(i as usize)
                                    .map_or(PublicKeyBytes::empty(), |val| val.pubkey.clone()),
                            )
                        })
                        .collect::<Vec<ValidatorId>>();

                    let result_index_ids = self
                        .client
                        .get_beacon_states_validators(
                            state_id,
                            Some(validator_index_ids.as_slice()),
                            None,
                        )
                        .await
                        .unwrap()
                        .map(|res| res.data);

                    let result_pubkey_ids = self
                        .client
                        .get_beacon_states_validators(
                            state_id,
                            Some(validator_pubkey_ids.as_slice()),
                            None,
                        )
                        .await
                        .unwrap()
                        .map(|res| res.data);

                    let expected = state_opt.map(|state| {
                        let epoch = state.current_epoch();
                        let far_future_epoch = self.chain.spec.far_future_epoch;

                        let mut validators = Vec::with_capacity(validator_indices.len());

                        for i in validator_indices {
                            if i >= state.validators.len() as u64 {
                                continue;
                            }
                            let validator = state.validators[i as usize].clone();
                            let status = ValidatorStatus::from_validator(
                                &validator,
                                epoch,
                                far_future_epoch,
                            );
                            if statuses.contains(&status)
                                || statuses.is_empty()
                                || statuses.contains(&status.superstatus())
                            {
                                validators.push(ValidatorData {
                                    index: i as u64,
                                    balance: state.balances[i as usize],
                                    status,
                                    validator,
                                });
                            }
                        }

                        validators
                    });

                    assert_eq!(result_index_ids, expected, "{:?}", state_id);
                    assert_eq!(result_pubkey_ids, expected, "{:?}", state_id);
                }
            }
        }

        self
    }

    pub async fn test_beacon_states_validator_id(self) -> Self {
        for state_id in self.interesting_state_ids() {
            let state_opt = self.get_state(state_id);
            let validators = match state_opt.as_ref() {
                Some(state) => state.validators.clone().into(),
                None => vec![],
            };

            for (i, validator) in validators.into_iter().enumerate() {
                let validator_ids = &[
                    ValidatorId::PublicKey(validator.pubkey.clone()),
                    ValidatorId::Index(i as u64),
                ];

                for validator_id in validator_ids {
                    let result = self
                        .client
                        .get_beacon_states_validator_id(state_id, validator_id)
                        .await
                        .unwrap()
                        .map(|res| res.data);

                    if result.is_none() && state_opt.is_none() {
                        continue;
                    }

                    let state = state_opt.as_ref().expect("result should be none");

                    let expected = {
                        let epoch = state.current_epoch();
                        let far_future_epoch = self.chain.spec.far_future_epoch;

                        ValidatorData {
                            index: i as u64,
                            balance: state.balances[i],
                            status: ValidatorStatus::from_validator(
                                &validator,
                                epoch,
                                far_future_epoch,
                            ),
                            validator: validator.clone(),
                        }
                    };

                    assert_eq!(result, Some(expected), "{:?}, {:?}", state_id, validator_id);
                }
            }
        }

        self
    }

    pub async fn test_beacon_states_committees(self) -> Self {
        for state_id in self.interesting_state_ids() {
            let mut state_opt = self.get_state(state_id);

            let epoch_opt = state_opt.as_ref().map(|state| state.current_epoch());
            let results = self
                .client
                .get_beacon_states_committees(state_id, None, None, epoch_opt)
                .await
                .unwrap()
                .map(|res| res.data);

            if results.is_none() && state_opt.is_none() {
                continue;
            }

            let state = state_opt.as_mut().expect("result should be none");

            state.build_all_committee_caches(&self.chain.spec).unwrap();
            let committees = state
                .get_beacon_committees_at_epoch(RelativeEpoch::Current)
                .unwrap();

            for (i, result) in results.unwrap().into_iter().enumerate() {
                let expected = &committees[i];

                assert_eq!(result.index, expected.index, "{}", state_id);
                assert_eq!(result.slot, expected.slot, "{}", state_id);
                assert_eq!(
                    result
                        .validators
                        .into_iter()
                        .map(|i| i as usize)
                        .collect::<Vec<_>>(),
                    expected.committee.to_vec(),
                    "{}",
                    state_id
                );
            }
        }

        self
    }

    fn get_block_root(&self, block_id: BlockId) -> Option<Hash256> {
        match block_id {
            BlockId::Head => Some(self.chain.head_info().unwrap().block_root),
            BlockId::Genesis => Some(self.chain.genesis_block_root),
            BlockId::Finalized => Some(self.chain.head_info().unwrap().finalized_checkpoint.root),
            BlockId::Justified => Some(
                self.chain
                    .head_info()
                    .unwrap()
                    .current_justified_checkpoint
                    .root,
            ),
            BlockId::Slot(slot) => self.chain.block_root_at_slot(slot).unwrap(),
            BlockId::Root(root) => Some(root),
        }
    }

    fn get_block(&self, block_id: BlockId) -> Option<SignedBeaconBlock<E>> {
        let root = self.get_block_root(block_id);
        root.and_then(|root| self.chain.get_block(&root).unwrap())
    }

    pub async fn test_beacon_headers_all_slots(self) -> Self {
        for slot in 0..CHAIN_LENGTH {
            let slot = Slot::from(slot);

            let result = self
                .client
                .get_beacon_headers(Some(slot), None)
                .await
                .unwrap()
                .map(|res| res.data);

            let root = self.chain.block_root_at_slot(slot).unwrap();

            if root.is_none() && result.is_none() {
                continue;
            }

            let root = root.unwrap();
            let block = self.chain.block_at_slot(slot).unwrap().unwrap();
            let header = BlockHeaderData {
                root,
                canonical: true,
                header: BlockHeaderAndSignature {
                    message: block.message.block_header(),
                    signature: block.signature.into(),
                },
            };
            let expected = vec![header];

            assert_eq!(result.unwrap(), expected, "slot {:?}", slot);
        }

        self
    }

    pub async fn test_beacon_headers_all_parents(self) -> Self {
        let mut roots = self
            .chain
            .rev_iter_block_roots()
            .unwrap()
            .map(Result::unwrap)
            .map(|(root, _slot)| root)
            .collect::<Vec<_>>()
            .into_iter()
            .rev()
            .collect::<Vec<_>>();

        // The iterator natively returns duplicate roots for skipped slots.
        roots.dedup();

        for i in 1..roots.len() {
            let parent_root = roots[i - 1];
            let child_root = roots[i];

            let result = self
                .client
                .get_beacon_headers(None, Some(parent_root))
                .await
                .unwrap()
                .unwrap()
                .data;

            assert_eq!(result.len(), 1, "i {}", i);
            assert_eq!(result[0].root, child_root, "i {}", i);
        }

        self
    }

    pub async fn test_beacon_headers_block_id(self) -> Self {
        for block_id in self.interesting_block_ids() {
            let result = self
                .client
                .get_beacon_headers_block_id(block_id)
                .await
                .unwrap()
                .map(|res| res.data);

            let block_root_opt = self.get_block_root(block_id);

            let block_opt = block_root_opt.and_then(|root| self.chain.get_block(&root).unwrap());

            if block_opt.is_none() && result.is_none() {
                continue;
            }

            let result = result.unwrap();
            let block = block_opt.unwrap();
            let block_root = block_root_opt.unwrap();
            let canonical = self
                .chain
                .block_root_at_slot(block.slot())
                .unwrap()
                .map_or(false, |canonical| block_root == canonical);

            assert_eq!(result.canonical, canonical, "{:?}", block_id);
            assert_eq!(result.root, block_root, "{:?}", block_id);
            assert_eq!(
                result.header.message,
                block.message.block_header(),
                "{:?}",
                block_id
            );
            assert_eq!(
                result.header.signature,
                block.signature.into(),
                "{:?}",
                block_id
            );
        }

        self
    }

    pub async fn test_beacon_blocks_root(self) -> Self {
        for block_id in self.interesting_block_ids() {
            let result = self
                .client
                .get_beacon_blocks_root(block_id)
                .await
                .unwrap()
                .map(|res| res.data.root);

            let expected = self.get_block_root(block_id);

            assert_eq!(result, expected, "{:?}", block_id);
        }

        self
    }

    pub async fn test_post_beacon_blocks_valid(mut self) -> Self {
        let next_block = &self.next_block;

        self.client.post_beacon_blocks(next_block).await.unwrap();

        assert!(
            self.network_rx.recv().await.is_some(),
            "valid blocks should be sent to network"
        );

        self
    }

    pub async fn test_post_beacon_blocks_invalid(mut self) -> Self {
        let mut next_block = self.next_block.clone();
        next_block.message.proposer_index += 1;

        assert!(self.client.post_beacon_blocks(&next_block).await.is_err());

        assert!(
            self.network_rx.recv().await.is_some(),
            "invalid blocks should be sent to network"
        );

        self
    }

    pub async fn test_beacon_blocks(self) -> Self {
        for block_id in self.interesting_block_ids() {
            let expected = self.get_block(block_id);

            let json_result = self
                .client
                .get_beacon_blocks(block_id)
                .await
                .unwrap()
                .map(|res| res.data);
            assert_eq!(json_result, expected, "{:?}", block_id);

            let ssz_result = self.client.get_beacon_blocks_ssz(block_id).await.unwrap();
            assert_eq!(ssz_result, expected, "{:?}", block_id);
        }

        self
    }

    pub async fn test_beacon_blocks_attestations(self) -> Self {
        for block_id in self.interesting_block_ids() {
            let result = self
                .client
                .get_beacon_blocks_attestations(block_id)
                .await
                .unwrap()
                .map(|res| res.data);

            let expected = self
                .get_block(block_id)
                .map(|block| block.message.body.attestations.into());

            assert_eq!(result, expected, "{:?}", block_id);
        }

        self
    }

    pub async fn test_post_beacon_pool_attestations_valid(mut self) -> Self {
        self.client
            .post_beacon_pool_attestations(self.attestations.as_slice())
            .await
            .unwrap();

        assert!(
            self.network_rx.recv().await.is_some(),
            "valid attestation should be sent to network"
        );

        self
    }

    pub async fn test_post_beacon_pool_attestations_invalid(mut self) -> Self {
        let mut attestations = Vec::new();
        for attestation in &self.attestations {
            let mut invalid_attestation = attestation.clone();
            invalid_attestation.data.slot += 1;

            // add both to ensure we only fail on invalid attestations
            attestations.push(attestation.clone());
            attestations.push(invalid_attestation);
        }

        let err = self
            .client
            .post_beacon_pool_attestations(attestations.as_slice())
            .await
            .unwrap_err();

        match err {
            Error::ServerIndexedMessage(IndexedErrorMessage {
                code,
                message: _,
                failures,
            }) => {
                assert_eq!(code, 400);
                assert_eq!(failures.len(), self.attestations.len());
            }
            _ => panic!("query did not fail correctly"),
        }

        assert!(
            self.network_rx.recv().await.is_some(),
            "if some attestations are valid, we should send them to the network"
        );

        self
    }

    pub async fn test_get_beacon_pool_attestations(self) -> Self {
        let result = self
            .client
            .get_beacon_pool_attestations(None, None)
            .await
            .unwrap()
            .data;

        let mut expected = self.chain.op_pool.get_all_attestations();
        expected.extend(self.chain.naive_aggregation_pool.read().iter().cloned());

        assert_eq!(result, expected);

        self
    }

    pub async fn test_post_beacon_pool_attester_slashings_valid(mut self) -> Self {
        self.client
            .post_beacon_pool_attester_slashings(&self.attester_slashing)
            .await
            .unwrap();

        assert!(
            self.network_rx.recv().await.is_some(),
            "valid attester slashing should be sent to network"
        );

        self
    }

    pub async fn test_post_beacon_pool_attester_slashings_invalid(mut self) -> Self {
        let mut slashing = self.attester_slashing.clone();
        slashing.attestation_1.data.slot += 1;

        self.client
            .post_beacon_pool_attester_slashings(&slashing)
            .await
            .unwrap_err();

        assert!(
            self.network_rx.recv().now_or_never().is_none(),
            "invalid attester slashing should not be sent to network"
        );

        self
    }

    pub async fn test_get_beacon_pool_attester_slashings(self) -> Self {
        let result = self
            .client
            .get_beacon_pool_attester_slashings()
            .await
            .unwrap()
            .data;

        let expected = self.chain.op_pool.get_all_attester_slashings();

        assert_eq!(result, expected);

        self
    }

    pub async fn test_post_beacon_pool_proposer_slashings_valid(mut self) -> Self {
        self.client
            .post_beacon_pool_proposer_slashings(&self.proposer_slashing)
            .await
            .unwrap();

        assert!(
            self.network_rx.recv().await.is_some(),
            "valid proposer slashing should be sent to network"
        );

        self
    }

    pub async fn test_post_beacon_pool_proposer_slashings_invalid(mut self) -> Self {
        let mut slashing = self.proposer_slashing.clone();
        slashing.signed_header_1.message.slot += 1;

        self.client
            .post_beacon_pool_proposer_slashings(&slashing)
            .await
            .unwrap_err();

        assert!(
            self.network_rx.recv().now_or_never().is_none(),
            "invalid proposer slashing should not be sent to network"
        );

        self
    }

    pub async fn test_get_beacon_pool_proposer_slashings(self) -> Self {
        let result = self
            .client
            .get_beacon_pool_proposer_slashings()
            .await
            .unwrap()
            .data;

        let expected = self.chain.op_pool.get_all_proposer_slashings();

        assert_eq!(result, expected);

        self
    }

    pub async fn test_post_beacon_pool_voluntary_exits_valid(mut self) -> Self {
        self.client
            .post_beacon_pool_voluntary_exits(&self.voluntary_exit)
            .await
            .unwrap();

        assert!(
            self.network_rx.recv().await.is_some(),
            "valid exit should be sent to network"
        );

        self
    }

    pub async fn test_post_beacon_pool_voluntary_exits_invalid(mut self) -> Self {
        let mut exit = self.voluntary_exit.clone();
        exit.message.epoch += 1;

        self.client
            .post_beacon_pool_voluntary_exits(&exit)
            .await
            .unwrap_err();

        assert!(
            self.network_rx.recv().now_or_never().is_none(),
            "invalid exit should not be sent to network"
        );

        self
    }

    pub async fn test_get_beacon_pool_voluntary_exits(self) -> Self {
        let result = self
            .client
            .get_beacon_pool_voluntary_exits()
            .await
            .unwrap()
            .data;

        let expected = self.chain.op_pool.get_all_voluntary_exits();

        assert_eq!(result, expected);

        self
    }

    pub async fn test_get_config_fork_schedule(self) -> Self {
        let result = self.client.get_config_fork_schedule().await.unwrap().data;

        let expected = vec![self.chain.head_info().unwrap().fork];

        assert_eq!(result, expected);

        self
    }

    pub async fn test_get_config_spec(self) -> Self {
        let result = self.client.get_config_spec().await.unwrap().data;

        let expected = YamlConfig::from_spec::<E>(&self.chain.spec);

        assert_eq!(result, expected);

        self
    }

    pub async fn test_get_config_deposit_contract(self) -> Self {
        let result = self
            .client
            .get_config_deposit_contract()
            .await
            .unwrap()
            .data;

        let expected = DepositContractData {
            address: self.chain.spec.deposit_contract_address,
            chain_id: eth1::DEFAULT_NETWORK_ID.into(),
        };

        assert_eq!(result, expected);

        self
    }

    pub async fn test_get_node_version(self) -> Self {
        let result = self.client.get_node_version().await.unwrap().data;

        let expected = VersionData {
            version: lighthouse_version::version_with_platform(),
        };

        assert_eq!(result, expected);

        self
    }

    pub async fn test_get_node_syncing(self) -> Self {
        let result = self.client.get_node_syncing().await.unwrap().data;
        let head_slot = self.chain.head_info().unwrap().slot;
        let sync_distance = self.chain.slot().unwrap() - head_slot;

        let expected = SyncingData {
            is_syncing: false,
            head_slot,
            sync_distance,
        };

        assert_eq!(result, expected);

        self
    }

    pub async fn test_get_node_identity(self) -> Self {
        let result = self.client.get_node_identity().await.unwrap().data;

        let expected = IdentityData {
            peer_id: self.local_enr.peer_id().to_string(),
            enr: self.local_enr.clone(),
            p2p_addresses: self.local_enr.multiaddr_p2p_tcp(),
            discovery_addresses: self.local_enr.multiaddr_p2p_udp(),
            metadata: eth2::types::MetaData {
                seq_number: 0,
                attnets: "0x0000000000000000".to_string(),
            },
        };

        assert_eq!(result, expected);

        self
    }

    pub async fn test_get_node_health(self) -> Self {
        let status = self.client.get_node_health().await.unwrap();
        assert_eq!(status, StatusCode::OK);

        self
    }

    pub async fn test_get_node_peers_by_id(self) -> Self {
        let result = self
            .client
            .get_node_peers_by_id(self.external_peer_id.clone())
            .await
            .unwrap()
            .data;

        let expected = PeerData {
            peer_id: self.external_peer_id.to_string(),
            enr: None,
            last_seen_p2p_address: EXTERNAL_ADDR.to_string(),
            state: PeerState::Connected,
            direction: PeerDirection::Inbound,
        };

        assert_eq!(result, expected);

        self
    }

    pub async fn test_get_node_peers(self) -> Self {
        let peer_states: Vec<Option<&[PeerState]>> = vec![
            Some(&[PeerState::Connected]),
            Some(&[PeerState::Connecting]),
            Some(&[PeerState::Disconnected]),
            Some(&[PeerState::Disconnecting]),
            None,
            Some(&[PeerState::Connected, PeerState::Connecting]),
        ];
        let peer_dirs: Vec<Option<&[PeerDirection]>> = vec![
            Some(&[PeerDirection::Outbound]),
            Some(&[PeerDirection::Inbound]),
            Some(&[PeerDirection::Inbound, PeerDirection::Outbound]),
            None,
        ];

        for states in peer_states {
            for dirs in peer_dirs.clone() {
                let result = self.client.get_node_peers(states, dirs).await.unwrap();
                let expected_peer = PeerData {
                    peer_id: self.external_peer_id.to_string(),
                    enr: None,
                    last_seen_p2p_address: EXTERNAL_ADDR.to_string(),
                    state: PeerState::Connected,
                    direction: PeerDirection::Inbound,
                };

                let state_match =
                    states.map_or(true, |states| states.contains(&PeerState::Connected));
                let dir_match = dirs.map_or(true, |dirs| dirs.contains(&PeerDirection::Inbound));

                let mut expected_peers = Vec::new();
                if state_match && dir_match {
                    expected_peers.push(expected_peer);
                }

                assert_eq!(
                    result,
                    PeersData {
                        meta: PeersMetaData {
                            count: expected_peers.len() as u64
                        },
                        data: expected_peers,
                    }
                );
            }
        }
        self
    }

    pub async fn test_get_node_peer_count(self) -> Self {
        let result = self.client.get_node_peer_count().await.unwrap().data;
        assert_eq!(
            result,
            PeerCount {
                connected: 1,
                connecting: 0,
                disconnected: 0,
                disconnecting: 0,
            }
        );
        self
    }

    pub async fn test_get_debug_beacon_states(self) -> Self {
        for state_id in self.interesting_state_ids() {
            let result_ssz = self
                .client
                .get_debug_beacon_states_ssz(state_id)
                .await
                .unwrap();
            let result_json = self
                .client
                .get_debug_beacon_states(state_id)
                .await
                .unwrap()
                .map(|res| res.data);

            let mut expected = self.get_state(state_id);
            expected.as_mut().map(|state| state.drop_all_caches());

            assert_eq!(result_ssz, expected, "{:?}", state_id);
            assert_eq!(result_json, expected, "{:?}", state_id);
        }

        self
    }

    pub async fn test_get_debug_beacon_heads(self) -> Self {
        let result = self
            .client
            .get_debug_beacon_heads()
            .await
            .unwrap()
            .data
            .into_iter()
            .map(|head| (head.root, head.slot))
            .collect::<Vec<_>>();

        let expected = self.chain.heads();

        assert_eq!(result, expected);

        self
    }

    fn validator_count(&self) -> usize {
        self.chain.head().unwrap().beacon_state.validators.len()
    }

    fn interesting_validator_indices(&self) -> Vec<Vec<u64>> {
        let validator_count = self.validator_count() as u64;

        let mut interesting = vec![
            vec![],
            vec![0],
            vec![0, 1],
            vec![0, 1, 3],
            vec![validator_count],
            vec![validator_count, 1],
            vec![validator_count, 1, 3],
            vec![u64::max_value()],
            vec![u64::max_value(), 1],
            vec![u64::max_value(), 1, 3],
        ];

        interesting.push((0..validator_count).collect());

        interesting
    }

    fn interesting_validator_statuses(&self) -> Vec<Vec<ValidatorStatus>> {
        let interesting = vec![
            vec![],
            vec![ValidatorStatus::Active],
            vec![
                ValidatorStatus::PendingInitialized,
                ValidatorStatus::PendingQueued,
                ValidatorStatus::ActiveOngoing,
                ValidatorStatus::ActiveExiting,
                ValidatorStatus::ActiveSlashed,
                ValidatorStatus::ExitedUnslashed,
                ValidatorStatus::ExitedSlashed,
                ValidatorStatus::WithdrawalPossible,
                ValidatorStatus::WithdrawalDone,
                ValidatorStatus::Active,
                ValidatorStatus::Pending,
                ValidatorStatus::Exited,
                ValidatorStatus::Withdrawal,
            ],
        ];
        interesting
    }

    pub async fn test_get_validator_duties_attester(self) -> Self {
        let current_epoch = self.chain.epoch().unwrap().as_u64();

        let half = current_epoch / 2;
        let first = current_epoch - half;
        let last = current_epoch + half;

        for epoch in first..=last {
            for indices in self.interesting_validator_indices() {
                let epoch = Epoch::from(epoch);

                // The endpoint does not allow getting duties past the next epoch.
                if epoch > current_epoch + 1 {
                    assert_eq!(
                        self.client
                            .post_validator_duties_attester(epoch, indices.as_slice())
                            .await
                            .unwrap_err()
                            .status()
                            .map(Into::into),
                        Some(400)
                    );
                    continue;
                }

                let results = self
                    .client
                    .post_validator_duties_attester(epoch, indices.as_slice())
                    .await
                    .unwrap();

                let dependent_root = self
                    .chain
                    .root_at_slot((epoch - 1).start_slot(E::slots_per_epoch()) - 1)
                    .unwrap()
                    .unwrap_or(self.chain.head_beacon_block_root().unwrap());

                assert_eq!(results.dependent_root, dependent_root);

                let result_duties = results.data;

                let mut state = self
                    .chain
                    .state_at_slot(
                        epoch.start_slot(E::slots_per_epoch()),
                        StateSkipConfig::WithStateRoots,
                    )
                    .unwrap();
                state
                    .build_committee_cache(RelativeEpoch::Current, &self.chain.spec)
                    .unwrap();

                let expected_len = indices
                    .iter()
                    .filter(|i| **i < state.validators.len() as u64)
                    .count();

                assert_eq!(result_duties.len(), expected_len);

                for (indices_set, &i) in indices.iter().enumerate() {
                    if let Some(duty) = state
                        .get_attestation_duties(i as usize, RelativeEpoch::Current)
                        .unwrap()
                    {
                        let expected = AttesterData {
                            pubkey: state.validators[i as usize].pubkey.clone().into(),
                            validator_index: i,
                            committees_at_slot: duty.committees_at_slot,
                            committee_index: duty.index,
                            committee_length: duty.committee_len as u64,
                            validator_committee_index: duty.committee_position as u64,
                            slot: duty.slot,
                        };

                        let result = result_duties
                            .iter()
                            .find(|duty| duty.validator_index == i)
                            .unwrap();

                        assert_eq!(
                            *result, expected,
                            "epoch: {}, indices_set: {}",
                            epoch, indices_set
                        );
                    } else {
                        assert!(
                            !result_duties.iter().any(|duty| duty.validator_index == i),
                            "validator index should not exist in response"
                        );
                    }
                }
            }
        }

        self
    }

    pub async fn test_get_validator_duties_proposer(self) -> Self {
        let current_epoch = self.chain.epoch().unwrap();

        for epoch in 0..=self.chain.epoch().unwrap().as_u64() {
            let epoch = Epoch::from(epoch);

            let dependent_root = self
                .chain
                .root_at_slot(epoch.start_slot(E::slots_per_epoch()) - 1)
                .unwrap()
                .unwrap_or(self.chain.head_beacon_block_root().unwrap());

            // Presently, the beacon chain harness never runs the code that primes the proposer
            // cache. If this changes in the future then we'll need some smarter logic here, but
            // this is succinct and effective for the time being.
            assert!(
                self.chain
                    .beacon_proposer_cache
                    .lock()
                    .get_epoch::<E>(dependent_root, epoch)
                    .is_none(),
                "the proposer cache should miss initially"
            );

            let result = self
                .client
                .get_validator_duties_proposer(epoch)
                .await
                .unwrap();

            // Check that current-epoch requests prime the proposer cache, whilst non-current
            // requests don't.
            if epoch == current_epoch {
                assert!(
                    self.chain
                        .beacon_proposer_cache
                        .lock()
                        .get_epoch::<E>(dependent_root, epoch)
                        .is_some(),
                    "a current-epoch request should prime the proposer cache"
                );
            } else {
                assert!(
                    self.chain
                        .beacon_proposer_cache
                        .lock()
                        .get_epoch::<E>(dependent_root, epoch)
                        .is_none(),
                    "a non-current-epoch request should not prime the proposer cache"
                );
            }

            let mut state = self
                .chain
                .state_at_slot(
                    epoch.start_slot(E::slots_per_epoch()),
                    StateSkipConfig::WithStateRoots,
                )
                .unwrap();

            state
                .build_committee_cache(RelativeEpoch::Current, &self.chain.spec)
                .unwrap();

            let expected_duties = epoch
                .slot_iter(E::slots_per_epoch())
                .map(|slot| {
                    let index = state
                        .get_beacon_proposer_index(slot, &self.chain.spec)
                        .unwrap();
                    let pubkey = state.validators[index].pubkey.clone().into();

                    ProposerData {
                        pubkey,
                        validator_index: index as u64,
                        slot,
                    }
                })
                .collect::<Vec<_>>();

            let expected = DutiesResponse {
                data: expected_duties,
                dependent_root,
            };

            assert_eq!(result, expected);

            // If it's the current epoch, check the function with a primed proposer cache.
            if epoch == current_epoch {
                // This is technically a double-check, but it's defensive.
                assert!(
                    self.chain
                        .beacon_proposer_cache
                        .lock()
                        .get_epoch::<E>(dependent_root, epoch)
                        .is_some(),
                    "the request should prime the proposer cache"
                );

                let result = self
                    .client
                    .get_validator_duties_proposer(epoch)
                    .await
                    .unwrap();

                assert_eq!(result, expected);
            }
        }

        // Requests to future epochs should fail.
        self.client
            .get_validator_duties_proposer(current_epoch + 1)
            .await
            .unwrap_err();

        self
    }

    pub async fn test_block_production(self) -> Self {
        let fork = self.chain.head_info().unwrap().fork;
        let genesis_validators_root = self.chain.genesis_validators_root;

        for _ in 0..E::slots_per_epoch() * 3 {
            let slot = self.chain.slot().unwrap();
            let epoch = self.chain.epoch().unwrap();

            let proposer_pubkey_bytes = self
                .client
                .get_validator_duties_proposer(epoch)
                .await
                .unwrap()
                .data
                .into_iter()
                .find(|duty| duty.slot == slot)
                .map(|duty| duty.pubkey)
                .unwrap();
            let proposer_pubkey = (&proposer_pubkey_bytes).try_into().unwrap();

            let sk = self
                .validator_keypairs
                .iter()
                .find(|kp| kp.pk == proposer_pubkey)
                .map(|kp| kp.sk.clone())
                .unwrap();

            let randao_reveal = {
                let domain = self.chain.spec.get_domain(
                    epoch,
                    Domain::Randao,
                    &fork,
                    genesis_validators_root,
                );
                let message = epoch.signing_root(domain);
                sk.sign(message).into()
            };

            let block = self
                .client
                .get_validator_blocks::<E>(slot, &randao_reveal, None)
                .await
                .unwrap()
                .data;

            let signed_block = block.sign(&sk, &fork, genesis_validators_root, &self.chain.spec);

            self.client.post_beacon_blocks(&signed_block).await.unwrap();

            assert_eq!(self.chain.head_beacon_block().unwrap(), signed_block);

            self.chain.slot_clock.set_slot(slot.as_u64() + 1);
        }

        self
    }

    pub async fn test_get_validator_attestation_data(self) -> Self {
        let mut state = self.chain.head_beacon_state().unwrap();
        let slot = state.slot;
        state
            .build_committee_cache(RelativeEpoch::Current, &self.chain.spec)
            .unwrap();

        for index in 0..state.get_committee_count_at_slot(slot).unwrap() {
            let result = self
                .client
                .get_validator_attestation_data(slot, index)
                .await
                .unwrap()
                .data;

            let expected = self
                .chain
                .produce_unaggregated_attestation(slot, index)
                .unwrap()
                .data;

            assert_eq!(result, expected);
        }

        self
    }

    pub async fn test_get_validator_aggregate_attestation(self) -> Self {
        let attestation = self
            .chain
            .head_beacon_block()
            .unwrap()
            .message
            .body
            .attestations[0]
            .clone();

        let result = self
            .client
            .get_validator_aggregate_attestation(
                attestation.data.slot,
                attestation.data.tree_hash_root(),
            )
            .await
            .unwrap()
            .unwrap()
            .data;

        let expected = attestation;

        assert_eq!(result, expected);

        self
    }

    pub async fn get_aggregate(&mut self) -> SignedAggregateAndProof<E> {
        let slot = self.chain.slot().unwrap();
        let epoch = self.chain.epoch().unwrap();

        let mut head = self.chain.head().unwrap();
        while head.beacon_state.current_epoch() < epoch {
            per_slot_processing(&mut head.beacon_state, None, &self.chain.spec).unwrap();
        }
        head.beacon_state
            .build_committee_cache(RelativeEpoch::Current, &self.chain.spec)
            .unwrap();

        let committee_len = head.beacon_state.get_committee_count_at_slot(slot).unwrap();
        let fork = head.beacon_state.fork;
        let genesis_validators_root = self.chain.genesis_validators_root;

        let duties = self
            .client
            .post_validator_duties_attester(
                epoch,
                (0..self.validator_keypairs.len() as u64)
                    .collect::<Vec<u64>>()
                    .as_slice(),
            )
            .await
            .unwrap()
            .data;

        let (i, kp, duty, proof) = self
            .validator_keypairs
            .iter()
            .enumerate()
            .find_map(|(i, kp)| {
                let duty = duties[i].clone();

                let proof = SelectionProof::new::<E>(
                    duty.slot,
                    &kp.sk,
                    &fork,
                    genesis_validators_root,
                    &self.chain.spec,
                );

                if proof
                    .is_aggregator(committee_len as usize, &self.chain.spec)
                    .unwrap()
                {
                    Some((i, kp, duty, proof))
                } else {
                    None
                }
            })
            .expect("there is at least one aggregator for this epoch")
            .clone();

        if duty.slot > slot {
            self.chain.slot_clock.set_slot(duty.slot.into());
        }

        let attestation_data = self
            .client
            .get_validator_attestation_data(duty.slot, duty.committee_index)
            .await
            .unwrap()
            .data;

        let mut attestation = Attestation {
            aggregation_bits: BitList::with_capacity(duty.committee_length as usize).unwrap(),
            data: attestation_data,
            signature: AggregateSignature::infinity(),
        };

        attestation
            .sign(
                &kp.sk,
                duty.validator_committee_index as usize,
                &fork,
                genesis_validators_root,
                &self.chain.spec,
            )
            .unwrap();

        SignedAggregateAndProof::from_aggregate(
            i as u64,
            attestation,
            Some(proof),
            &kp.sk,
            &fork,
            genesis_validators_root,
            &self.chain.spec,
        )
    }

    pub async fn test_get_validator_aggregate_and_proofs_valid(mut self) -> Self {
        let aggregate = self.get_aggregate().await;

        self.client
            .post_validator_aggregate_and_proof::<E>(&[aggregate])
            .await
            .unwrap();

        assert!(self.network_rx.recv().await.is_some());

        self
    }

    pub async fn test_get_validator_aggregate_and_proofs_invalid(mut self) -> Self {
        let mut aggregate = self.get_aggregate().await;

        aggregate.message.aggregate.data.slot += 1;

        self.client
            .post_validator_aggregate_and_proof::<E>(&[aggregate])
            .await
            .unwrap_err();

        assert!(self.network_rx.recv().now_or_never().is_none());

        self
    }

    pub async fn test_get_validator_beacon_committee_subscriptions(mut self) -> Self {
        let subscription = BeaconCommitteeSubscription {
            validator_index: 0,
            committee_index: 0,
            committees_at_slot: 1,
            slot: Slot::new(1),
            is_aggregator: true,
        };

        self.client
            .post_validator_beacon_committee_subscriptions(&[subscription])
            .await
            .unwrap();

        self.network_rx.recv().now_or_never().unwrap();

        self
    }

    #[cfg(target_os = "linux")]
    pub async fn test_get_lighthouse_health(self) -> Self {
        self.client.get_lighthouse_health().await.unwrap();

        self
    }

    #[cfg(not(target_os = "linux"))]
    pub async fn test_get_lighthouse_health(self) -> Self {
        self.client.get_lighthouse_health().await.unwrap_err();

        self
    }

    pub async fn test_get_lighthouse_syncing(self) -> Self {
        self.client.get_lighthouse_syncing().await.unwrap();

        self
    }

    pub async fn test_get_lighthouse_proto_array(self) -> Self {
        self.client.get_lighthouse_proto_array().await.unwrap();

        self
    }

    pub async fn test_get_lighthouse_validator_inclusion_global(self) -> Self {
        let epoch = self.chain.epoch().unwrap() - 1;
        self.client
            .get_lighthouse_validator_inclusion_global(epoch)
            .await
            .unwrap();

        self
    }

    pub async fn test_get_lighthouse_validator_inclusion(self) -> Self {
        let epoch = self.chain.epoch().unwrap() - 1;
        self.client
            .get_lighthouse_validator_inclusion(epoch, ValidatorId::Index(0))
            .await
            .unwrap();

        self
    }

    pub async fn test_get_lighthouse_eth1_syncing(self) -> Self {
        self.client.get_lighthouse_eth1_syncing().await.unwrap();

        self
    }

    pub async fn test_get_lighthouse_eth1_block_cache(self) -> Self {
        let blocks = self.client.get_lighthouse_eth1_block_cache().await.unwrap();

        assert!(blocks.data.is_empty());

        self
    }

    pub async fn test_get_lighthouse_eth1_deposit_cache(self) -> Self {
        let deposits = self
            .client
            .get_lighthouse_eth1_deposit_cache()
            .await
            .unwrap();

        assert!(deposits.data.is_empty());

        self
    }

    pub async fn test_get_lighthouse_beacon_states_ssz(self) -> Self {
        for state_id in self.interesting_state_ids() {
            let result = self
                .client
                .get_lighthouse_beacon_states_ssz(&state_id)
                .await
                .unwrap();

            let mut expected = self.get_state(state_id);
            expected.as_mut().map(|state| state.drop_all_caches());

            assert_eq!(result, expected, "{:?}", state_id);
        }

        self
    }

    pub async fn test_get_lighthouse_staking(self) -> Self {
        let result = self.client.get_lighthouse_staking().await.unwrap();

        assert_eq!(result, self.chain.eth1_chain.is_some());

        self
    }

    pub async fn test_get_events(self) -> Self {
        // Subscribe to all events
        let topics = vec![
            EventTopic::Attestation,
            EventTopic::VoluntaryExit,
            EventTopic::Block,
            EventTopic::Head,
            EventTopic::FinalizedCheckpoint,
        ];
        let mut events_future = self
            .client
            .get_events::<E>(topics.as_slice())
            .await
            .unwrap();

        let expected_attestation_len = self.attestations.len();

        self.client
            .post_beacon_pool_attestations(self.attestations.as_slice())
            .await
            .unwrap();

        let attestation_events = poll_events(
            &mut events_future,
            expected_attestation_len,
            Duration::from_millis(10000),
        )
        .await;
        assert_eq!(
            attestation_events.as_slice(),
            self.attestations
                .clone()
                .into_iter()
                .map(|attestation| EventKind::Attestation(attestation))
                .collect::<Vec<_>>()
                .as_slice()
        );

        // Produce a voluntary exit event
        self.client
            .post_beacon_pool_voluntary_exits(&self.voluntary_exit)
            .await
            .unwrap();

        let exit_events = poll_events(&mut events_future, 1, Duration::from_millis(10000)).await;
        assert_eq!(
            exit_events.as_slice(),
            &[EventKind::VoluntaryExit(self.voluntary_exit.clone())]
        );

        // Submit the next block, which is on an epoch boundary, so this will produce a finalized
        // checkpoint event, head event, and block event
        let block_root = self.next_block.canonical_root();

        // current_duty_dependent_root = block root because this is the first slot of the epoch
        let current_duty_dependent_root = self.chain.head_beacon_block_root().unwrap();
        let current_slot = self.chain.slot().unwrap();
        let next_slot = self.next_block.slot();
        let finalization_distance = E::slots_per_epoch() * 2;

        let expected_block = EventKind::Block(SseBlock {
            block: block_root,
            slot: next_slot,
        });

        let expected_head = EventKind::Head(SseHead {
            block: block_root,
            slot: next_slot,
            state: self.next_block.state_root(),
            current_duty_dependent_root,
            previous_duty_dependent_root: self
                .chain
                .root_at_slot(current_slot - E::slots_per_epoch())
                .unwrap()
                .unwrap(),
            epoch_transition: true,
        });

        let expected_finalized = EventKind::FinalizedCheckpoint(SseFinalizedCheckpoint {
            block: self
                .chain
                .root_at_slot(next_slot - finalization_distance)
                .unwrap()
                .unwrap(),
            state: self
                .chain
                .state_root_at_slot(next_slot - finalization_distance)
                .unwrap()
                .unwrap(),
            epoch: Epoch::new(3),
        });

        self.client
            .post_beacon_blocks(&self.next_block)
            .await
            .unwrap();

        let block_events = poll_events(&mut events_future, 3, Duration::from_millis(10000)).await;
        assert_eq!(
            block_events.as_slice(),
            &[expected_block, expected_finalized, expected_head]
        );

        // Test a reorg event
        let mut chain_reorg_event_future = self
            .client
            .get_events::<E>(&[EventTopic::ChainReorg])
            .await
            .unwrap();

        let expected_reorg = EventKind::ChainReorg(SseChainReorg {
            slot: self.next_block.slot(),
            depth: 1,
            old_head_block: self.next_block.canonical_root(),
            old_head_state: self.next_block.state_root(),
            new_head_block: self.reorg_block.canonical_root(),
            new_head_state: self.reorg_block.state_root(),
            epoch: self.next_block.slot().epoch(E::slots_per_epoch()),
        });

        self.client
            .post_beacon_blocks(&self.reorg_block)
            .await
            .unwrap();

        let reorg_event = poll_events(
            &mut chain_reorg_event_future,
            1,
            Duration::from_millis(10000),
        )
        .await;
        assert_eq!(reorg_event.as_slice(), &[expected_reorg]);

        self
    }

    pub async fn test_get_events_from_genesis(self) -> Self {
        let topics = vec![EventTopic::Block, EventTopic::Head];
        let mut events_future = self
            .client
            .get_events::<E>(topics.as_slice())
            .await
            .unwrap();

        let block_root = self.next_block.canonical_root();
        let next_slot = self.next_block.slot();

        let expected_block = EventKind::Block(SseBlock {
            block: block_root,
            slot: next_slot,
        });

        let expected_head = EventKind::Head(SseHead {
            block: block_root,
            slot: next_slot,
            state: self.next_block.state_root(),
            current_duty_dependent_root: self.chain.genesis_block_root,
            previous_duty_dependent_root: self.chain.genesis_block_root,
            epoch_transition: false,
        });

        self.client
            .post_beacon_blocks(&self.next_block)
            .await
            .unwrap();

        let block_events = poll_events(&mut events_future, 2, Duration::from_millis(10000)).await;
        assert_eq!(block_events.as_slice(), &[expected_block, expected_head]);

        self
    }
}

async fn poll_events<S: Stream<Item = Result<EventKind<T>, eth2::Error>> + Unpin, T: EthSpec>(
    stream: &mut S,
    num_events: usize,
    timeout: Duration,
) -> Vec<EventKind<T>> {
    let mut events = Vec::new();

    let collect_stream_fut = async {
        loop {
            if let Some(result) = stream.next().await {
                events.push(result.unwrap());
                if events.len() == num_events {
                    return;
                }
            }
        }
    };

    tokio::select! {
            _ = collect_stream_fut => {return events}
            _ = tokio::time::sleep(timeout) => { return events; }
    }
}

#[tokio::test(flavor = "multi_thread", worker_threads = 2)]
async fn get_events() {
    ApiTester::new().test_get_events().await;
}

#[tokio::test(flavor = "multi_thread", worker_threads = 2)]
async fn get_events_from_genesis() {
    ApiTester::new_from_genesis()
        .test_get_events_from_genesis()
        .await;
}

#[tokio::test(flavor = "multi_thread", worker_threads = 2)]
async fn beacon_get() {
    ApiTester::new()
        .test_beacon_genesis()
        .await
        .test_beacon_states_root()
        .await
        .test_beacon_states_fork()
        .await
        .test_beacon_states_finality_checkpoints()
        .await
        .test_beacon_states_validators()
        .await
        .test_beacon_states_validator_balances()
        .await
        .test_beacon_states_committees()
        .await
        .test_beacon_states_validator_id()
        .await
        .test_beacon_headers_all_slots()
        .await
        .test_beacon_headers_all_parents()
        .await
        .test_beacon_headers_block_id()
        .await
        .test_beacon_blocks()
        .await
        .test_beacon_blocks_attestations()
        .await
        .test_beacon_blocks_root()
        .await
        .test_get_beacon_pool_attestations()
        .await
        .test_get_beacon_pool_attester_slashings()
        .await
        .test_get_beacon_pool_proposer_slashings()
        .await
        .test_get_beacon_pool_voluntary_exits()
        .await;
}

#[tokio::test(flavor = "multi_thread", worker_threads = 2)]
async fn post_beacon_blocks_valid() {
    ApiTester::new().test_post_beacon_blocks_valid().await;
}

#[tokio::test(flavor = "multi_thread", worker_threads = 2)]
async fn post_beacon_blocks_invalid() {
    ApiTester::new().test_post_beacon_blocks_invalid().await;
}

#[tokio::test(flavor = "multi_thread", worker_threads = 2)]
async fn beacon_pools_post_attestations_valid() {
    ApiTester::new()
        .test_post_beacon_pool_attestations_valid()
        .await;
}

#[tokio::test(flavor = "multi_thread", worker_threads = 2)]
async fn beacon_pools_post_attestations_invalid() {
    ApiTester::new()
        .test_post_beacon_pool_attestations_invalid()
        .await;
}

#[tokio::test(flavor = "multi_thread", worker_threads = 2)]
async fn beacon_pools_post_attester_slashings_valid() {
    ApiTester::new()
        .test_post_beacon_pool_attester_slashings_valid()
        .await;
}

#[tokio::test(flavor = "multi_thread", worker_threads = 2)]
async fn beacon_pools_post_attester_slashings_invalid() {
    ApiTester::new()
        .test_post_beacon_pool_attester_slashings_invalid()
        .await;
}

#[tokio::test(flavor = "multi_thread", worker_threads = 2)]
async fn beacon_pools_post_proposer_slashings_valid() {
    ApiTester::new()
        .test_post_beacon_pool_proposer_slashings_valid()
        .await;
}

#[tokio::test(flavor = "multi_thread", worker_threads = 2)]
async fn beacon_pools_post_proposer_slashings_invalid() {
    ApiTester::new()
        .test_post_beacon_pool_proposer_slashings_invalid()
        .await;
}

#[tokio::test(flavor = "multi_thread", worker_threads = 2)]
async fn beacon_pools_post_voluntary_exits_valid() {
    ApiTester::new()
        .test_post_beacon_pool_voluntary_exits_valid()
        .await;
}

#[tokio::test(flavor = "multi_thread", worker_threads = 2)]
async fn beacon_pools_post_voluntary_exits_invalid() {
    ApiTester::new()
        .test_post_beacon_pool_voluntary_exits_invalid()
        .await;
}

#[tokio::test(flavor = "multi_thread", worker_threads = 2)]
async fn config_get() {
    ApiTester::new()
        .test_get_config_fork_schedule()
        .await
        .test_get_config_spec()
        .await
        .test_get_config_deposit_contract()
        .await;
}

#[tokio::test(flavor = "multi_thread", worker_threads = 2)]
async fn debug_get() {
    ApiTester::new()
        .test_get_debug_beacon_states()
        .await
        .test_get_debug_beacon_heads()
        .await;
}

#[tokio::test(flavor = "multi_thread", worker_threads = 2)]
async fn node_get() {
    ApiTester::new()
        .test_get_node_version()
        .await
        .test_get_node_syncing()
        .await
        .test_get_node_identity()
        .await
        .test_get_node_health()
        .await
        .test_get_node_peers_by_id()
        .await
        .test_get_node_peers()
        .await
        .test_get_node_peer_count()
        .await;
}

#[tokio::test(flavor = "multi_thread", worker_threads = 2)]
async fn get_validator_duties_attester() {
    ApiTester::new().test_get_validator_duties_attester().await;
}

#[tokio::test(flavor = "multi_thread", worker_threads = 2)]
async fn get_validator_duties_attester_with_skip_slots() {
    ApiTester::new()
        .skip_slots(E::slots_per_epoch() * 2)
        .test_get_validator_duties_attester()
        .await;
}

#[tokio::test(flavor = "multi_thread", worker_threads = 2)]
async fn get_validator_duties_proposer() {
    ApiTester::new().test_get_validator_duties_proposer().await;
}

#[tokio::test(flavor = "multi_thread", worker_threads = 2)]
async fn get_validator_duties_proposer_with_skip_slots() {
    ApiTester::new()
        .skip_slots(E::slots_per_epoch() * 2)
        .test_get_validator_duties_proposer()
        .await;
}

#[tokio::test(flavor = "multi_thread", worker_threads = 2)]
async fn block_production() {
    ApiTester::new().test_block_production().await;
}

#[tokio::test(flavor = "multi_thread", worker_threads = 2)]
async fn block_production_with_skip_slots() {
    ApiTester::new()
        .skip_slots(E::slots_per_epoch() * 2)
        .test_block_production()
        .await;
}

#[tokio::test(flavor = "multi_thread", worker_threads = 2)]
async fn get_validator_attestation_data() {
    ApiTester::new().test_get_validator_attestation_data().await;
}

#[tokio::test(flavor = "multi_thread", worker_threads = 2)]
async fn get_validator_attestation_data_with_skip_slots() {
    ApiTester::new()
        .skip_slots(E::slots_per_epoch() * 2)
        .test_get_validator_attestation_data()
        .await;
}

#[tokio::test(flavor = "multi_thread", worker_threads = 2)]
async fn get_validator_aggregate_attestation() {
    ApiTester::new()
        .test_get_validator_aggregate_attestation()
        .await;
}

#[tokio::test(flavor = "multi_thread", worker_threads = 2)]
async fn get_validator_aggregate_attestation_with_skip_slots() {
    ApiTester::new()
        .skip_slots(E::slots_per_epoch() * 2)
        .test_get_validator_aggregate_attestation()
        .await;
}

#[tokio::test(flavor = "multi_thread", worker_threads = 2)]
async fn get_validator_aggregate_and_proofs_valid() {
    ApiTester::new()
        .test_get_validator_aggregate_and_proofs_valid()
        .await;
}

#[tokio::test(flavor = "multi_thread", worker_threads = 2)]
async fn get_validator_aggregate_and_proofs_valid_with_skip_slots() {
    ApiTester::new()
        .skip_slots(E::slots_per_epoch() * 2)
        .test_get_validator_aggregate_and_proofs_valid()
        .await;
}

#[tokio::test(flavor = "multi_thread", worker_threads = 2)]
async fn get_validator_aggregate_and_proofs_invalid() {
    ApiTester::new()
        .test_get_validator_aggregate_and_proofs_invalid()
        .await;
}

#[tokio::test(flavor = "multi_thread", worker_threads = 2)]
async fn get_validator_aggregate_and_proofs_invalid_with_skip_slots() {
    ApiTester::new()
        .skip_slots(E::slots_per_epoch() * 2)
        .test_get_validator_aggregate_and_proofs_invalid()
        .await;
}

#[tokio::test(flavor = "multi_thread", worker_threads = 2)]
async fn get_validator_beacon_committee_subscriptions() {
    ApiTester::new()
        .test_get_validator_beacon_committee_subscriptions()
        .await;
}

#[tokio::test(flavor = "multi_thread", worker_threads = 2)]
async fn lighthouse_endpoints() {
    ApiTester::new()
        .test_get_lighthouse_health()
        .await
        .test_get_lighthouse_syncing()
        .await
        .test_get_lighthouse_proto_array()
        .await
        .test_get_lighthouse_validator_inclusion()
        .await
        .test_get_lighthouse_validator_inclusion_global()
        .await
        .test_get_lighthouse_eth1_syncing()
        .await
        .test_get_lighthouse_eth1_block_cache()
        .await
        .test_get_lighthouse_eth1_deposit_cache()
        .await
        .test_get_lighthouse_beacon_states_ssz()
        .await
        .test_get_lighthouse_staking()
        .await;
}<|MERGE_RESOLUTION|>--- conflicted
+++ resolved
@@ -104,14 +104,11 @@
         let (next_block, _next_state) =
             harness.make_block(head.beacon_state.clone(), harness.chain.slot().unwrap());
 
-<<<<<<< HEAD
         // `make_block` adds random graffiti, so this will produce an alternate block
         let (reorg_block, _reorg_state) =
             harness.make_block(head.beacon_state.clone(), harness.chain.slot().unwrap());
 
-=======
         let head_state_root = head.beacon_state_root();
->>>>>>> 39928d5c
         let attestations = harness
             .get_unaggregated_attestations(
                 &AttestationStrategy::AllValidators,
@@ -245,14 +242,11 @@
         let (next_block, _next_state) =
             harness.make_block(head.beacon_state.clone(), harness.chain.slot().unwrap());
 
-<<<<<<< HEAD
         // `make_block` adds random graffiti, so this will produce an alternate block
         let (reorg_block, _reorg_state) =
             harness.make_block(head.beacon_state.clone(), harness.chain.slot().unwrap());
 
-=======
         let head_state_root = head.beacon_state_root();
->>>>>>> 39928d5c
         let attestations = harness
             .get_unaggregated_attestations(
                 &AttestationStrategy::AllValidators,
