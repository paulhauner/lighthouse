--- conflicted
+++ resolved
@@ -3,12 +3,12 @@
 version = "0.1.0"
 authors = ["Paul Hauner <paul@paulhauner.com>"]
 edition = "2021"
-autotests = false # using a single test binary compiles faster
+autotests = false                               # using a single test binary compiles faster
 
 [dependencies]
 warp = { version = "0.3.2", features = ["tls"] }
 serde = { version = "1.0.116", features = ["derive"] }
-tokio = { version = "1.14.0", features = ["macros","sync"] }
+tokio = { version = "1.14.0", features = ["macros", "sync"] }
 tokio-stream = { version = "0.1.3", features = ["sync"] }
 types = { path = "../../consensus/types" }
 hex = "0.4.2"
@@ -27,9 +27,9 @@
 ethereum_ssz = "0.5.0"
 bs58 = "0.4.0"
 futures = "0.3.8"
-execution_layer = {path = "../execution_layer"}
+execution_layer = { path = "../execution_layer" }
 parking_lot = "0.12.0"
-safe_arith = {path = "../../consensus/safe_arith"}
+safe_arith = { path = "../../consensus/safe_arith" }
 task_executor = { path = "../../common/task_executor" }
 lru = "0.7.7"
 tree_hash = "0.5.0"
@@ -40,13 +40,10 @@
 ethereum_serde_utils = "0.5.0"
 operation_pool = { path = "../operation_pool" }
 sensitive_url = { path = "../../common/sensitive_url" }
-unused_port = {path = "../../common/unused_port"}
+unused_port = { path = "../../common/unused_port" }
 store = { path = "../store" }
-<<<<<<< HEAD
+bytes = "1.1.0"
 beacon_processor = { path = "../beacon_processor" }
-=======
-bytes = "1.1.0"
->>>>>>> 7399a54c
 
 [dev-dependencies]
 environment = { path = "../../lighthouse/environment" }
