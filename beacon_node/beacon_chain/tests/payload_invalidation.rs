--- conflicted
+++ resolved
@@ -1213,7 +1213,7 @@
     get_aggregated_by_slot_and_root().unwrap();
 }
 
-<<<<<<< HEAD
+
 /// A helper struct to build out a chain of some configurable length which undergoes the merge
 /// transition.
 struct OptimisticTransitionSetup {
@@ -1604,7 +1604,9 @@
         invalid_otb, otbs[0],
         "The optimistic transition block stored in the database should be what we expect",
     );
-=======
+}
+
+
 /// Helper for running tests where we generate a chain with an invalid head and then some
 /// `fork_blocks` to recover it.
 struct InvalidHeadSetup {
@@ -1835,5 +1837,4 @@
     for _ in 0..E::slots_per_epoch() * 4 {
         rig.import_block(Payload::Valid).await;
     }
->>>>>>> 25f0e261
 }