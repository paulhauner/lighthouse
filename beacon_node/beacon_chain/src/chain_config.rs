use serde_derive::{Deserialize, Serialize};
use types::Checkpoint;

pub const DEFAULT_FORK_CHOICE_BEFORE_PROPOSAL_TIMEOUT: u64 = 250;

#[derive(Debug, PartialEq, Eq, Clone, Deserialize, Serialize)]
pub struct ChainConfig {
    /// Maximum number of slots to skip when importing a consensus message (e.g., block,
    /// attestation, etc).
    ///
    /// If `None`, there is no limit.
    pub import_max_skip_slots: Option<u64>,
    /// A user-input `Checkpoint` that must exist in the beacon chain's sync path.
    ///
    /// If `None`, there is no weak subjectivity verification.
    pub weak_subjectivity_checkpoint: Option<Checkpoint>,
    /// Determine whether to reconstruct historic states, usually after a checkpoint sync.
    pub reconstruct_historic_states: bool,
    /// Whether timeouts on `TimeoutRwLock`s are enabled or not.
    pub enable_lock_timeouts: bool,
    /// The max size of a message that can be sent over the network.
    pub max_network_size: usize,
    /// Number of milliseconds to wait for fork choice before proposing a block.
    ///
    /// If set to 0 then block proposal will not wait for fork choice at all.
    pub fork_choice_before_proposal_timeout_ms: u64,
<<<<<<< HEAD
    /// Number skip slots in a row before the BN refuses to use connected builders during payload construction.
    pub builder_fallback_skips: usize,
    /// Number skip slots in the past `SLOTS_PER_EPOCH` before the BN refuses to use connected
    /// builders during payload construction.
    pub builder_fallback_skips_per_epoch: usize,
    /// Number of epochs since finalization before the BN refuses to use connected builders during
    /// payload construction.
    pub builder_fallback_epochs_since_finalization: usize,
    /// Whether any chain health checks should be considered when deciding whether to use the builder API.
    pub builder_fallback_disable_checks: bool,
=======
    pub count_unrealized: bool,
>>>>>>> d3163054
}

impl Default for ChainConfig {
    fn default() -> Self {
        Self {
            import_max_skip_slots: None,
            weak_subjectivity_checkpoint: None,
            reconstruct_historic_states: false,
            enable_lock_timeouts: true,
            max_network_size: 10 * 1_048_576, // 10M
            fork_choice_before_proposal_timeout_ms: DEFAULT_FORK_CHOICE_BEFORE_PROPOSAL_TIMEOUT,
<<<<<<< HEAD
            // Builder fallback configs that are set in `clap` will override these.
            builder_fallback_skips: 3,
            builder_fallback_skips_per_epoch: 8,
            builder_fallback_epochs_since_finalization: 3,
            builder_fallback_disable_checks: false,
=======
            count_unrealized: false,
>>>>>>> d3163054
        }
    }
}<|MERGE_RESOLUTION|>--- conflicted
+++ resolved
@@ -24,7 +24,6 @@
     ///
     /// If set to 0 then block proposal will not wait for fork choice at all.
     pub fork_choice_before_proposal_timeout_ms: u64,
-<<<<<<< HEAD
     /// Number skip slots in a row before the BN refuses to use connected builders during payload construction.
     pub builder_fallback_skips: usize,
     /// Number skip slots in the past `SLOTS_PER_EPOCH` before the BN refuses to use connected
@@ -35,9 +34,7 @@
     pub builder_fallback_epochs_since_finalization: usize,
     /// Whether any chain health checks should be considered when deciding whether to use the builder API.
     pub builder_fallback_disable_checks: bool,
-=======
     pub count_unrealized: bool,
->>>>>>> d3163054
 }
 
 impl Default for ChainConfig {
@@ -49,15 +46,12 @@
             enable_lock_timeouts: true,
             max_network_size: 10 * 1_048_576, // 10M
             fork_choice_before_proposal_timeout_ms: DEFAULT_FORK_CHOICE_BEFORE_PROPOSAL_TIMEOUT,
-<<<<<<< HEAD
             // Builder fallback configs that are set in `clap` will override these.
             builder_fallback_skips: 3,
             builder_fallback_skips_per_epoch: 8,
             builder_fallback_epochs_since_finalization: 3,
             builder_fallback_disable_checks: false,
-=======
             count_unrealized: false,
->>>>>>> d3163054
         }
     }
 }