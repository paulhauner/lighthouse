--- conflicted
+++ resolved
@@ -2,12 +2,8 @@
 pub use crate::{
     beacon_chain::{BEACON_CHAIN_DB_KEY, ETH1_CACHE_DB_KEY, FORK_CHOICE_DB_KEY, OP_POOL_DB_KEY},
     migrate::MigratorConfig,
-<<<<<<< HEAD
     validator_monitor::DEFAULT_INDIVIDUAL_METRICS_THRESHOLD,
-    BeaconChainError, ProduceBlockVerification,
-=======
     BeaconChainError, NotifyExecutionLayer, ProduceBlockVerification,
->>>>>>> 3534c85e
 };
 use crate::{
     builder::{BeaconChainBuilder, Witness},
