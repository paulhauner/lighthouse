--- conflicted
+++ resolved
@@ -1,21 +1,15 @@
 //! Utilities for managing database schema changes.
+mod migration_schema_v10;
 mod migration_schema_v6;
 mod migration_schema_v7;
 mod migration_schema_v8;
 mod migration_schema_v9;
 mod types;
 
-<<<<<<< HEAD
-use crate::beacon_chain::{BeaconChainTypes, FORK_CHOICE_DB_KEY, OP_POOL_DB_KEY};
+use crate::beacon_chain::{BeaconChainTypes, FORK_CHOICE_DB_KEY};
 use crate::persisted_fork_choice::{
     PersistedForkChoiceV1, PersistedForkChoiceV7, PersistedForkChoiceV8,
 };
-use crate::validator_pubkey_cache::ValidatorPubkeyCache;
-use operation_pool::{PersistedOperationPool, PersistedOperationPoolBase};
-=======
-use crate::beacon_chain::{BeaconChainTypes, FORK_CHOICE_DB_KEY};
-use crate::persisted_fork_choice::{PersistedForkChoiceV1, PersistedForkChoiceV7};
->>>>>>> 564d7da6
 use slog::{warn, Logger};
 use std::path::Path;
 use std::sync::Arc;
@@ -125,20 +119,6 @@
 
             Ok(())
         }
-<<<<<<< HEAD
-        (SchemaVersion(8), SchemaVersion(9)) => {
-            let mut ops = vec![];
-            let fork_choice_opt = db.get_item::<PersistedForkChoiceV8>(&FORK_CHOICE_DB_KEY)?;
-            if let Some(fork_choice) = fork_choice_opt {
-                let updated_fork_choice = migration_schema_v9::update_fork_choice(fork_choice)?;
-
-                ops.push(updated_fork_choice.as_kv_store_op(FORK_CHOICE_DB_KEY));
-            }
-
-            db.store_schema_version_atomically(to, ops)?;
-
-            Ok(())
-=======
         // Upgrade from v8 to v9 to separate the execution payloads into their own column.
         (SchemaVersion(8), SchemaVersion(9)) => {
             migration_schema_v9::upgrade_to_v9::<T>(db.clone(), log)?;
@@ -149,7 +129,19 @@
         (SchemaVersion(9), SchemaVersion(8)) => {
             migration_schema_v9::downgrade_from_v9::<T>(db.clone(), log)?;
             db.store_schema_version(to)
->>>>>>> 564d7da6
+        }
+        (SchemaVersion(9), SchemaVersion(10)) => {
+            let mut ops = vec![];
+            let fork_choice_opt = db.get_item::<PersistedForkChoiceV8>(&FORK_CHOICE_DB_KEY)?;
+            if let Some(fork_choice) = fork_choice_opt {
+                let updated_fork_choice = migration_schema_v10::update_fork_choice(fork_choice)?;
+
+                ops.push(updated_fork_choice.as_kv_store_op(FORK_CHOICE_DB_KEY));
+            }
+
+            db.store_schema_version_atomically(to, ops)?;
+
+            Ok(())
         }
         // Anything else is an error.
         (_, _) => Err(HotColdDBError::UnsupportedSchemaVersion {
