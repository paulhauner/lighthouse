--- conflicted
+++ resolved
@@ -304,26 +304,16 @@
     state: &BeaconState<T::EthSpec>,
     finalized_checkpoint: Checkpoint,
     proposer_index: u64,
-<<<<<<< HEAD
-=======
     pubkey: Option<PublicKeyBytes>,
->>>>>>> 748475be
 ) -> Result<PreparePayloadHandle<Payload>, BlockProductionError> {
     // Compute all required values from the `state` now to avoid needing to pass it into a spawned
     // task.
     let spec = &chain.spec;
-<<<<<<< HEAD
-    let current_epoch = state.current_epoch();
-    let is_merge_transition_complete = is_merge_transition_complete(state);
-    let timestamp = compute_timestamp_at_slot(state, spec).map_err(BeaconStateError::from)?;
-    let random = *state.get_randao_mix(state.current_epoch())?;
-=======
     let slot = state.slot();
     let current_epoch = state.current_epoch();
     let is_merge_transition_complete = is_merge_transition_complete(state);
     let timestamp = compute_timestamp_at_slot(state, spec).map_err(BeaconStateError::from)?;
     let random = *state.get_randao_mix(current_epoch)?;
->>>>>>> 748475be
     let latest_execution_payload_header_block_hash =
         state.latest_execution_payload_header()?.block_hash;
 
@@ -336,20 +326,13 @@
             async move {
                 prepare_execution_payload::<T, Payload>(
                     &chain,
-<<<<<<< HEAD
-                    current_epoch,
-=======
                     slot,
->>>>>>> 748475be
                     is_merge_transition_complete,
                     timestamp,
                     random,
                     finalized_checkpoint,
                     proposer_index,
-<<<<<<< HEAD
-=======
                     pubkey,
->>>>>>> 748475be
                     latest_execution_payload_header_block_hash,
                 )
                 .await
@@ -378,30 +361,20 @@
 #[allow(clippy::too_many_arguments)]
 pub async fn prepare_execution_payload<T, Payload>(
     chain: &Arc<BeaconChain<T>>,
-<<<<<<< HEAD
-    current_epoch: Epoch,
-=======
     slot: Slot,
->>>>>>> 748475be
     is_merge_transition_complete: bool,
     timestamp: u64,
     random: Hash256,
     finalized_checkpoint: Checkpoint,
     proposer_index: u64,
-<<<<<<< HEAD
-=======
     pubkey: Option<PublicKeyBytes>,
->>>>>>> 748475be
     latest_execution_payload_header_block_hash: ExecutionBlockHash,
 ) -> Result<Payload, BlockProductionError>
 where
     T: BeaconChainTypes,
     Payload: ExecPayload<T::EthSpec> + Default,
 {
-<<<<<<< HEAD
-=======
     let current_epoch = slot.epoch(T::EthSpec::slots_per_epoch());
->>>>>>> 748475be
     let spec = &chain.spec;
     let execution_layer = chain
         .execution_layer
