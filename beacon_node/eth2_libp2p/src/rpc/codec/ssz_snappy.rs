use crate::rpc::{
    codec::base::OutboundCodec,
    protocol::{Encoding, Protocol, ProtocolId, RPCError, Version, ERROR_TYPE_MAX, ERROR_TYPE_MIN},
};
<<<<<<< HEAD
use crate::rpc::{RPCCodedResponse, RPCRequest, RPCResponse};
use crate::{rpc::methods::*, EnrSyncCommitteeBitfield};
=======
use crate::rpc::{methods::*, InboundRequest, OutboundRequest, RPCCodedResponse, RPCResponse};
>>>>>>> 88e02277
use libp2p::bytes::BytesMut;
use snap::read::FrameDecoder;
use snap::write::FrameEncoder;
use ssz::{Decode, Encode};
use ssz_types::VariableList;
use std::io::Cursor;
use std::io::ErrorKind;
use std::io::{Read, Write};
use std::marker::PhantomData;
use std::sync::Arc;
use tokio_util::codec::{Decoder, Encoder};
use types::{
    EthSpec, ForkContext, ForkName, SignedBeaconBlock, SignedBeaconBlockAltair,
    SignedBeaconBlockBase,
};
use unsigned_varint::codec::Uvi;

/* Inbound Codec */

pub struct SSZSnappyInboundCodec<TSpec: EthSpec> {
    protocol: ProtocolId,
    inner: Uvi<usize>,
    len: Option<usize>,
    /// Maximum bytes that can be sent in one req/resp chunked responses.
    max_packet_size: usize,
    fork_context: Arc<ForkContext>,
    phantom: PhantomData<TSpec>,
}

impl<T: EthSpec> SSZSnappyInboundCodec<T> {
    pub fn new(
        protocol: ProtocolId,
        max_packet_size: usize,
        fork_context: Arc<ForkContext>,
    ) -> Self {
        let uvi_codec = Uvi::default();
        // this encoding only applies to ssz_snappy.
        debug_assert_eq!(protocol.encoding, Encoding::SSZSnappy);

        SSZSnappyInboundCodec {
            inner: uvi_codec,
            protocol,
            len: None,
            phantom: PhantomData,
            fork_context,
            max_packet_size,
        }
    }
}

// Encoder for inbound streams: Encodes RPC Responses sent to peers.
impl<TSpec: EthSpec> Encoder<RPCCodedResponse<TSpec>> for SSZSnappyInboundCodec<TSpec> {
    type Error = RPCError;

    fn encode(
        &mut self,
        item: RPCCodedResponse<TSpec>,
        dst: &mut BytesMut,
    ) -> Result<(), Self::Error> {
        let bytes = match &item {
            RPCCodedResponse::Success(resp) => match &resp {
                RPCResponse::Status(res) => res.as_ssz_bytes(),
                RPCResponse::BlocksByRange(res) => res.as_ssz_bytes(),
                RPCResponse::BlocksByRoot(res) => res.as_ssz_bytes(),
                RPCResponse::Pong(res) => res.data.as_ssz_bytes(),
                RPCResponse::MetaData(res) =>
                // Encode the correct version of the MetaData response based on the negotiated version.
                {
                    match self.protocol.version {
                        Version::V1 => MetaData::<TSpec>::V1(MetaDataV1 {
                            seq_number: *res.seq_number(),
                            attnets: res.attnets().clone(),
                        })
                        .as_ssz_bytes(),
                        Version::V2 => {
                            // `res` is of type MetaDataV2, return the ssz bytes
                            if res.syncnets().is_ok() {
                                res.as_ssz_bytes()
                            } else {
                                // `res` is of type MetaDataV1, create a MetaDataV2 by adding a default syncnets field
                                // Note: This code path is redundant as `res` would be always of type MetaDataV2
                                MetaData::<TSpec>::V2(MetaDataV2 {
                                    seq_number: *res.seq_number(),
                                    attnets: res.attnets().clone(),
                                    syncnets: EnrSyncCommitteeBitfield::<TSpec>::default(),
                                })
                                .as_ssz_bytes()
                            }
                        }
                    }
                }
            },
            RPCCodedResponse::Error(_, err) => err.as_ssz_bytes(),
            RPCCodedResponse::StreamTermination(_) => {
                unreachable!("Code error - attempting to encode a stream termination")
            }
        };
        // SSZ encoded bytes should be within `max_packet_size`
        if bytes.len() > self.max_packet_size {
            return Err(RPCError::InternalError(
                "attempting to encode data > max_packet_size",
            ));
        }

        // Add the context bytes if required
        if self.protocol.has_context_bytes() {
            if let RPCCodedResponse::Success(RPCResponse::BlocksByRange(ref res)) = item {
                if let SignedBeaconBlock::Altair { .. } = **res {
                    // Altair context being `None` implies that "altair never happened".
                    // This code should be unreachable if altair is disabled since only Version::V1 would be valid in that case.
                    if let Some(ref altair_context) =
                        self.fork_context.to_context_bytes(ForkName::Altair)
                    {
                        dst.extend_from_slice(altair_context);
                    }
                } else if let SignedBeaconBlock::Base { .. } = **res {
                    dst.extend_from_slice(&self.fork_context.genesis_context_bytes());
                }
            }

            if let RPCCodedResponse::Success(RPCResponse::BlocksByRoot(res)) = item {
                if let SignedBeaconBlock::Altair { .. } = *res {
                    // Altair context being `None` implies that "altair never happened".
                    // This code should be unreachable if altair is disabled since only Version::V1 would be valid in that case.
                    if let Some(ref altair_context) =
                        self.fork_context.to_context_bytes(ForkName::Altair)
                    {
                        dst.extend_from_slice(altair_context);
                    }
                } else if let SignedBeaconBlock::Base { .. } = *res {
                    dst.extend_from_slice(&self.fork_context.genesis_context_bytes());
                }
            }
        }

        // Inserts the length prefix of the uncompressed bytes into dst
        // encoded as a unsigned varint
        self.inner
            .encode(bytes.len(), dst)
            .map_err(RPCError::from)?;

        let mut writer = FrameEncoder::new(Vec::new());
        writer.write_all(&bytes).map_err(RPCError::from)?;
        writer.flush().map_err(RPCError::from)?;

        // Write compressed bytes to `dst`
        dst.extend_from_slice(writer.get_ref());
        Ok(())
    }
}

// Decoder for inbound streams: Decodes RPC requests from peers
impl<TSpec: EthSpec> Decoder for SSZSnappyInboundCodec<TSpec> {
    type Item = InboundRequest<TSpec>;
    type Error = RPCError;

    fn decode(&mut self, src: &mut BytesMut) -> Result<Option<Self::Item>, Self::Error> {
        let length = if let Some(length) = self.len {
            length
        } else {
            // Decode the length of the uncompressed bytes from an unsigned varint
            // Note: length-prefix of > 10 bytes(uint64) would be a decoding error
            match self.inner.decode(src).map_err(RPCError::from)? {
                Some(length) => {
                    self.len = Some(length);
                    length
                }
                None => return Ok(None), // need more bytes to decode length
            }
        };

        // Should not attempt to decode rpc chunks with `length > max_packet_size` or not within bounds of
        // packet size for ssz container corresponding to `self.protocol`.
        let ssz_limits = self.protocol.rpc_request_limits();
        if length > self.max_packet_size || ssz_limits.is_out_of_bounds(length) {
            return Err(RPCError::InvalidData);
        }
        // Calculate worst case compression length for given uncompressed length
        let max_compressed_len = snap::raw::max_compress_len(length) as u64;

        // Create a limit reader as a wrapper that reads only upto `max_compressed_len` from `src`.
        let limit_reader = Cursor::new(src.as_ref()).take(max_compressed_len);
        let mut reader = FrameDecoder::new(limit_reader);
        let mut decoded_buffer = vec![0; length];

        match reader.read_exact(&mut decoded_buffer) {
            Ok(()) => {
                // `n` is how many bytes the reader read in the compressed stream
                let n = reader.get_ref().get_ref().position();
                self.len = None;
                let _read_bytes = src.split_to(n as usize);

                // We need not check that decoded_buffer.len() is within bounds here
                // since we have already checked `length` above.
                match self.protocol.version {
                    Version::V1 => match self.protocol.message_name {
<<<<<<< HEAD
                        Protocol::Status => Ok(Some(RPCRequest::Status(
                            StatusMessage::from_ssz_bytes(&decoded_buffer)?,
                        ))),
                        Protocol::Goodbye => Ok(Some(RPCRequest::Goodbye(
                            GoodbyeReason::from_ssz_bytes(&decoded_buffer)?,
                        ))),
                        Protocol::BlocksByRange => Ok(Some(RPCRequest::BlocksByRange(
                            BlocksByRangeRequest::from_ssz_bytes(&decoded_buffer)?,
                        ))),
                        Protocol::BlocksByRoot => {
                            Ok(Some(RPCRequest::BlocksByRoot(BlocksByRootRequest {
                                block_roots: VariableList::from_ssz_bytes(&decoded_buffer)?,
                            })))
                        }
                        Protocol::Ping => Ok(Some(RPCRequest::Ping(Ping {
                            data: u64::from_ssz_bytes(&decoded_buffer)?,
                        }))),

                        // MetaData requests return early from InboundUpgrade and do not reach the decoder.
                        // Handle this case just for completeness.
                        Protocol::MetaData => {
                            if !decoded_buffer.is_empty() {
                                Err(RPCError::InvalidData)
                            } else {
                                Ok(Some(RPCRequest::MetaData(PhantomData)))
                            }
                        }
                    },
                    // Receiving a Rpc request for protocol version 2 for range and root requests
                    Version::V2 => match self.protocol.message_name {
                        // Request type doesn't change, only response type
                        Protocol::BlocksByRange => Ok(Some(RPCRequest::BlocksByRange(
                            BlocksByRangeRequest::from_ssz_bytes(&decoded_buffer)?,
                        ))),
                        Protocol::BlocksByRoot => {
                            Ok(Some(RPCRequest::BlocksByRoot(BlocksByRootRequest {
                                block_roots: VariableList::from_ssz_bytes(&decoded_buffer)?,
                            })))
                        }
                        // MetaData requests return early from InboundUpgrade and do not reach the decoder.
                        // Handle this case just for completeness.
=======
                        Protocol::Status => Ok(Some(InboundRequest::Status(
                            StatusMessage::from_ssz_bytes(&decoded_buffer)?,
                        ))),
                        Protocol::Goodbye => Ok(Some(InboundRequest::Goodbye(
                            GoodbyeReason::from_ssz_bytes(&decoded_buffer)?,
                        ))),
                        Protocol::BlocksByRange => Ok(Some(InboundRequest::BlocksByRange(
                            BlocksByRangeRequest::from_ssz_bytes(&decoded_buffer)?,
                        ))),
                        Protocol::BlocksByRoot => {
                            Ok(Some(InboundRequest::BlocksByRoot(BlocksByRootRequest {
                                block_roots: VariableList::from_ssz_bytes(&decoded_buffer)?,
                            })))
                        }
                        Protocol::Ping => Ok(Some(InboundRequest::Ping(Ping {
                            data: u64::from_ssz_bytes(&decoded_buffer)?,
                        }))),
>>>>>>> 88e02277
                        Protocol::MetaData => {
                            if !decoded_buffer.is_empty() {
                                Err(RPCError::InvalidData)
                            } else {
                                Ok(Some(InboundRequest::MetaData(PhantomData)))
                            }
                        }
                        _ => Err(RPCError::ErrorResponse(
                            RPCResponseErrorCode::InvalidRequest,
                            format!("{} does not support version 2", self.protocol.message_name),
                        )),
                    },
                    // Receiving a Rpc request for protocol version 2 for range and root requests
                    Version::V2 => {
                        match self.protocol.message_name {
                            // Request type doesn't change, only response type
                            Protocol::BlocksByRange => Ok(Some(InboundRequest::BlocksByRange(
                                BlocksByRangeRequest::from_ssz_bytes(&decoded_buffer)?,
                            ))),
                            Protocol::BlocksByRoot => {
                                Ok(Some(InboundRequest::BlocksByRoot(BlocksByRootRequest {
                                    block_roots: VariableList::from_ssz_bytes(&decoded_buffer)?,
                                })))
                            }
                            _ => Err(RPCError::ErrorResponse(
                                RPCResponseErrorCode::InvalidRequest,
                                format!(
                                    "{} does not support version 2",
                                    self.protocol.message_name
                                ),
                            )),
                        }
                    }
                }
            }
            Err(e) => handle_error(e, reader.get_ref().get_ref().position(), max_compressed_len),
        }
    }
}

/* Outbound Codec: Codec for initiating RPC requests */
pub struct SSZSnappyOutboundCodec<TSpec: EthSpec> {
    inner: Uvi<usize>,
    len: Option<usize>,
    protocol: ProtocolId,
    /// Maximum bytes that can be sent in one req/resp chunked responses.
    max_packet_size: usize,
    /// The fork name corresponding to the received context bytes.
    fork_name: Option<ForkName>,
    fork_context: Arc<ForkContext>,
    phantom: PhantomData<TSpec>,
}

impl<TSpec: EthSpec> SSZSnappyOutboundCodec<TSpec> {
    pub fn new(
        protocol: ProtocolId,
        max_packet_size: usize,
        fork_context: Arc<ForkContext>,
    ) -> Self {
        let uvi_codec = Uvi::default();
        // this encoding only applies to ssz_snappy.
        debug_assert_eq!(protocol.encoding, Encoding::SSZSnappy);

        SSZSnappyOutboundCodec {
            inner: uvi_codec,
            protocol,
            max_packet_size,
            len: None,
            fork_name: None,
            fork_context,
            phantom: PhantomData,
        }
    }
}

// Encoder for outbound streams: Encodes RPC Requests to peers
impl<TSpec: EthSpec> Encoder<OutboundRequest<TSpec>> for SSZSnappyOutboundCodec<TSpec> {
    type Error = RPCError;

    fn encode(
        &mut self,
        item: OutboundRequest<TSpec>,
        dst: &mut BytesMut,
    ) -> Result<(), Self::Error> {
        let bytes = match item {
            OutboundRequest::Status(req) => req.as_ssz_bytes(),
            OutboundRequest::Goodbye(req) => req.as_ssz_bytes(),
            OutboundRequest::BlocksByRange(req) => req.as_ssz_bytes(),
            OutboundRequest::BlocksByRoot(req) => req.block_roots.as_ssz_bytes(),
            OutboundRequest::Ping(req) => req.as_ssz_bytes(),
            OutboundRequest::MetaData(_) => return Ok(()), // no metadata to encode
        };
        // SSZ encoded bytes should be within `max_packet_size`
        if bytes.len() > self.max_packet_size {
            return Err(RPCError::InternalError(
                "attempting to encode data > max_packet_size",
            ));
        }

        // Inserts the length prefix of the uncompressed bytes into dst
        // encoded as a unsigned varint
        self.inner
            .encode(bytes.len(), dst)
            .map_err(RPCError::from)?;

        let mut writer = FrameEncoder::new(Vec::new());
        writer.write_all(&bytes).map_err(RPCError::from)?;
        writer.flush().map_err(RPCError::from)?;

        // Write compressed bytes to `dst`
        dst.extend_from_slice(writer.get_ref());
        Ok(())
    }
}

// Decoder for outbound streams: Decodes RPC responses from peers.
//
// The majority of the decoding has now been pushed upstream due to the changing specification.
// We prefer to decode blocks and attestations with extra knowledge about the chain to perform
// faster verification checks before decoding entire blocks/attestations.
impl<TSpec: EthSpec> Decoder for SSZSnappyOutboundCodec<TSpec> {
    type Item = RPCResponse<TSpec>;
    type Error = RPCError;

    fn decode(&mut self, src: &mut BytesMut) -> Result<Option<Self::Item>, Self::Error> {
        // Read the context bytes if required
        if self.protocol.has_context_bytes() && self.fork_name.is_none() {
            if src.len() >= 4 {
                let context_bytes = src.split_to(4);
                let mut result = [0; 4];
                result.copy_from_slice(&context_bytes.as_ref());
                self.fork_name = Some(context_bytes_to_fork_name(
                    result,
                    self.fork_context.clone(),
                )?);
            } else {
                return Ok(None);
            }
        }
        let length = if let Some(length) = self.len {
            length
        } else {
            // Decode the length of the uncompressed bytes from an unsigned varint
            // Note: length-prefix of > 10 bytes(uint64) would be a decoding error
            match self.inner.decode(src).map_err(RPCError::from)? {
                Some(length) => {
                    self.len = Some(length as usize);
                    length
                }
                None => return Ok(None), // need more bytes to decode length
            }
        };

        // Should not attempt to decode rpc chunks with `length > max_packet_size` or not within bounds of
        // packet size for ssz container corresponding to `self.protocol`.
        let ssz_limits = self.protocol.rpc_response_limits::<TSpec>();
        if length > self.max_packet_size || ssz_limits.is_out_of_bounds(length) {
            return Err(RPCError::InvalidData);
        }
        // Calculate worst case compression length for given uncompressed length
        let max_compressed_len = snap::raw::max_compress_len(length) as u64;
        // Create a limit reader as a wrapper that reads only upto `max_compressed_len` from `src`.
        let limit_reader = Cursor::new(src.as_ref()).take(max_compressed_len);
        let mut reader = FrameDecoder::new(limit_reader);

        let mut decoded_buffer = vec![0; length];

        match reader.read_exact(&mut decoded_buffer) {
            Ok(()) => {
                // `n` is how many bytes the reader read in the compressed stream
                let n = reader.get_ref().get_ref().position();
                self.len = None;
                let _read_bytes = src.split_to(n as usize);

                // We need not check that decoded_buffer.len() is within bounds here
                // since we have already checked `length` above.
                match self.protocol.version {
                    Version::V1 => match self.protocol.message_name {
                        Protocol::Status => Ok(Some(RPCResponse::Status(
                            StatusMessage::from_ssz_bytes(&decoded_buffer)?,
                        ))),
                        // This case should be unreachable as `Goodbye` has no response.
                        Protocol::Goodbye => Err(RPCError::InvalidData),
                        Protocol::BlocksByRange => Ok(Some(RPCResponse::BlocksByRange(Box::new(
                            SignedBeaconBlock::Base(SignedBeaconBlockBase::from_ssz_bytes(
                                &decoded_buffer,
                            )?),
                        )))),
                        Protocol::BlocksByRoot => Ok(Some(RPCResponse::BlocksByRoot(Box::new(
                            SignedBeaconBlock::Base(SignedBeaconBlockBase::from_ssz_bytes(
                                &decoded_buffer,
                            )?),
                        )))),
                        Protocol::Ping => Ok(Some(RPCResponse::Pong(Ping {
                            data: u64::from_ssz_bytes(&decoded_buffer)?,
                        }))),
<<<<<<< HEAD
                        Protocol::MetaData => Ok(Some(RPCResponse::MetaData(MetaData::V1(
                            MetaDataV1::from_ssz_bytes(&decoded_buffer)?,
                        )))),
=======
                        Protocol::MetaData => Ok(Some(RPCResponse::MetaData(
                            MetaData::from_ssz_bytes(&decoded_buffer)?,
                        ))),
>>>>>>> 88e02277
                    },
                    Version::V2 => match self.protocol.message_name {
                        Protocol::BlocksByRange => {
                            match self.fork_name.take().ok_or_else(|| {
                                RPCError::ErrorResponse(
                                    RPCResponseErrorCode::InvalidRequest,
                                    format!(
                                        "No context bytes provided for {} response",
                                        self.protocol.message_name
                                    ),
                                )
                            })? {
                                ForkName::Altair => Ok(Some(RPCResponse::BlocksByRange(Box::new(
                                    SignedBeaconBlock::Altair(
                                        SignedBeaconBlockAltair::from_ssz_bytes(&decoded_buffer)?,
                                    ),
                                )))),

                                ForkName::Base => Ok(Some(RPCResponse::BlocksByRange(Box::new(
                                    SignedBeaconBlock::Base(SignedBeaconBlockBase::from_ssz_bytes(
                                        &decoded_buffer,
                                    )?),
                                )))),
                            }
                        }
                        Protocol::BlocksByRoot => match self.fork_name.take().ok_or_else(|| {
                            RPCError::ErrorResponse(
                                RPCResponseErrorCode::InvalidRequest,
                                format!(
                                    "No context bytes provided for {} response",
                                    self.protocol.message_name
                                ),
                            )
                        })? {
                            ForkName::Altair => Ok(Some(RPCResponse::BlocksByRoot(Box::new(
                                SignedBeaconBlock::Altair(SignedBeaconBlockAltair::from_ssz_bytes(
                                    &decoded_buffer,
                                )?),
                            )))),
                            ForkName::Base => Ok(Some(RPCResponse::BlocksByRoot(Box::new(
                                SignedBeaconBlock::Base(SignedBeaconBlockBase::from_ssz_bytes(
                                    &decoded_buffer,
                                )?),
                            )))),
                        },
<<<<<<< HEAD
                        Protocol::MetaData => Ok(Some(RPCResponse::MetaData(MetaData::V2(
                            MetaDataV2::from_ssz_bytes(&decoded_buffer)?,
                        )))),

=======
>>>>>>> 88e02277
                        _ => Err(RPCError::ErrorResponse(
                            RPCResponseErrorCode::InvalidRequest,
                            "Invalid v2 request".to_string(),
                        )),
                    },
                }
            }
            Err(e) => handle_error(e, reader.get_ref().get_ref().position(), max_compressed_len),
        }
    }
}

impl<TSpec: EthSpec> OutboundCodec<OutboundRequest<TSpec>> for SSZSnappyOutboundCodec<TSpec> {
    type CodecErrorType = ErrorType;

    fn decode_error(
        &mut self,
        src: &mut BytesMut,
    ) -> Result<Option<Self::CodecErrorType>, RPCError> {
        let length = if let Some(length) = self.len {
            length
        } else {
            // Decode the length of the uncompressed bytes from an unsigned varint
            match self.inner.decode(src).map_err(RPCError::from)? {
                Some(length) => {
                    self.len = Some(length as usize);
                    length
                }
                None => return Ok(None), // need more bytes to decode length
            }
        };

        // Should not attempt to decode rpc chunks with `length > max_packet_size` or not within bounds of
        // packet size for ssz container corresponding to `ErrorType`.
        if length > self.max_packet_size || length > *ERROR_TYPE_MAX || length < *ERROR_TYPE_MIN {
            return Err(RPCError::InvalidData);
        }

        // Calculate worst case compression length for given uncompressed length
        let max_compressed_len = snap::raw::max_compress_len(length) as u64;
        // Create a limit reader as a wrapper that reads only upto `max_compressed_len` from `src`.
        let limit_reader = Cursor::new(src.as_ref()).take(max_compressed_len);
        let mut reader = FrameDecoder::new(limit_reader);
        let mut decoded_buffer = vec![0; length];
        match reader.read_exact(&mut decoded_buffer) {
            Ok(()) => {
                // `n` is how many bytes the reader read in the compressed stream
                let n = reader.get_ref().get_ref().position();
                self.len = None;
                let _read_bytes = src.split_to(n as usize);
                Ok(Some(ErrorType(VariableList::from_ssz_bytes(
                    &decoded_buffer,
                )?)))
            }
            Err(e) => handle_error(e, reader.get_ref().get_ref().position(), max_compressed_len),
        }
    }
}

/// Handle errors that we get from decoding an RPC message from the stream.
/// `num_bytes_read` is the number of bytes the snappy decoder has read from the underlying stream.
/// `max_compressed_len` is the maximum compressed size for a given uncompressed size.
fn handle_error<T>(
    err: std::io::Error,
    num_bytes: u64,
    max_compressed_len: u64,
) -> Result<Option<T>, RPCError> {
    match err.kind() {
        ErrorKind::UnexpectedEof => {
            // If snappy has read `max_compressed_len` from underlying stream and still can't fill buffer, we have a malicious message.
            // Report as `InvalidData` so that malicious peer gets banned.
            if num_bytes >= max_compressed_len {
                Err(RPCError::InvalidData)
            } else {
                // Haven't received enough bytes to decode yet, wait for more
                Ok(None)
            }
        }
        _ => Err(err).map_err(RPCError::from),
    }
}

/// Takes the context bytes and a fork_context and returns the corresponding fork_name.
fn context_bytes_to_fork_name(
    context_bytes: [u8; 4],
    fork_context: Arc<ForkContext>,
) -> Result<ForkName, RPCError> {
    fork_context
        .from_context_bytes(context_bytes)
        .cloned()
        .ok_or_else(|| {
            RPCError::ErrorResponse(
                RPCResponseErrorCode::InvalidRequest,
                "Context bytes does not correspond to a valid fork".to_string(),
            )
        })
}
#[cfg(test)]
mod tests {

    use super::*;
    use crate::rpc::{protocol::*, MetaData};
    use crate::{
        rpc::{methods::StatusMessage, Ping, RPCResponseErrorCode},
<<<<<<< HEAD
        types::{EnrAttestationBitfield, EnrSyncCommitteeBitfield},
=======
        types::EnrBitfield,
>>>>>>> 88e02277
    };
    use std::sync::Arc;
    use types::{
        BeaconBlock, BeaconBlockAltair, BeaconBlockBase, Epoch, ForkContext, Hash256, Signature,
        SignedBeaconBlock, Slot,
    };

    use snap::write::FrameEncoder;
    use ssz::Encode;
    use std::io::Write;

    type Spec = types::MainnetEthSpec;

    fn fork_context() -> ForkContext {
<<<<<<< HEAD
        ForkContext::new::<Spec>(types::Slot::new(0), Hash256::zero(), &Spec::default_spec())
=======
        ForkContext::new(Hash256::zero(), &Spec::default_spec())
>>>>>>> 88e02277
    }

    fn base_block() -> SignedBeaconBlock<Spec> {
        let full_block = BeaconBlock::Base(BeaconBlockBase::<Spec>::full(&Spec::default_spec()));
        SignedBeaconBlock::from_block(full_block, Signature::empty())
    }

    fn altair_block() -> SignedBeaconBlock<Spec> {
        let full_block =
            BeaconBlock::Altair(BeaconBlockAltair::<Spec>::full(&Spec::default_spec()));
        SignedBeaconBlock::from_block(full_block, Signature::empty())
    }

    fn status_message() -> StatusMessage {
        StatusMessage {
            fork_digest: [0; 4],
            finalized_root: Hash256::from_low_u64_be(0),
            finalized_epoch: Epoch::new(1),
            head_root: Hash256::from_low_u64_be(0),
            head_slot: Slot::new(1),
        }
    }

    fn ping_message() -> Ping {
        Ping { data: 1 }
    }

    fn metadata() -> MetaData<Spec> {
<<<<<<< HEAD
        MetaData::V1(MetaDataV1 {
            seq_number: 1,
            attnets: EnrAttestationBitfield::<Spec>::default(),
        })
    }

    fn metadata_v2() -> MetaData<Spec> {
        MetaData::V2(MetaDataV2 {
            seq_number: 1,
            attnets: EnrAttestationBitfield::<Spec>::default(),
            syncnets: EnrSyncCommitteeBitfield::<Spec>::default(),
        })
=======
        MetaData {
            seq_number: 1,
            attnets: EnrBitfield::<Spec>::default(),
        }
>>>>>>> 88e02277
    }

    /// Encodes the given protocol response as bytes.
    fn encode(
        protocol: Protocol,
        version: Version,
        message: RPCCodedResponse<Spec>,
    ) -> Result<BytesMut, RPCError> {
        let max_packet_size = 1_048_576;
        let snappy_protocol_id = ProtocolId::new(protocol, version, Encoding::SSZSnappy);
        let fork_context = Arc::new(fork_context());

        let mut buf = BytesMut::new();
        let mut snappy_inbound_codec =
            SSZSnappyInboundCodec::<Spec>::new(snappy_protocol_id, max_packet_size, fork_context);

        snappy_inbound_codec.encode(message, &mut buf)?;
        Ok(buf)
    }

    /// Attempts to decode the given protocol bytes as an rpc response
    fn decode(
        protocol: Protocol,
        version: Version,
        message: &mut BytesMut,
    ) -> Result<Option<RPCResponse<Spec>>, RPCError> {
        let max_packet_size = 1_048_576;
        let snappy_protocol_id = ProtocolId::new(protocol, version, Encoding::SSZSnappy);
        let fork_context = Arc::new(fork_context());
        let mut snappy_outbound_codec =
            SSZSnappyOutboundCodec::<Spec>::new(snappy_protocol_id, max_packet_size, fork_context);
        // decode message just as snappy message
        snappy_outbound_codec.decode(message)
    }

    /// Encodes the provided protocol message as bytes and tries to decode the encoding bytes.
    fn encode_then_decode(
        protocol: Protocol,
        version: Version,
        message: RPCCodedResponse<Spec>,
    ) -> Result<Option<RPCResponse<Spec>>, RPCError> {
        let mut encoded = encode(protocol, version.clone(), message)?;
        decode(protocol, version, &mut encoded)
    }

    // Test RPCResponse encoding/decoding for V1 messages
    #[test]
    fn test_encode_then_decode_v1() {
        assert_eq!(
            encode_then_decode(
                Protocol::Status,
                Version::V1,
                RPCCodedResponse::Success(RPCResponse::Status(status_message()))
            ),
            Ok(Some(RPCResponse::Status(status_message())))
        );

        assert_eq!(
            encode_then_decode(
                Protocol::Ping,
                Version::V1,
                RPCCodedResponse::Success(RPCResponse::Pong(ping_message()))
            ),
            Ok(Some(RPCResponse::Pong(ping_message())))
        );

        assert_eq!(
            encode_then_decode(
                Protocol::BlocksByRange,
                Version::V1,
                RPCCodedResponse::Success(RPCResponse::BlocksByRange(Box::new(base_block())))
            ),
            Ok(Some(RPCResponse::BlocksByRange(Box::new(base_block()))))
        );

        assert!(
            matches!(
                encode_then_decode(
                    Protocol::BlocksByRange,
                    Version::V1,
                    RPCCodedResponse::Success(RPCResponse::BlocksByRange(Box::new(altair_block()))),
                )
                .unwrap_err(),
                RPCError::SSZDecodeError(_)
            ),
            "altair block cannot be decoded with blocks by range V1 version"
        );

        assert_eq!(
            encode_then_decode(
                Protocol::BlocksByRoot,
                Version::V1,
                RPCCodedResponse::Success(RPCResponse::BlocksByRoot(Box::new(base_block())))
            ),
            Ok(Some(RPCResponse::BlocksByRoot(Box::new(base_block()))))
        );

        assert!(
            matches!(
                encode_then_decode(
                    Protocol::BlocksByRoot,
                    Version::V1,
                    RPCCodedResponse::Success(RPCResponse::BlocksByRoot(Box::new(altair_block()))),
                )
                .unwrap_err(),
                RPCError::SSZDecodeError(_)
            ),
            "altair block cannot be decoded with blocks by range V1 version"
        );

        assert_eq!(
            encode_then_decode(
                Protocol::MetaData,
                Version::V1,
                RPCCodedResponse::Success(RPCResponse::MetaData(metadata())),
            ),
            Ok(Some(RPCResponse::MetaData(metadata()))),
        );

<<<<<<< HEAD
        assert_eq!(
            encode_then_decode(
                Protocol::MetaData,
                Version::V1,
                RPCCodedResponse::Success(RPCResponse::MetaData(metadata())),
            ),
            Ok(Some(RPCResponse::MetaData(metadata()))),
        );

        // A MetaDataV2 still encodes as a MetaDataV1 since version is Version::V1
        assert_eq!(
            encode_then_decode(
                Protocol::MetaData,
                Version::V1,
                RPCCodedResponse::Success(RPCResponse::MetaData(metadata_v2())),
            ),
            Ok(Some(RPCResponse::MetaData(metadata()))),
        );
    }

    // Test RPCResponse encoding/decoding for V1 messages
=======
        // TODO: add metadataV2 response failure case
    }

>>>>>>> 88e02277
    #[test]
    fn test_encode_then_decode_v2() {
        assert!(
            matches!(
                encode_then_decode(
                    Protocol::Status,
                    Version::V2,
                    RPCCodedResponse::Success(RPCResponse::Status(status_message())),
                )
                .unwrap_err(),
                RPCError::ErrorResponse(RPCResponseErrorCode::InvalidRequest, _),
            ),
            "status does not have V2 message"
        );

        assert!(
            matches!(
                encode_then_decode(
                    Protocol::Ping,
                    Version::V2,
                    RPCCodedResponse::Success(RPCResponse::Pong(ping_message())),
                )
                .unwrap_err(),
                RPCError::ErrorResponse(RPCResponseErrorCode::InvalidRequest, _),
            ),
            "ping does not have V2 message"
        );

        assert_eq!(
            encode_then_decode(
                Protocol::BlocksByRange,
                Version::V2,
                RPCCodedResponse::Success(RPCResponse::BlocksByRange(Box::new(base_block())))
            ),
            Ok(Some(RPCResponse::BlocksByRange(Box::new(base_block()))))
        );

        assert_eq!(
            encode_then_decode(
                Protocol::BlocksByRange,
                Version::V2,
                RPCCodedResponse::Success(RPCResponse::BlocksByRange(Box::new(altair_block())))
            ),
            Ok(Some(RPCResponse::BlocksByRange(Box::new(altair_block()))))
        );

        assert_eq!(
            encode_then_decode(
                Protocol::BlocksByRoot,
                Version::V2,
                RPCCodedResponse::Success(RPCResponse::BlocksByRoot(Box::new(base_block())))
            ),
            Ok(Some(RPCResponse::BlocksByRoot(Box::new(base_block()))))
        );

        assert_eq!(
            encode_then_decode(
                Protocol::BlocksByRoot,
                Version::V2,
                RPCCodedResponse::Success(RPCResponse::BlocksByRoot(Box::new(altair_block())))
            ),
            Ok(Some(RPCResponse::BlocksByRoot(Box::new(altair_block()))))
        );
<<<<<<< HEAD

        // A MetaDataV1 still encodes as a MetaDataV2 since version is Version::V2
        assert_eq!(
            encode_then_decode(
                Protocol::MetaData,
                Version::V2,
                RPCCodedResponse::Success(RPCResponse::MetaData(metadata()))
            ),
            Ok(Some(RPCResponse::MetaData(metadata_v2())))
        );

        assert_eq!(
            encode_then_decode(
                Protocol::MetaData,
                Version::V2,
                RPCCodedResponse::Success(RPCResponse::MetaData(metadata_v2()))
            ),
            Ok(Some(RPCResponse::MetaData(metadata_v2())))
        );
=======
>>>>>>> 88e02277
    }

    #[test]
    fn test_context_bytes_v2() {
        let fork_context = fork_context();

        // Removing context bytes for v2 messages should error
        let mut encoded_bytes = encode(
            Protocol::BlocksByRange,
            Version::V2,
            RPCCodedResponse::Success(RPCResponse::BlocksByRange(Box::new(base_block()))),
        )
        .unwrap();

        let _ = encoded_bytes.split_to(4);

        assert!(matches!(
            decode(Protocol::BlocksByRange, Version::V2, &mut encoded_bytes).unwrap_err(),
            RPCError::ErrorResponse(RPCResponseErrorCode::InvalidRequest, _),
        ));

        let mut encoded_bytes = encode(
            Protocol::BlocksByRoot,
            Version::V2,
            RPCCodedResponse::Success(RPCResponse::BlocksByRoot(Box::new(base_block()))),
        )
        .unwrap();

        let _ = encoded_bytes.split_to(4);

        assert!(matches!(
            decode(Protocol::BlocksByRange, Version::V2, &mut encoded_bytes).unwrap_err(),
            RPCError::ErrorResponse(RPCResponseErrorCode::InvalidRequest, _),
        ));

        // Trying to decode a base block with altair context bytes should give ssz decoding error
        let mut encoded_bytes = encode(
            Protocol::BlocksByRange,
            Version::V2,
            RPCCodedResponse::Success(RPCResponse::BlocksByRange(Box::new(base_block()))),
        )
        .unwrap();

        let mut wrong_fork_bytes = BytesMut::new();
        wrong_fork_bytes
            .extend_from_slice(&fork_context.to_context_bytes(ForkName::Altair).unwrap());
        wrong_fork_bytes.extend_from_slice(&encoded_bytes.split_off(4));

        assert!(matches!(
            decode(Protocol::BlocksByRange, Version::V2, &mut wrong_fork_bytes).unwrap_err(),
            RPCError::SSZDecodeError(_),
        ));

        // Trying to decode an altair block with base context bytes should give ssz decoding error
        let mut encoded_bytes = encode(
            Protocol::BlocksByRoot,
            Version::V2,
            RPCCodedResponse::Success(RPCResponse::BlocksByRoot(Box::new(altair_block()))),
        )
        .unwrap();

        let mut wrong_fork_bytes = BytesMut::new();
        wrong_fork_bytes.extend_from_slice(&fork_context.to_context_bytes(ForkName::Base).unwrap());
        wrong_fork_bytes.extend_from_slice(&encoded_bytes.split_off(4));

        assert!(matches!(
            decode(Protocol::BlocksByRange, Version::V2, &mut wrong_fork_bytes).unwrap_err(),
            RPCError::SSZDecodeError(_),
        ));

        // Adding context bytes to Protocols that don't require it should return an error
        let mut encoded_bytes = BytesMut::new();
        encoded_bytes.extend_from_slice(&fork_context.to_context_bytes(ForkName::Altair).unwrap());
        encoded_bytes.extend_from_slice(
            &encode(
                Protocol::MetaData,
                Version::V2,
                RPCCodedResponse::Success(RPCResponse::MetaData(metadata())),
            )
            .unwrap(),
        );

        assert!(decode(Protocol::MetaData, Version::V2, &mut encoded_bytes).is_err());

        // Sending context bytes which do not correspond to any fork should return an error
        let mut encoded_bytes = encode(
            Protocol::BlocksByRoot,
            Version::V2,
            RPCCodedResponse::Success(RPCResponse::BlocksByRoot(Box::new(base_block()))),
        )
        .unwrap();

        let mut wrong_fork_bytes = BytesMut::new();
        wrong_fork_bytes.extend_from_slice(&[42, 42, 42, 42]);
        wrong_fork_bytes.extend_from_slice(&encoded_bytes.split_off(4));

        assert!(matches!(
            decode(Protocol::BlocksByRange, Version::V2, &mut wrong_fork_bytes).unwrap_err(),
            RPCError::ErrorResponse(RPCResponseErrorCode::InvalidRequest, _),
        ));

        // Sending bytes less than context bytes length should wait for more bytes by returning `Ok(None)`
        let mut encoded_bytes = encode(
            Protocol::BlocksByRoot,
            Version::V2,
            RPCCodedResponse::Success(RPCResponse::BlocksByRoot(Box::new(base_block()))),
        )
        .unwrap();

        let mut part = encoded_bytes.split_to(3);

        assert_eq!(
            decode(Protocol::BlocksByRange, Version::V2, &mut part),
            Ok(None)
        )
    }

    #[test]
    fn test_decode_malicious_status_message() {
        // 10 byte snappy stream identifier
        let stream_identifier: &'static [u8] = b"\xFF\x06\x00\x00sNaPpY";

        assert_eq!(stream_identifier.len(), 10);

        // byte 0(0xFE) is padding chunk type identifier for snappy messages
        // byte 1,2,3 are chunk length (little endian)
        let malicious_padding: &'static [u8] = b"\xFE\x00\x00\x00";

        // Status message is 84 bytes uncompressed. `max_compressed_len` is 32 + 84 + 84/6 = 130.
        let status_message_bytes = StatusMessage {
            fork_digest: [0; 4],
            finalized_root: Hash256::from_low_u64_be(0),
            finalized_epoch: Epoch::new(1),
            head_root: Hash256::from_low_u64_be(0),
            head_slot: Slot::new(1),
        }
        .as_ssz_bytes();

        assert_eq!(status_message_bytes.len(), 84);
        assert_eq!(snap::raw::max_compress_len(status_message_bytes.len()), 130);

        let mut uvi_codec: Uvi<usize> = Uvi::default();
        let mut dst = BytesMut::with_capacity(1024);

        // Insert length-prefix
        uvi_codec
            .encode(status_message_bytes.len(), &mut dst)
            .unwrap();

        // Insert snappy stream identifier
        dst.extend_from_slice(stream_identifier);

        // Insert malicious padding of 80 bytes.
        for _ in 0..20 {
            dst.extend_from_slice(malicious_padding);
        }

        // Insert payload (42 bytes compressed)
        let mut writer = FrameEncoder::new(Vec::new());
        writer.write_all(&status_message_bytes).unwrap();
        writer.flush().unwrap();
        assert_eq!(writer.get_ref().len(), 42);
        dst.extend_from_slice(writer.get_ref());

        // 10 (for stream identifier) + 80 + 42 = 132 > `max_compressed_len`. Hence, decoding should fail with `InvalidData`.
        assert_eq!(
            decode(Protocol::Status, Version::V1, &mut dst).unwrap_err(),
            RPCError::InvalidData
        );
    }

    #[test]
    fn test_decode_malicious_v2_message() {
        let fork_context = Arc::new(fork_context());

        // 10 byte snappy stream identifier
        let stream_identifier: &'static [u8] = b"\xFF\x06\x00\x00sNaPpY";

        assert_eq!(stream_identifier.len(), 10);

        // byte 0(0xFE) is padding chunk type identifier for snappy messages
        // byte 1,2,3 are chunk length (little endian)
        let malicious_padding: &'static [u8] = b"\xFE\x00\x00\x00";

        // Full altair block is 157916 bytes uncompressed. `max_compressed_len` is 32 + 157916 + 157916/6 = 184267.
        let block_message_bytes = altair_block().as_ssz_bytes();

        assert_eq!(block_message_bytes.len(), 157916);
        assert_eq!(
            snap::raw::max_compress_len(block_message_bytes.len()),
            184267
        );

        let mut uvi_codec: Uvi<usize> = Uvi::default();
        let mut dst = BytesMut::with_capacity(1024);

        // Insert context bytes
        dst.extend_from_slice(&fork_context.to_context_bytes(ForkName::Altair).unwrap());

        // Insert length-prefix
        uvi_codec
            .encode(block_message_bytes.len(), &mut dst)
            .unwrap();

        // Insert snappy stream identifier
        dst.extend_from_slice(stream_identifier);

<<<<<<< HEAD
        // Insert malicious padding of 176156 bytes.
=======
        // Insert malicious padding of 176158 bytes.
>>>>>>> 88e02277
        for _ in 0..44039 {
            dst.extend_from_slice(malicious_padding);
        }

        // Insert payload (8103 bytes compressed)
        let mut writer = FrameEncoder::new(Vec::new());
        writer.write_all(&block_message_bytes).unwrap();
        writer.flush().unwrap();
        assert_eq!(writer.get_ref().len(), 8103);
        dst.extend_from_slice(writer.get_ref());

<<<<<<< HEAD
        // 10 (for stream identifier) + 176156 + 8103 = 184269 > `max_compressed_len`. Hence, decoding should fail with `InvalidData`.
=======
        // 10 (for stream identifier) + 176158 + 8103 = 184271 > `max_compressed_len`. Hence, decoding should fail with `InvalidData`.
>>>>>>> 88e02277
        assert_eq!(
            decode(Protocol::BlocksByRange, Version::V2, &mut dst).unwrap_err(),
            RPCError::InvalidData
        );
    }
}<|MERGE_RESOLUTION|>--- conflicted
+++ resolved
@@ -2,12 +2,8 @@
     codec::base::OutboundCodec,
     protocol::{Encoding, Protocol, ProtocolId, RPCError, Version, ERROR_TYPE_MAX, ERROR_TYPE_MIN},
 };
-<<<<<<< HEAD
-use crate::rpc::{RPCCodedResponse, RPCRequest, RPCResponse};
+use crate::rpc::{InboundRequest, OutboundRequest, RPCCodedResponse, RPCResponse};
 use crate::{rpc::methods::*, EnrSyncCommitteeBitfield};
-=======
-use crate::rpc::{methods::*, InboundRequest, OutboundRequest, RPCCodedResponse, RPCResponse};
->>>>>>> 88e02277
 use libp2p::bytes::BytesMut;
 use snap::read::FrameDecoder;
 use snap::write::FrameEncoder;
@@ -204,49 +200,6 @@
                 // since we have already checked `length` above.
                 match self.protocol.version {
                     Version::V1 => match self.protocol.message_name {
-<<<<<<< HEAD
-                        Protocol::Status => Ok(Some(RPCRequest::Status(
-                            StatusMessage::from_ssz_bytes(&decoded_buffer)?,
-                        ))),
-                        Protocol::Goodbye => Ok(Some(RPCRequest::Goodbye(
-                            GoodbyeReason::from_ssz_bytes(&decoded_buffer)?,
-                        ))),
-                        Protocol::BlocksByRange => Ok(Some(RPCRequest::BlocksByRange(
-                            BlocksByRangeRequest::from_ssz_bytes(&decoded_buffer)?,
-                        ))),
-                        Protocol::BlocksByRoot => {
-                            Ok(Some(RPCRequest::BlocksByRoot(BlocksByRootRequest {
-                                block_roots: VariableList::from_ssz_bytes(&decoded_buffer)?,
-                            })))
-                        }
-                        Protocol::Ping => Ok(Some(RPCRequest::Ping(Ping {
-                            data: u64::from_ssz_bytes(&decoded_buffer)?,
-                        }))),
-
-                        // MetaData requests return early from InboundUpgrade and do not reach the decoder.
-                        // Handle this case just for completeness.
-                        Protocol::MetaData => {
-                            if !decoded_buffer.is_empty() {
-                                Err(RPCError::InvalidData)
-                            } else {
-                                Ok(Some(RPCRequest::MetaData(PhantomData)))
-                            }
-                        }
-                    },
-                    // Receiving a Rpc request for protocol version 2 for range and root requests
-                    Version::V2 => match self.protocol.message_name {
-                        // Request type doesn't change, only response type
-                        Protocol::BlocksByRange => Ok(Some(RPCRequest::BlocksByRange(
-                            BlocksByRangeRequest::from_ssz_bytes(&decoded_buffer)?,
-                        ))),
-                        Protocol::BlocksByRoot => {
-                            Ok(Some(RPCRequest::BlocksByRoot(BlocksByRootRequest {
-                                block_roots: VariableList::from_ssz_bytes(&decoded_buffer)?,
-                            })))
-                        }
-                        // MetaData requests return early from InboundUpgrade and do not reach the decoder.
-                        // Handle this case just for completeness.
-=======
                         Protocol::Status => Ok(Some(InboundRequest::Status(
                             StatusMessage::from_ssz_bytes(&decoded_buffer)?,
                         ))),
@@ -264,7 +217,30 @@
                         Protocol::Ping => Ok(Some(InboundRequest::Ping(Ping {
                             data: u64::from_ssz_bytes(&decoded_buffer)?,
                         }))),
->>>>>>> 88e02277
+
+                        // MetaData requests return early from InboundUpgrade and do not reach the decoder.
+                        // Handle this case just for completeness.
+                        Protocol::MetaData => {
+                            if !decoded_buffer.is_empty() {
+                                Err(RPCError::InvalidData)
+                            } else {
+                                Ok(Some(InboundRequest::MetaData(PhantomData)))
+                            }
+                        }
+                    },
+                    // Receiving a Rpc request for protocol version 2 for range and root requests
+                    Version::V2 => match self.protocol.message_name {
+                        // Request type doesn't change, only response type
+                        Protocol::BlocksByRange => Ok(Some(InboundRequest::BlocksByRange(
+                            BlocksByRangeRequest::from_ssz_bytes(&decoded_buffer)?,
+                        ))),
+                        Protocol::BlocksByRoot => {
+                            Ok(Some(InboundRequest::BlocksByRoot(BlocksByRootRequest {
+                                block_roots: VariableList::from_ssz_bytes(&decoded_buffer)?,
+                            })))
+                        }
+                        // MetaData requests return early from InboundUpgrade and do not reach the decoder.
+                        // Handle this case just for completeness.
                         Protocol::MetaData => {
                             if !decoded_buffer.is_empty() {
                                 Err(RPCError::InvalidData)
@@ -277,27 +253,6 @@
                             format!("{} does not support version 2", self.protocol.message_name),
                         )),
                     },
-                    // Receiving a Rpc request for protocol version 2 for range and root requests
-                    Version::V2 => {
-                        match self.protocol.message_name {
-                            // Request type doesn't change, only response type
-                            Protocol::BlocksByRange => Ok(Some(InboundRequest::BlocksByRange(
-                                BlocksByRangeRequest::from_ssz_bytes(&decoded_buffer)?,
-                            ))),
-                            Protocol::BlocksByRoot => {
-                                Ok(Some(InboundRequest::BlocksByRoot(BlocksByRootRequest {
-                                    block_roots: VariableList::from_ssz_bytes(&decoded_buffer)?,
-                                })))
-                            }
-                            _ => Err(RPCError::ErrorResponse(
-                                RPCResponseErrorCode::InvalidRequest,
-                                format!(
-                                    "{} does not support version 2",
-                                    self.protocol.message_name
-                                ),
-                            )),
-                        }
-                    }
                 }
             }
             Err(e) => handle_error(e, reader.get_ref().get_ref().position(), max_compressed_len),
@@ -461,15 +416,9 @@
                         Protocol::Ping => Ok(Some(RPCResponse::Pong(Ping {
                             data: u64::from_ssz_bytes(&decoded_buffer)?,
                         }))),
-<<<<<<< HEAD
                         Protocol::MetaData => Ok(Some(RPCResponse::MetaData(MetaData::V1(
                             MetaDataV1::from_ssz_bytes(&decoded_buffer)?,
                         )))),
-=======
-                        Protocol::MetaData => Ok(Some(RPCResponse::MetaData(
-                            MetaData::from_ssz_bytes(&decoded_buffer)?,
-                        ))),
->>>>>>> 88e02277
                     },
                     Version::V2 => match self.protocol.message_name {
                         Protocol::BlocksByRange => {
@@ -515,13 +464,10 @@
                                 )?),
                             )))),
                         },
-<<<<<<< HEAD
                         Protocol::MetaData => Ok(Some(RPCResponse::MetaData(MetaData::V2(
                             MetaDataV2::from_ssz_bytes(&decoded_buffer)?,
                         )))),
 
-=======
->>>>>>> 88e02277
                         _ => Err(RPCError::ErrorResponse(
                             RPCResponseErrorCode::InvalidRequest,
                             "Invalid v2 request".to_string(),
@@ -626,11 +572,7 @@
     use crate::rpc::{protocol::*, MetaData};
     use crate::{
         rpc::{methods::StatusMessage, Ping, RPCResponseErrorCode},
-<<<<<<< HEAD
         types::{EnrAttestationBitfield, EnrSyncCommitteeBitfield},
-=======
-        types::EnrBitfield,
->>>>>>> 88e02277
     };
     use std::sync::Arc;
     use types::{
@@ -645,11 +587,7 @@
     type Spec = types::MainnetEthSpec;
 
     fn fork_context() -> ForkContext {
-<<<<<<< HEAD
         ForkContext::new::<Spec>(types::Slot::new(0), Hash256::zero(), &Spec::default_spec())
-=======
-        ForkContext::new(Hash256::zero(), &Spec::default_spec())
->>>>>>> 88e02277
     }
 
     fn base_block() -> SignedBeaconBlock<Spec> {
@@ -678,7 +616,6 @@
     }
 
     fn metadata() -> MetaData<Spec> {
-<<<<<<< HEAD
         MetaData::V1(MetaDataV1 {
             seq_number: 1,
             attnets: EnrAttestationBitfield::<Spec>::default(),
@@ -691,12 +628,6 @@
             attnets: EnrAttestationBitfield::<Spec>::default(),
             syncnets: EnrSyncCommitteeBitfield::<Spec>::default(),
         })
-=======
-        MetaData {
-            seq_number: 1,
-            attnets: EnrBitfield::<Spec>::default(),
-        }
->>>>>>> 88e02277
     }
 
     /// Encodes the given protocol response as bytes.
@@ -816,7 +747,6 @@
             Ok(Some(RPCResponse::MetaData(metadata()))),
         );
 
-<<<<<<< HEAD
         assert_eq!(
             encode_then_decode(
                 Protocol::MetaData,
@@ -838,11 +768,6 @@
     }
 
     // Test RPCResponse encoding/decoding for V1 messages
-=======
-        // TODO: add metadataV2 response failure case
-    }
-
->>>>>>> 88e02277
     #[test]
     fn test_encode_then_decode_v2() {
         assert!(
@@ -906,7 +831,6 @@
             ),
             Ok(Some(RPCResponse::BlocksByRoot(Box::new(altair_block()))))
         );
-<<<<<<< HEAD
 
         // A MetaDataV1 still encodes as a MetaDataV2 since version is Version::V2
         assert_eq!(
@@ -926,8 +850,6 @@
             ),
             Ok(Some(RPCResponse::MetaData(metadata_v2())))
         );
-=======
->>>>>>> 88e02277
     }
 
     #[test]
@@ -1135,11 +1057,7 @@
         // Insert snappy stream identifier
         dst.extend_from_slice(stream_identifier);
 
-<<<<<<< HEAD
         // Insert malicious padding of 176156 bytes.
-=======
-        // Insert malicious padding of 176158 bytes.
->>>>>>> 88e02277
         for _ in 0..44039 {
             dst.extend_from_slice(malicious_padding);
         }
@@ -1151,11 +1069,7 @@
         assert_eq!(writer.get_ref().len(), 8103);
         dst.extend_from_slice(writer.get_ref());
 
-<<<<<<< HEAD
         // 10 (for stream identifier) + 176156 + 8103 = 184269 > `max_compressed_len`. Hence, decoding should fail with `InvalidData`.
-=======
-        // 10 (for stream identifier) + 176158 + 8103 = 184271 > `max_compressed_len`. Hence, decoding should fail with `InvalidData`.
->>>>>>> 88e02277
         assert_eq!(
             decode(Protocol::BlocksByRange, Version::V2, &mut dst).unwrap_err(),
             RPCError::InvalidData
