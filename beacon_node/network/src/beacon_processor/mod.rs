--- conflicted
+++ resolved
@@ -513,10 +513,6 @@
         should_import: bool,
         seen_timestamp: Duration,
     },
-<<<<<<< HEAD
-    GossipAttestationBatch {
-        packages: Vec<GossipAttestationPackage<T::EthSpec>>,
-=======
     UnknownBlockAttestation {
         message_id: MessageId,
         peer_id: PeerId,
@@ -524,7 +520,9 @@
         subnet_id: SubnetId,
         should_import: bool,
         seen_timestamp: Duration,
->>>>>>> 304fb05e
+    },
+    GossipAttestationBatch {
+        packages: Vec<GossipAttestationPackage<T::EthSpec>>,
     },
     GossipAggregate {
         message_id: MessageId,
@@ -532,16 +530,14 @@
         aggregate: Box<SignedAggregateAndProof<T::EthSpec>>,
         seen_timestamp: Duration,
     },
-<<<<<<< HEAD
+    UnknownBlockAggregate {
+        message_id: MessageId,
+        peer_id: PeerId,
+        aggregate: Box<SignedAggregateAndProof<T::EthSpec>>,
+        seen_timestamp: Duration,
+    },
     GossipAggregateBatch {
         packages: Vec<GossipAggregatePackage<T::EthSpec>>,
-=======
-    UnknownBlockAggregate {
-        message_id: MessageId,
-        peer_id: PeerId,
-        aggregate: Box<SignedAggregateAndProof<T::EthSpec>>,
-        seen_timestamp: Duration,
->>>>>>> 304fb05e
     },
     GossipBlock {
         message_id: MessageId,
@@ -873,7 +869,6 @@
                         // Check the aggregates, *then* the unaggregates since we assume that
                         // aggregates are more valuable to local validators and effectively give us
                         // more information with less signature verification time.
-<<<<<<< HEAD
                         } else if aggregate_queue.len() > 0 {
                             let batch_size =
                                 cmp::min(aggregate_queue.len(), MAX_GOSSIP_AGGREGATE_BATCH_SIZE);
@@ -969,18 +964,12 @@
                                     toolbox,
                                 )
                             }
-=======
-                        } else if let Some(item) = aggregate_queue.pop() {
-                            self.spawn_worker(item, toolbox);
-                        } else if let Some(item) = attestation_queue.pop() {
-                            self.spawn_worker(item, toolbox);
                         // Aggregates and unaggregates queued for re-processing are older and we
                         // care about fresher ones, so check those first.
                         } else if let Some(item) = unknown_block_aggregate_queue.pop() {
                             self.spawn_worker(item, toolbox);
                         } else if let Some(item) = unknown_block_attestation_queue.pop() {
                             self.spawn_worker(item, toolbox);
->>>>>>> 304fb05e
                         // Check RPC methods next. Status messages are needed for sync so
                         // prioritize them over syncing requests from other peers (BlocksByRange
                         // and BlocksByRoot)
@@ -1239,9 +1228,8 @@
                         Some(work_reprocessing_tx),
                         seen_timestamp,
                     ),
-                    Work::GossipAttestationBatch { packages } => {
-                        worker.process_gossip_attestation_batch(packages)
-                    }
+                    Work::GossipAttestationBatch { packages } => worker
+                        .process_gossip_attestation_batch(packages, Some(work_reprocessing_tx)),
                     /*
                      * Aggregated attestation verification.
                      */
@@ -1258,7 +1246,7 @@
                         seen_timestamp,
                     ),
                     Work::GossipAggregateBatch { packages } => {
-                        worker.process_gossip_aggregate_batch(packages)
+                        worker.process_gossip_aggregate_batch(packages, Some(work_reprocessing_tx))
                     }
                     /*
                      * Verification for beacon blocks received on gossip.
