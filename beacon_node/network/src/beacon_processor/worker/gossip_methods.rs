--- conflicted
+++ resolved
@@ -1,24 +1,16 @@
 use crate::{metrics, service::NetworkMessage, sync::SyncMessage};
 
 use beacon_chain::{
-<<<<<<< HEAD
-    attestation_verification::Error as AttnError, observed_operations::ObservationOutcome,
-    BeaconChainError, BeaconChainTypes, BlockError, ForkChoiceError, GossipVerifiedBlock,
-=======
     attestation_verification::{Error as AttnError, SignatureVerifiedAttestation},
     observed_operations::ObservationOutcome,
     validator_monitor::get_block_delay_ms,
-    BeaconChainError, BeaconChainTypes, BlockError, ForkChoiceError,
->>>>>>> f819ba54
+    BeaconChainError, BeaconChainTypes, BlockError, ForkChoiceError, GossipVerfiedBlock,
 };
 use eth2_libp2p::{MessageAcceptance, MessageId, PeerAction, PeerId, ReportSource};
 use slog::{debug, error, info, trace, warn};
 use ssz::Encode;
-<<<<<<< HEAD
+use std::time::{Duration, SystemTime, UNIX_EPOCH};
 use tokio::sync::mpsc;
-=======
-use std::time::{Duration, SystemTime, UNIX_EPOCH};
->>>>>>> f819ba54
 use types::{
     Attestation, AttesterSlashing, Hash256, ProposerSlashing, SignedAggregateAndProof,
     SignedBeaconBlock, SignedVoluntaryExit, SubnetId,
@@ -245,11 +237,8 @@
         message_id: MessageId,
         peer_id: PeerId,
         block: SignedBeaconBlock<T::EthSpec>,
-<<<<<<< HEAD
         delayed_import_tx: mpsc::Sender<WorkEvent<T>>,
-=======
         seen_duration: Duration,
->>>>>>> f819ba54
     ) {
         // Log metrics to track delay from other nodes on the network.
         metrics::observe_duration(
@@ -326,7 +315,17 @@
 
         metrics::inc_counter(&metrics::BEACON_PROCESSOR_GOSSIP_BLOCK_VERIFIED_TOTAL);
 
-<<<<<<< HEAD
+        // Register the block with any monitored validators.
+        //
+        // Run this event *prior* to importing the block, where the block is only partially
+        // verified.
+        self.chain.validator_monitor.read().register_gossip_block(
+            seen_duration,
+            &verified_block.block.message,
+            verified_block.block_root,
+            &self.chain.slot_clock,
+        );
+
         let block_slot = verified_block.block.slot();
         let block_root = verified_block.block_root;
 
@@ -369,19 +368,6 @@
         peer_id: PeerId,
         verified_block: GossipVerifiedBlock<T>,
     ) {
-=======
-        // Register the block with any monitored validators.
-        //
-        // Run this event *prior* to importing the block, where the block is only partially
-        // verified.
-        self.chain.validator_monitor.read().register_gossip_block(
-            seen_duration,
-            &verified_block.block.message,
-            verified_block.block_root,
-            &self.chain.slot_clock,
-        );
-
->>>>>>> f819ba54
         let block = Box::new(verified_block.block.clone());
 
         match self.chain.process_block(verified_block) {
