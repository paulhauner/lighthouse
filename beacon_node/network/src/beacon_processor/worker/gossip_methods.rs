use crate::{metrics, service::NetworkMessage, sync::SyncMessage};

use beacon_chain::{
    attestation_verification::{Error as AttnError, SignatureVerifiedAttestation},
    observed_operations::ObservationOutcome,
    sync_committee_verification::Error as SyncCommitteeError,
    validator_monitor::get_block_delay_ms,
    BeaconChainError, BeaconChainTypes, BlockError, ForkChoiceError, GossipVerifiedBlock,
};
use eth2_libp2p::{MessageAcceptance, MessageId, PeerAction, PeerId, ReportSource};
use slog::{debug, error, info, trace, warn};
use slot_clock::SlotClock;
use ssz::Encode;
use std::time::{Duration, SystemTime, UNIX_EPOCH};
use tokio::sync::mpsc;
use types::{
    Attestation, AttesterSlashing, Hash256, ProposerSlashing, SignedAggregateAndProof,
    SignedBeaconBlock, SignedContributionAndProof, SignedVoluntaryExit, SubnetId,
<<<<<<< HEAD
    SyncCommitteeSignature, SyncSubnetId,
=======
    SyncCommitteeMessage, SyncSubnetId,
>>>>>>> 8b458233
};

use super::{super::block_delay_queue::QueuedBlock, Worker};

impl<T: BeaconChainTypes> Worker<T> {
    /* Auxiliary functions */

    /// Penalizes a peer for misbehaviour.
    fn gossip_penalize_peer(&self, peer_id: PeerId, action: PeerAction) {
        self.send_network_message(NetworkMessage::ReportPeer {
            peer_id,
            action,
            source: ReportSource::Gossipsub,
        })
    }

    /// Send a message on `message_tx` that the `message_id` sent by `peer_id` should be propagated on
    /// the gossip network.
    ///
    /// Creates a log if there is an internal error.
    /// Propagates the result of the validation for the given message to the network. If the result
    /// is valid the message gets forwarded to other peers.
    fn propagate_validation_result(
        &self,
        message_id: MessageId,
        propagation_source: PeerId,
        validation_result: MessageAcceptance,
    ) {
        self.send_network_message(NetworkMessage::ValidationResult {
            propagation_source,
            message_id,
            validation_result,
        })
    }

    /* Processing functions */

    /// Process the unaggregated attestation received from the gossip network and:
    ///
    /// - If it passes gossip propagation criteria, tell the network thread to forward it.
    /// - Attempt to apply it to fork choice.
    /// - Attempt to add it to the naive aggregation pool.
    ///
    /// Raises a log if there are errors.
    pub fn process_gossip_attestation(
        self,
        message_id: MessageId,
        peer_id: PeerId,
        attestation: Attestation<T::EthSpec>,
        subnet_id: SubnetId,
        should_import: bool,
        seen_timestamp: Duration,
    ) {
        let beacon_block_root = attestation.data.beacon_block_root;

        let attestation = match self
            .chain
            .verify_unaggregated_attestation_for_gossip(attestation, Some(subnet_id))
        {
            Ok(attestation) => attestation,
            Err(e) => {
                self.handle_attestation_verification_failure(
                    peer_id,
                    message_id,
                    beacon_block_root,
                    "unaggregated",
                    e,
                );
                return;
            }
        };

        // Register the attestation with any monitored validators.
        self.chain
            .validator_monitor
            .read()
            .register_gossip_unaggregated_attestation(
                seen_timestamp,
                attestation.indexed_attestation(),
                &self.chain.slot_clock,
            );

        // Indicate to the `Network` service that this message is valid and can be
        // propagated on the gossip network.
        self.propagate_validation_result(message_id, peer_id, MessageAcceptance::Accept);

        if !should_import {
            return;
        }

        metrics::inc_counter(&metrics::BEACON_PROCESSOR_UNAGGREGATED_ATTESTATION_VERIFIED_TOTAL);

        if let Err(e) = self.chain.apply_attestation_to_fork_choice(&attestation) {
            match e {
                BeaconChainError::ForkChoiceError(ForkChoiceError::InvalidAttestation(e)) => {
                    debug!(
                        self.log,
                        "Attestation invalid for fork choice";
                        "reason" => ?e,
                        "peer" => %peer_id,
                        "beacon_block_root" => ?beacon_block_root
                    )
                }
                e => error!(
                    self.log,
                    "Error applying attestation to fork choice";
                    "reason" => ?e,
                    "peer" => %peer_id,
                    "beacon_block_root" => ?beacon_block_root
                ),
            }
        }

        if let Err(e) = self.chain.add_to_naive_aggregation_pool(attestation) {
            debug!(
                self.log,
                "Attestation invalid for agg pool";
                "reason" => ?e,
                "peer" => %peer_id,
                "beacon_block_root" => ?beacon_block_root
            )
        }

        metrics::inc_counter(&metrics::BEACON_PROCESSOR_UNAGGREGATED_ATTESTATION_IMPORTED_TOTAL);
    }

    /// Process the aggregated attestation received from the gossip network and:
    ///
    /// - If it passes gossip propagation criteria, tell the network thread to forward it.
    /// - Attempt to apply it to fork choice.
    /// - Attempt to add it to the block inclusion pool.
    ///
    /// Raises a log if there are errors.
    pub fn process_gossip_aggregate(
        self,
        message_id: MessageId,
        peer_id: PeerId,
        aggregate: SignedAggregateAndProof<T::EthSpec>,
        seen_timestamp: Duration,
    ) {
        let beacon_block_root = aggregate.message.aggregate.data.beacon_block_root;

        let aggregate = match self
            .chain
            .verify_aggregated_attestation_for_gossip(aggregate)
        {
            Ok(aggregate) => aggregate,
            Err(e) => {
                // Report the failure to gossipsub
                self.handle_attestation_verification_failure(
                    peer_id,
                    message_id,
                    beacon_block_root,
                    "aggregated",
                    e,
                );
                return;
            }
        };

        // Indicate to the `Network` service that this message is valid and can be
        // propagated on the gossip network.
        self.propagate_validation_result(message_id, peer_id, MessageAcceptance::Accept);

        // Register the attestation with any monitored validators.
        self.chain
            .validator_monitor
            .read()
            .register_gossip_aggregated_attestation(
                seen_timestamp,
                aggregate.aggregate(),
                aggregate.indexed_attestation(),
                &self.chain.slot_clock,
            );

        metrics::inc_counter(&metrics::BEACON_PROCESSOR_AGGREGATED_ATTESTATION_VERIFIED_TOTAL);

        if let Err(e) = self.chain.apply_attestation_to_fork_choice(&aggregate) {
            match e {
                BeaconChainError::ForkChoiceError(ForkChoiceError::InvalidAttestation(e)) => {
                    debug!(
                        self.log,
                        "Aggregate invalid for fork choice";
                        "reason" => ?e,
                        "peer" => %peer_id,
                        "beacon_block_root" => ?beacon_block_root
                    )
                }
                e => error!(
                    self.log,
                    "Error applying aggregate to fork choice";
                    "reason" => ?e,
                    "peer" => %peer_id,
                    "beacon_block_root" => ?beacon_block_root
                ),
            }
        }

        if let Err(e) = self.chain.add_to_block_inclusion_pool(aggregate) {
            debug!(
                self.log,
                "Attestation invalid for op pool";
                "reason" => ?e,
                "peer" => %peer_id,
                "beacon_block_root" => ?beacon_block_root
            )
        }

        metrics::inc_counter(&metrics::BEACON_PROCESSOR_AGGREGATED_ATTESTATION_IMPORTED_TOTAL);
    }

    /// Process the beacon block received from the gossip network and:
    ///
    /// - If it passes gossip propagation criteria, tell the network thread to forward it.
    /// - Attempt to add it to the beacon chain, informing the sync thread if more blocks need to
    ///   be downloaded.
    ///
    /// Raises a log if there are errors.
    pub fn process_gossip_block(
        self,
        message_id: MessageId,
        peer_id: PeerId,
        block: SignedBeaconBlock<T::EthSpec>,
        delayed_import_tx: mpsc::Sender<QueuedBlock<T>>,
        seen_duration: Duration,
    ) {
        // Log metrics to track delay from other nodes on the network.
        metrics::observe_duration(
            &metrics::BEACON_BLOCK_GOSSIP_SLOT_START_DELAY_TIME,
            get_block_delay_ms(seen_duration, block.message(), &self.chain.slot_clock),
        );

        let verified_block = match self.chain.verify_block_for_gossip(block) {
            Ok(verified_block) => {
                info!(
                    self.log,
                    "New block received";
                    "slot" => verified_block.block.slot(),
                    "hash" => %verified_block.block_root
                );
                self.propagate_validation_result(message_id, peer_id, MessageAcceptance::Accept);

                // Log metrics to keep track of propagation delay times.
                if let Some(duration) = SystemTime::now()
                    .duration_since(UNIX_EPOCH)
                    .ok()
                    .and_then(|now| now.checked_sub(seen_duration))
                {
                    metrics::observe_duration(
                        &metrics::BEACON_BLOCK_GOSSIP_PROPAGATION_VERIFICATION_DELAY_TIME,
                        duration,
                    );
                }

                verified_block
            }
            Err(BlockError::ParentUnknown(block)) => {
                debug!(
                    self.log,
                    "Unknown parent for gossip block";
                    "root" => %block.canonical_root()
                );
                self.send_sync_committee_message(SyncMessage::UnknownBlock(peer_id, block));
                return;
            }
            Err(e @ BlockError::FutureSlot { .. })
            | Err(e @ BlockError::WouldRevertFinalizedSlot { .. })
            | Err(e @ BlockError::BlockIsAlreadyKnown)
            | Err(e @ BlockError::RepeatProposal { .. })
            | Err(e @ BlockError::NotFinalizedDescendant { .. })
            | Err(e @ BlockError::BeaconChainError(_)) => {
                debug!(self.log, "Could not verify block for gossip, ignoring the block";
                            "error" => %e);
                // Prevent recurring behaviour by penalizing the peer slightly.
                self.gossip_penalize_peer(peer_id, PeerAction::HighToleranceError);
                self.propagate_validation_result(message_id, peer_id, MessageAcceptance::Ignore);
                return;
            }
            Err(e @ BlockError::StateRootMismatch { .. })
            | Err(e @ BlockError::IncorrectBlockProposer { .. })
            | Err(e @ BlockError::BlockSlotLimitReached)
            | Err(e @ BlockError::ProposalSignatureInvalid)
            | Err(e @ BlockError::NonLinearSlots)
            | Err(e @ BlockError::UnknownValidator(_))
            | Err(e @ BlockError::PerBlockProcessingError(_))
            | Err(e @ BlockError::NonLinearParentRoots)
            | Err(e @ BlockError::BlockIsNotLaterThanParent { .. })
            | Err(e @ BlockError::InvalidSignature)
            | Err(e @ BlockError::TooManySkippedSlots { .. })
            | Err(e @ BlockError::WeakSubjectivityConflict)
            | Err(e @ BlockError::InconsistentFork(_))
            | Err(e @ BlockError::GenesisBlock) => {
                warn!(self.log, "Could not verify block for gossip, rejecting the block";
                            "error" => %e);
                self.propagate_validation_result(message_id, peer_id, MessageAcceptance::Reject);
                self.gossip_penalize_peer(peer_id, PeerAction::LowToleranceError);
                return;
            }
        };

        metrics::inc_counter(&metrics::BEACON_PROCESSOR_GOSSIP_BLOCK_VERIFIED_TOTAL);

        // Register the block with any monitored validators.
        //
        // Run this event *prior* to importing the block, where the block is only partially
        // verified.
        self.chain.validator_monitor.read().register_gossip_block(
            seen_duration,
            verified_block.block.message(),
            verified_block.block_root,
            &self.chain.slot_clock,
        );

        let block_slot = verified_block.block.slot();
        let block_root = verified_block.block_root;

        // Try read the current slot to determine if this block should be imported now or after some
        // delay.
        match self.chain.slot() {
            // We only need to do a simple check about the block slot and the current slot since the
            // `verify_block_for_gossip` function already ensures that the block is within the
            // tolerance for block imports.
            Ok(current_slot) if block_slot > current_slot => {
                warn!(
                    self.log,
                    "Block arrived early";
                    "block_slot" => %block_slot,
                    "block_root" => %block_root,
                    "msg" => "if this happens consistently, check system clock"
                );

                // Take note of how early this block arrived.
                if let Some(duration) = self
                    .chain
                    .slot_clock
                    .start_of(block_slot)
                    .and_then(|start| start.checked_sub(seen_duration))
                {
                    metrics::observe_duration(
                        &metrics::BEACON_PROCESSOR_GOSSIP_BLOCK_EARLY_SECONDS,
                        duration,
                    );
                }

                metrics::inc_counter(&metrics::BEACON_PROCESSOR_GOSSIP_BLOCK_REQUEUED_TOTAL);

                if delayed_import_tx
                    .try_send(QueuedBlock {
                        peer_id,
                        block: verified_block,
                        seen_timestamp: seen_duration,
                    })
                    .is_err()
                {
                    error!(
                        self.log,
                        "Failed to defer block import";
                        "block_slot" => %block_slot,
                        "block_root" => %block_root,
                        "location" => "block gossip"
                    )
                }
            }
            Ok(_) => self.process_gossip_verified_block(peer_id, verified_block, seen_duration),
            Err(e) => {
                error!(
                    self.log,
                    "Failed to defer block import";
                    "error" => ?e,
                    "block_slot" => %block_slot,
                    "block_root" => %block_root,
                    "location" => "block gossip"
                )
            }
        }
    }

    /// Process the beacon block that has already passed gossip verification.
    ///
    /// Raises a log if there are errors.
    pub fn process_gossip_verified_block(
        self,
        peer_id: PeerId,
        verified_block: GossipVerifiedBlock<T>,
        // This value is not used presently, but it might come in handy for debugging.
        _seen_duration: Duration,
    ) {
        let block = Box::new(verified_block.block.clone());

        match self.chain.process_block(verified_block) {
            Ok(_block_root) => {
                metrics::inc_counter(&metrics::BEACON_PROCESSOR_GOSSIP_BLOCK_IMPORTED_TOTAL);

                trace!(
                    self.log,
                    "Gossipsub block processed";
                    "peer_id" => %peer_id
                );

                // The `MessageHandler` would be the place to put this, however it doesn't seem
                // to have a reference to the `BeaconChain`. I will leave this for future
                // works.
                match self.chain.fork_choice() {
                    Ok(()) => trace!(
                        self.log,
                        "Fork choice success";
                        "location" => "block gossip"
                    ),
                    Err(e) => error!(
                        self.log,
                        "Fork choice failed";
                        "error" => ?e,
                        "location" => "block gossip"
                    ),
                }
            }
            Err(BlockError::ParentUnknown { .. }) => {
                // Inform the sync manager to find parents for this block
                // This should not occur. It should be checked by `should_forward_block`
                error!(
                    self.log,
                    "Block with unknown parent attempted to be processed";
                    "peer_id" => %peer_id
                );
                self.send_sync_committee_message(SyncMessage::UnknownBlock(peer_id, block));
            }
            other => {
                debug!(
                    self.log,
                    "Invalid gossip beacon block";
                    "outcome" => ?other,
                    "block root" => %block.canonical_root(),
                    "block slot" => block.slot()
                );
                self.gossip_penalize_peer(peer_id, PeerAction::MidToleranceError);
                trace!(
                    self.log,
                    "Invalid gossip beacon block ssz";
                    "ssz" => format_args!("0x{}", hex::encode(block.as_ssz_bytes())),
                );
            }
        };
    }

    pub fn process_gossip_voluntary_exit(
        self,
        message_id: MessageId,
        peer_id: PeerId,
        voluntary_exit: SignedVoluntaryExit,
    ) {
        let validator_index = voluntary_exit.message.validator_index;

        let exit = match self.chain.verify_voluntary_exit_for_gossip(voluntary_exit) {
            Ok(ObservationOutcome::New(exit)) => exit,
            Ok(ObservationOutcome::AlreadyKnown) => {
                self.propagate_validation_result(message_id, peer_id, MessageAcceptance::Ignore);
                debug!(
                    self.log,
                    "Dropping exit for already exiting validator";
                    "validator_index" => validator_index,
                    "peer" => %peer_id
                );
                return;
            }
            Err(e) => {
                debug!(
                    self.log,
                    "Dropping invalid exit";
                    "validator_index" => validator_index,
                    "peer" => %peer_id,
                    "error" => ?e
                );
                // These errors occur due to a fault in the beacon chain. It is not necessarily
                // the fault on the peer.
                self.propagate_validation_result(message_id, peer_id, MessageAcceptance::Ignore);
                // We still penalize a peer slightly to prevent overuse of invalids.
                self.gossip_penalize_peer(peer_id, PeerAction::HighToleranceError);
                return;
            }
        };

        metrics::inc_counter(&metrics::BEACON_PROCESSOR_EXIT_VERIFIED_TOTAL);

        self.propagate_validation_result(message_id, peer_id, MessageAcceptance::Accept);

        // Register the exit with any monitored validators.
        self.chain
            .validator_monitor
            .read()
            .register_gossip_voluntary_exit(&exit.as_inner().message);

        self.chain.import_voluntary_exit(exit);

        debug!(self.log, "Successfully imported voluntary exit");

        metrics::inc_counter(&metrics::BEACON_PROCESSOR_EXIT_IMPORTED_TOTAL);
    }

    pub fn process_gossip_proposer_slashing(
        self,
        message_id: MessageId,
        peer_id: PeerId,
        proposer_slashing: ProposerSlashing,
    ) {
        let validator_index = proposer_slashing.signed_header_1.message.proposer_index;

        let slashing = match self
            .chain
            .verify_proposer_slashing_for_gossip(proposer_slashing)
        {
            Ok(ObservationOutcome::New(slashing)) => slashing,
            Ok(ObservationOutcome::AlreadyKnown) => {
                debug!(
                    self.log,
                    "Dropping proposer slashing";
                    "reason" => "Already seen a proposer slashing for that validator",
                    "validator_index" => validator_index,
                    "peer" => %peer_id
                );
                self.propagate_validation_result(message_id, peer_id, MessageAcceptance::Ignore);
                return;
            }
            Err(e) => {
                // This is likely a fault with the beacon chain and not necessarily a
                // malicious message from the peer.
                debug!(
                    self.log,
                    "Dropping invalid proposer slashing";
                    "validator_index" => validator_index,
                    "peer" => %peer_id,
                    "error" => ?e
                );
                self.propagate_validation_result(message_id, peer_id, MessageAcceptance::Ignore);

                // Penalize peer slightly for invalids.
                self.gossip_penalize_peer(peer_id, PeerAction::HighToleranceError);
                return;
            }
        };

        metrics::inc_counter(&metrics::BEACON_PROCESSOR_PROPOSER_SLASHING_VERIFIED_TOTAL);

        self.propagate_validation_result(message_id, peer_id, MessageAcceptance::Accept);

        // Register the slashing with any monitored validators.
        self.chain
            .validator_monitor
            .read()
            .register_gossip_proposer_slashing(slashing.as_inner());

        self.chain.import_proposer_slashing(slashing);
        debug!(self.log, "Successfully imported proposer slashing");

        metrics::inc_counter(&metrics::BEACON_PROCESSOR_PROPOSER_SLASHING_IMPORTED_TOTAL);
    }

    pub fn process_gossip_attester_slashing(
        self,
        message_id: MessageId,
        peer_id: PeerId,
        attester_slashing: AttesterSlashing<T::EthSpec>,
    ) {
        let slashing = match self
            .chain
            .verify_attester_slashing_for_gossip(attester_slashing)
        {
            Ok(ObservationOutcome::New(slashing)) => slashing,
            Ok(ObservationOutcome::AlreadyKnown) => {
                debug!(
                    self.log,
                    "Dropping attester slashing";
                    "reason" => "Slashings already known for all slashed validators",
                    "peer" => %peer_id
                );
                self.propagate_validation_result(message_id, peer_id, MessageAcceptance::Ignore);
                return;
            }
            Err(e) => {
                debug!(
                    self.log,
                    "Dropping invalid attester slashing";
                    "peer" => %peer_id,
                    "error" => ?e
                );
                self.propagate_validation_result(message_id, peer_id, MessageAcceptance::Ignore);
                // Penalize peer slightly for invalids.
                self.gossip_penalize_peer(peer_id, PeerAction::HighToleranceError);
                return;
            }
        };

        metrics::inc_counter(&metrics::BEACON_PROCESSOR_ATTESTER_SLASHING_VERIFIED_TOTAL);

        self.propagate_validation_result(message_id, peer_id, MessageAcceptance::Accept);

        // Register the slashing with any monitored validators.
        self.chain
            .validator_monitor
            .read()
            .register_gossip_attester_slashing(slashing.as_inner());

        if let Err(e) = self.chain.import_attester_slashing(slashing) {
            debug!(self.log, "Error importing attester slashing"; "error" => ?e);
            metrics::inc_counter(&metrics::BEACON_PROCESSOR_ATTESTER_SLASHING_ERROR_TOTAL);
        } else {
            debug!(self.log, "Successfully imported attester slashing");
            metrics::inc_counter(&metrics::BEACON_PROCESSOR_ATTESTER_SLASHING_IMPORTED_TOTAL);
        }
    }

    /// Process the sync committee signature received from the gossip network and:
    ///
    /// - If it passes gossip propagation criteria, tell the network thread to forward it.
    /// - Attempt to add it to the naive aggregation pool.
    ///
    /// Raises a log if there are errors.
    pub fn process_gossip_sync_committee_signature(
        self,
        message_id: MessageId,
        peer_id: PeerId,
<<<<<<< HEAD
        sync_signature: SyncCommitteeSignature,
=======
        sync_signature: SyncCommitteeMessage,
>>>>>>> 8b458233
        subnet_id: SyncSubnetId,
        _seen_timestamp: Duration,
    ) {
        let sync_signature = match self
            .chain
<<<<<<< HEAD
            .verify_sync_signature_for_gossip(sync_signature, Some(subnet_id))
=======
            .verify_sync_committee_message_for_gossip(sync_signature, subnet_id)
>>>>>>> 8b458233
        {
            Ok(sync_signature) => sync_signature,
            Err(e) => {
                self.handle_sync_committee_message_failure(
                    peer_id,
                    message_id,
                    "sync_signature",
                    e,
                );
                return;
            }
        };

        /*TODO:
        // Register the sync signature with any monitored validators.
        self.chain
            .validator_monitor
            .read()
            .register_gossip_unaggregated_attestation(
                seen_timestamp,
                attestation.indexed_attestation(),
                &self.chain.slot_clock,
            );
        */

        // Indicate to the `Network` service that this message is valid and can be
        // propagated on the gossip network.
        self.propagate_validation_result(message_id, peer_id, MessageAcceptance::Accept);

<<<<<<< HEAD
        /* TODO
        metrics::inc_counter(&metrics::BEACON_PROCESSOR_UNAGGREGATED_ATTESTATION_VERIFIED_TOTAL);
        */
=======
        metrics::inc_counter(&metrics::BEACON_PROCESSOR_SYNC_MESSAGE_VERIFIED_TOTAL);
>>>>>>> 8b458233

        if let Err(e) = self
            .chain
            .add_to_naive_sync_aggregation_pool(sync_signature)
        {
            debug!(
                self.log,
                "Sync committee signature invalid for agg pool";
                "reason" => ?e,
                "peer" => %peer_id,
            )
        }

<<<<<<< HEAD
        /* TODO
        metrics::inc_counter(&metrics::BEACON_PROCESSOR_UNAGGREGATED_ATTESTATION_IMPORTED_TOTAL);
        */
=======
        metrics::inc_counter(&metrics::BEACON_PROCESSOR_SYNC_MESSAGE_IMPORTED_TOTAL);
>>>>>>> 8b458233
    }

    /// Process the sync committee contribution received from the gossip network and:
    ///
    /// - If it passes gossip propagation criteria, tell the network thread to forward it.
    /// - Attempt to add it to the block inclusion pool.
    ///
    /// Raises a log if there are errors.
    pub fn process_sync_committee_contribution(
        self,
        message_id: MessageId,
        peer_id: PeerId,
        sync_contribution: SignedContributionAndProof<T::EthSpec>,
        _seen_timestamp: Duration,
    ) {
        let sync_contribution = match self
            .chain
            .verify_sync_contribution_for_gossip(sync_contribution)
        {
            Ok(sync_contribution) => sync_contribution,
            Err(e) => {
                // Report the failure to gossipsub
                self.handle_sync_committee_message_failure(
                    peer_id,
                    message_id,
                    "sync_contribution",
                    e,
                );
                return;
            }
        };

        // Indicate to the `Network` service that this message is valid and can be
        // propagated on the gossip network.
        self.propagate_validation_result(message_id, peer_id, MessageAcceptance::Accept);

        /* TODO
        // Register the attestation with any monitored validators.
        self.chain
            .validator_monitor
            .read()
            .register_gossip_aggregated_attestation(
                seen_timestamp,
                aggregate.aggregate(),
                aggregate.indexed_attestation(),
                &self.chain.slot_clock,
            );
        metrics::inc_counter(&metrics::BEACON_PROCESSOR_AGGREGATED_ATTESTATION_VERIFIED_TOTAL);
        */

        if let Err(e) = self
            .chain
            .add_contribution_to_block_inclusion_pool(sync_contribution)
        {
            debug!(
                self.log,
                "Sync contribution invalid for op pool";
                "reason" => ?e,
                "peer" => %peer_id,
            )
        }
<<<<<<< HEAD
        /* TODO
        metrics::inc_counter(&metrics::BEACON_PROCESSOR_AGGREGATED_ATTESTATION_IMPORTED_TOTAL);
        */
=======
        metrics::inc_counter(&metrics::BEACON_PROCESSOR_SYNC_CONTRIBUTION_IMPORTED_TOTAL);
>>>>>>> 8b458233
    }

    /// Handle an error whilst verifying an `Attestation` or `SignedAggregateAndProof` from the
    /// network.
    pub fn handle_attestation_verification_failure(
        &self,
        peer_id: PeerId,
        message_id: MessageId,
        beacon_block_root: Hash256,
        attestation_type: &str,
        error: AttnError,
    ) {
        metrics::register_attestation_error(&error);
        match &error {
            AttnError::FutureEpoch { .. }
            | AttnError::PastEpoch { .. }
            | AttnError::FutureSlot { .. }
            | AttnError::PastSlot { .. } => {
                /*
                 * These errors can be triggered by a mismatch between our slot and the peer.
                 *
                 *
                 * The peer has published an invalid consensus message, _only_ if we trust our own clock.
                 */
                trace!(
                    self.log,
                    "Attestation is not within the last ATTESTATION_PROPAGATION_SLOT_RANGE slots";
                    "peer_id" => %peer_id,
                    "block" => %beacon_block_root,
                    "type" => ?attestation_type,
                );

                // Peers that are slow or not to spec can spam us with these messages draining our
                // bandwidth. We therefore penalize these peers when they do this.
                self.gossip_penalize_peer(peer_id, PeerAction::LowToleranceError);

                // Do not propagate these messages.
                self.propagate_validation_result(message_id, peer_id, MessageAcceptance::Ignore);
            }
            AttnError::InvalidSelectionProof { .. } | AttnError::InvalidSignature => {
                /*
                 * These errors are caused by invalid signatures.
                 *
                 * The peer has published an invalid consensus message.
                 */
                self.propagate_validation_result(message_id, peer_id, MessageAcceptance::Reject);
                self.gossip_penalize_peer(peer_id, PeerAction::LowToleranceError);
            }
            AttnError::EmptyAggregationBitfield => {
                /*
                 * The aggregate had no signatures and is therefore worthless.
                 *
                 * Whilst we don't gossip this attestation, this act is **not** a clear
                 * violation of the spec nor indication of fault.
                 *
                 */
                self.propagate_validation_result(message_id, peer_id, MessageAcceptance::Reject);
                self.gossip_penalize_peer(peer_id, PeerAction::LowToleranceError);
            }
            AttnError::AggregatorPubkeyUnknown(_) => {
                /*
                 * The aggregator index was higher than any known validator index. This is
                 * possible in two cases:
                 *
                 * 1. The attestation is malformed
                 * 2. The attestation attests to a beacon_block_root that we do not know.
                 *
                 * It should be impossible to reach (2) without triggering
                 * `AttnError::UnknownHeadBlock`, so we can safely assume the peer is
                 * faulty.
                 *
                 * The peer has published an invalid consensus message.
                 */
                self.propagate_validation_result(message_id, peer_id, MessageAcceptance::Reject);
                self.gossip_penalize_peer(peer_id, PeerAction::LowToleranceError);
            }
            AttnError::AggregatorNotInCommittee { .. } => {
                /*
                 * The aggregator index was higher than any known validator index. This is
                 * possible in two cases:
                 *
                 * 1. The attestation is malformed
                 * 2. The attestation attests to a beacon_block_root that we do not know.
                 *
                 * It should be impossible to reach (2) without triggering
                 * `AttnError::UnknownHeadBlock`, so we can safely assume the peer is
                 * faulty.
                 *
                 * The peer has published an invalid consensus message.
                 */
                self.propagate_validation_result(message_id, peer_id, MessageAcceptance::Reject);
                self.gossip_penalize_peer(peer_id, PeerAction::LowToleranceError);
            }
            AttnError::AttestationAlreadyKnown { .. } => {
                /*
                 * The aggregate attestation has already been observed on the network or in
                 * a block.
                 *
                 * The peer is not necessarily faulty.
                 */
                trace!(
                    self.log,
                    "Attestation already known";
                    "peer_id" => %peer_id,
                    "block" => %beacon_block_root,
                    "type" => ?attestation_type,
                );
                self.propagate_validation_result(message_id, peer_id, MessageAcceptance::Ignore);
                return;
            }
            AttnError::AggregatorAlreadyKnown(_) => {
                /*
                 * There has already been an aggregate attestation seen from this
                 * aggregator index.
                 *
                 * The peer is not necessarily faulty.
                 */
                trace!(
                    self.log,
                    "Aggregator already known";
                    "peer_id" => %peer_id,
                    "block" => %beacon_block_root,
                    "type" => ?attestation_type,
                );
                // This is an allowed behaviour.
                self.propagate_validation_result(message_id, peer_id, MessageAcceptance::Ignore);

                return;
            }
            AttnError::PriorAttestationKnown { .. } => {
                /*
                 * We have already seen an attestation from this validator for this epoch.
                 *
                 * The peer is not necessarily faulty.
                 */
                debug!(
                    self.log,
                    "Prior attestation known";
                    "peer_id" => %peer_id,
                    "block" => %beacon_block_root,
                    "type" => ?attestation_type,
                );
                // We still penalize the peer slightly. We don't want this to be a recurring
                // behaviour.
                self.gossip_penalize_peer(peer_id, PeerAction::HighToleranceError);

                self.propagate_validation_result(message_id, peer_id, MessageAcceptance::Ignore);

                return;
            }
            AttnError::ValidatorIndexTooHigh(_) => {
                /*
                 * The aggregator index (or similar field) was higher than the maximum
                 * possible number of validators.
                 *
                 * The peer has published an invalid consensus message.
                 */
                debug!(
                    self.log,
                    "Validation Index too high";
                    "peer_id" => %peer_id,
                    "block" => %beacon_block_root,
                    "type" => ?attestation_type,
                );
                self.propagate_validation_result(message_id, peer_id, MessageAcceptance::Reject);
                self.gossip_penalize_peer(peer_id, PeerAction::LowToleranceError);
            }
            AttnError::UnknownHeadBlock { beacon_block_root } => {
                // Note: its a little bit unclear as to whether or not this block is unknown or
                // just old. See:
                //
                // https://github.com/sigp/lighthouse/issues/1039

                // TODO: Maintain this attestation and re-process once sync completes
                // TODO: We then score based on whether we can download the block and re-process.
                trace!(
                    self.log,
                    "Attestation for unknown block";
                    "peer_id" => %peer_id,
                    "block" => %beacon_block_root
                );
                // we don't know the block, get the sync manager to handle the block lookup
                self.sync_tx
                    .send(SyncMessage::UnknownBlockHash(peer_id, *beacon_block_root))
                    .unwrap_or_else(|_| {
                        warn!(
                            self.log,
                            "Failed to send to sync service";
                            "msg" => "UnknownBlockHash"
                        )
                    });
                self.propagate_validation_result(message_id, peer_id, MessageAcceptance::Ignore);
                return;
            }
            AttnError::UnknownTargetRoot(_) => {
                /*
                 * The block indicated by the target root is not known to us.
                 *
                 * We should always get `AttnError::UnknwonHeadBlock` before we get this
                 * error, so this means we can get this error if:
                 *
                 * 1. The target root does not represent a valid block.
                 * 2. We do not have the target root in our DB.
                 *
                 * For (2), we should only be processing attestations when we should have
                 * all the available information. Note: if we do a weak-subjectivity sync
                 * it's possible that this situation could occur, but I think it's
                 * unlikely. For now, we will declare this to be an invalid message>
                 *
                 * The peer has published an invalid consensus message.
                 */
                self.propagate_validation_result(message_id, peer_id, MessageAcceptance::Reject);
                self.gossip_penalize_peer(peer_id, PeerAction::LowToleranceError);
            }
            AttnError::BadTargetEpoch => {
                /*
                 * The aggregator index (or similar field) was higher than the maximum
                 * possible number of validators.
                 *
                 * The peer has published an invalid consensus message.
                 */
                self.propagate_validation_result(message_id, peer_id, MessageAcceptance::Reject);
                self.gossip_penalize_peer(peer_id, PeerAction::LowToleranceError);
            }
            AttnError::NoCommitteeForSlotAndIndex { .. } => {
                /*
                 * It is not possible to attest this the given committee in the given slot.
                 *
                 * The peer has published an invalid consensus message.
                 */
                self.propagate_validation_result(message_id, peer_id, MessageAcceptance::Reject);
                self.gossip_penalize_peer(peer_id, PeerAction::LowToleranceError);
            }
            AttnError::NotExactlyOneAggregationBitSet(_) => {
                /*
                 * The unaggregated attestation doesn't have only one signature.
                 *
                 * The peer has published an invalid consensus message.
                 */
                self.propagate_validation_result(message_id, peer_id, MessageAcceptance::Reject);
                self.gossip_penalize_peer(peer_id, PeerAction::LowToleranceError);
            }
            AttnError::AttestsToFutureBlock { .. } => {
                /*
                 * The beacon_block_root is from a higher slot than the attestation.
                 *
                 * The peer has published an invalid consensus message.
                 */
                self.propagate_validation_result(message_id, peer_id, MessageAcceptance::Reject);
                self.gossip_penalize_peer(peer_id, PeerAction::LowToleranceError);
            }

            AttnError::InvalidSubnetId { received, expected } => {
                /*
                 * The attestation was received on an incorrect subnet id.
                 */
                debug!(
                    self.log,
                    "Received attestation on incorrect subnet";
                    "expected" => ?expected,
                    "received" => ?received,
                );
                self.propagate_validation_result(message_id, peer_id, MessageAcceptance::Reject);
                self.gossip_penalize_peer(peer_id, PeerAction::LowToleranceError);
            }
            AttnError::Invalid(_) => {
                /*
                 * The attestation failed the state_processing verification.
                 *
                 * The peer has published an invalid consensus message.
                 */
                self.propagate_validation_result(message_id, peer_id, MessageAcceptance::Reject);
                self.gossip_penalize_peer(peer_id, PeerAction::LowToleranceError);
            }
            AttnError::InvalidTargetEpoch { .. } => {
                /*
                 * The attestation is malformed.
                 *
                 * The peer has published an invalid consensus message.
                 */
                self.propagate_validation_result(message_id, peer_id, MessageAcceptance::Reject);
                self.gossip_penalize_peer(peer_id, PeerAction::LowToleranceError);
            }
            AttnError::InvalidTargetRoot { .. } => {
                /*
                 * The attestation is malformed.
                 *
                 * The peer has published an invalid consensus message.
                 */
                self.propagate_validation_result(message_id, peer_id, MessageAcceptance::Reject);
                self.gossip_penalize_peer(peer_id, PeerAction::LowToleranceError);
            }
            AttnError::TooManySkippedSlots {
                head_block_slot,
                attestation_slot,
            } => {
                /*
                 * The attestation references a head block that is too far behind the attestation slot.
                 *
                 * The message is not necessarily invalid, but we choose to ignore it.
                 */
                debug!(
                    self.log,
                    "Rejected long skip slot attestation";
                    "head_block_slot" => head_block_slot,
                    "attestation_slot" => attestation_slot,
                );
                // In this case we wish to penalize gossipsub peers that do this to avoid future
                // attestations that have too many skip slots.
                self.propagate_validation_result(message_id, peer_id, MessageAcceptance::Reject);
                self.gossip_penalize_peer(peer_id, PeerAction::MidToleranceError);
            }
            AttnError::BeaconChainError(e) => {
                /*
                 * Lighthouse hit an unexpected error whilst processing the attestation. It
                 * should be impossible to trigger a `BeaconChainError` from the network,
                 * so we have a bug.
                 *
                 * It's not clear if the message is invalid/malicious.
                 */
                error!(
                    self.log,
                    "Unable to validate aggregate";
                    "peer_id" => %peer_id,
                    "error" => ?e,
                );
                self.propagate_validation_result(message_id, peer_id, MessageAcceptance::Ignore);
                // Penalize the peer slightly
                self.gossip_penalize_peer(peer_id, PeerAction::HighToleranceError);
            }
        }

        debug!(
            self.log,
            "Invalid attestation from network";
            "reason" => ?error,
            "block" => %beacon_block_root,
            "peer_id" => %peer_id,
            "type" => ?attestation_type,
        );
    }

<<<<<<< HEAD
    /// Handle an error whilst verifying a `SyncCommitteeSignature` or `SyncCommitteeContribution` from the
    /// network.
    pub fn handle_sync_committee_message_failure(
        &self,
        _peer_id: PeerId,
        _message_id: MessageId,
        _message_type: &str,
        _error: SyncCommitteeError,
    ) {
=======
    /// Handle an error whilst verifying a `SyncCommitteeMessage` or `SyncCommitteeContribution` from the
    /// network.
    pub fn handle_sync_committee_message_failure(
        &self,
        peer_id: PeerId,
        _message_id: MessageId,
        message_type: &str,
        error: SyncCommitteeError,
    ) {
        metrics::register_sync_committee_error(&error);
        /*
        TODO: propagate errors for scoring
        */
        debug!(
            self.log,
            "Invalid sync committee message from network";
            "reason" => ?error,
            "peer_id" => %peer_id,
            "type" => ?message_type,
        );
>>>>>>> 8b458233
    }
}<|MERGE_RESOLUTION|>--- conflicted
+++ resolved
@@ -16,11 +16,7 @@
 use types::{
     Attestation, AttesterSlashing, Hash256, ProposerSlashing, SignedAggregateAndProof,
     SignedBeaconBlock, SignedContributionAndProof, SignedVoluntaryExit, SubnetId,
-<<<<<<< HEAD
-    SyncCommitteeSignature, SyncSubnetId,
-=======
     SyncCommitteeMessage, SyncSubnetId,
->>>>>>> 8b458233
 };
 
 use super::{super::block_delay_queue::QueuedBlock, Worker};
@@ -641,21 +637,13 @@
         self,
         message_id: MessageId,
         peer_id: PeerId,
-<<<<<<< HEAD
-        sync_signature: SyncCommitteeSignature,
-=======
         sync_signature: SyncCommitteeMessage,
->>>>>>> 8b458233
         subnet_id: SyncSubnetId,
         _seen_timestamp: Duration,
     ) {
         let sync_signature = match self
             .chain
-<<<<<<< HEAD
-            .verify_sync_signature_for_gossip(sync_signature, Some(subnet_id))
-=======
             .verify_sync_committee_message_for_gossip(sync_signature, subnet_id)
->>>>>>> 8b458233
         {
             Ok(sync_signature) => sync_signature,
             Err(e) => {
@@ -685,13 +673,7 @@
         // propagated on the gossip network.
         self.propagate_validation_result(message_id, peer_id, MessageAcceptance::Accept);
 
-<<<<<<< HEAD
-        /* TODO
-        metrics::inc_counter(&metrics::BEACON_PROCESSOR_UNAGGREGATED_ATTESTATION_VERIFIED_TOTAL);
-        */
-=======
         metrics::inc_counter(&metrics::BEACON_PROCESSOR_SYNC_MESSAGE_VERIFIED_TOTAL);
->>>>>>> 8b458233
 
         if let Err(e) = self
             .chain
@@ -705,13 +687,7 @@
             )
         }
 
-<<<<<<< HEAD
-        /* TODO
-        metrics::inc_counter(&metrics::BEACON_PROCESSOR_UNAGGREGATED_ATTESTATION_IMPORTED_TOTAL);
-        */
-=======
         metrics::inc_counter(&metrics::BEACON_PROCESSOR_SYNC_MESSAGE_IMPORTED_TOTAL);
->>>>>>> 8b458233
     }
 
     /// Process the sync committee contribution received from the gossip network and:
@@ -773,13 +749,7 @@
                 "peer" => %peer_id,
             )
         }
-<<<<<<< HEAD
-        /* TODO
-        metrics::inc_counter(&metrics::BEACON_PROCESSOR_AGGREGATED_ATTESTATION_IMPORTED_TOTAL);
-        */
-=======
         metrics::inc_counter(&metrics::BEACON_PROCESSOR_SYNC_CONTRIBUTION_IMPORTED_TOTAL);
->>>>>>> 8b458233
     }
 
     /// Handle an error whilst verifying an `Attestation` or `SignedAggregateAndProof` from the
@@ -1122,17 +1092,6 @@
         );
     }
 
-<<<<<<< HEAD
-    /// Handle an error whilst verifying a `SyncCommitteeSignature` or `SyncCommitteeContribution` from the
-    /// network.
-    pub fn handle_sync_committee_message_failure(
-        &self,
-        _peer_id: PeerId,
-        _message_id: MessageId,
-        _message_type: &str,
-        _error: SyncCommitteeError,
-    ) {
-=======
     /// Handle an error whilst verifying a `SyncCommitteeMessage` or `SyncCommitteeContribution` from the
     /// network.
     pub fn handle_sync_committee_message_failure(
@@ -1153,6 +1112,5 @@
             "peer_id" => %peer_id,
             "type" => ?message_type,
         );
->>>>>>> 8b458233
     }
 }