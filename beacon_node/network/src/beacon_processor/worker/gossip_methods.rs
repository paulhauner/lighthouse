use crate::{metrics, service::NetworkMessage, sync::SyncMessage};

use beacon_chain::{
    attestation_verification::{Error as AttnError, SignatureVerifiedAttestation},
    observed_operations::ObservationOutcome,
    sync_committee_verification::Error as SyncCommitteeError,
    validator_monitor::get_block_delay_ms,
    BeaconChainError, BeaconChainTypes, BlockError, ForkChoiceError, GossipVerifiedBlock,
};
use eth2_libp2p::{MessageAcceptance, MessageId, PeerAction, PeerId, ReportSource};
use slog::{crit, debug, error, info, trace, warn};
use slot_clock::SlotClock;
use ssz::Encode;
use std::time::{Duration, SystemTime, UNIX_EPOCH};
use tokio::sync::mpsc;
use types::{
<<<<<<< HEAD
    Attestation, AttesterSlashing, EthSpec, Hash256, IndexedAttestation, ProposerSlashing,
    SignedAggregateAndProof, SignedBeaconBlock, SignedVoluntaryExit, SubnetId,
=======
    Attestation, AttesterSlashing, EthSpec, Hash256, ProposerSlashing, SignedAggregateAndProof,
    SignedBeaconBlock, SignedContributionAndProof, SignedVoluntaryExit, SubnetId,
    SyncCommitteeMessage, SyncSubnetId,
>>>>>>> a73dcb7b
};

use super::{
    super::work_reprocessing_queue::{
        QueuedAggregate, QueuedBlock, QueuedUnaggregate, ReprocessQueueMessage,
    },
    Worker,
};

struct VerifiedUnaggregate<T: BeaconChainTypes> {
    attestation: Attestation<T::EthSpec>,
    indexed_attestation: IndexedAttestation<T::EthSpec>,
}

impl<'a, T: BeaconChainTypes> SignatureVerifiedAttestation<T> for VerifiedUnaggregate<T> {
    fn attestation(&self) -> &Attestation<T::EthSpec> {
        &self.attestation
    }

    fn indexed_attestation(&self) -> &IndexedAttestation<T::EthSpec> {
        &self.indexed_attestation
    }
}

struct RejectedUnaggregate<T: EthSpec> {
    attestation: Attestation<T>,
    error: AttnError,
}

struct VerifiedAggregate<T: BeaconChainTypes> {
    signed_aggregate: SignedAggregateAndProof<T::EthSpec>,
    indexed_attestation: IndexedAttestation<T::EthSpec>,
}

impl<'a, T: BeaconChainTypes> SignatureVerifiedAttestation<T> for VerifiedAggregate<T> {
    fn attestation(&self) -> &Attestation<T::EthSpec> {
        &self.signed_aggregate.message.aggregate
    }

    fn indexed_attestation(&self) -> &IndexedAttestation<T::EthSpec> {
        &self.indexed_attestation
    }
}

struct RejectedAggregate<T: EthSpec> {
    signed_aggregate: SignedAggregateAndProof<T>,
    error: AttnError,
}

/// Data for an aggregated or unaggregated attestation that failed verification.
enum FailedAtt<T: EthSpec> {
    Unaggregate {
        attestation: Box<Attestation<T>>,
        subnet_id: SubnetId,
        should_import: bool,
        seen_timestamp: Duration,
    },
    Aggregate {
        attestation: Box<SignedAggregateAndProof<T>>,
        seen_timestamp: Duration,
    },
}

impl<T: EthSpec> FailedAtt<T> {
    pub fn root(&self) -> &Hash256 {
        match self {
            FailedAtt::Unaggregate { attestation, .. } => &attestation.data.beacon_block_root,
            FailedAtt::Aggregate { attestation, .. } => {
                &attestation.message.aggregate.data.beacon_block_root
            }
        }
    }

    pub fn kind(&self) -> &'static str {
        match self {
            FailedAtt::Unaggregate { .. } => "unaggregated",
            FailedAtt::Aggregate { .. } => "aggregated",
        }
    }
}

#[derive(Debug)]
pub struct GossipAttestationPackage<E: EthSpec> {
    message_id: MessageId,
    peer_id: PeerId,
    attestation: Box<Attestation<E>>,
    subnet_id: SubnetId,
    beacon_block_root: Hash256,
    should_import: bool,
    seen_timestamp: Duration,
}

impl<E: EthSpec> GossipAttestationPackage<E> {
    pub fn new(
        message_id: MessageId,
        peer_id: PeerId,
        attestation: Box<Attestation<E>>,
        subnet_id: SubnetId,
        should_import: bool,
        seen_timestamp: Duration,
    ) -> Self {
        Self {
            message_id,
            peer_id,
            beacon_block_root: attestation.data.beacon_block_root,
            attestation,
            subnet_id,
            should_import,
            seen_timestamp,
        }
    }
}

#[derive(Debug)]
pub struct GossipAggregatePackage<E: EthSpec> {
    message_id: MessageId,
    peer_id: PeerId,
    aggregate: Box<SignedAggregateAndProof<E>>,
    beacon_block_root: Hash256,
    seen_timestamp: Duration,
}

impl<E: EthSpec> GossipAggregatePackage<E> {
    pub fn new(
        message_id: MessageId,
        peer_id: PeerId,
        aggregate: Box<SignedAggregateAndProof<E>>,
        seen_timestamp: Duration,
    ) -> Self {
        Self {
            message_id,
            peer_id,
            beacon_block_root: aggregate.message.aggregate.data.beacon_block_root,
            aggregate,
            seen_timestamp,
        }
    }
}

impl<T: BeaconChainTypes> Worker<T> {
    /* Auxiliary functions */

    /// Penalizes a peer for misbehaviour.
    fn gossip_penalize_peer(&self, peer_id: PeerId, action: PeerAction) {
        self.send_network_message(NetworkMessage::ReportPeer {
            peer_id,
            action,
            source: ReportSource::Gossipsub,
        })
    }

    /// Send a message on `message_tx` that the `message_id` sent by `peer_id` should be propagated on
    /// the gossip network.
    ///
    /// Creates a log if there is an internal error.
    /// Propagates the result of the validation for the given message to the network. If the result
    /// is valid the message gets forwarded to other peers.
    fn propagate_validation_result(
        &self,
        message_id: MessageId,
        propagation_source: PeerId,
        validation_result: MessageAcceptance,
    ) {
        self.send_network_message(NetworkMessage::ValidationResult {
            propagation_source,
            message_id,
            validation_result,
        })
    }

    /* Processing functions */

    /// Process the unaggregated attestation received from the gossip network and:
    ///
    /// - If it passes gossip propagation criteria, tell the network thread to forward it.
    /// - Attempt to apply it to fork choice.
    /// - Attempt to add it to the naive aggregation pool.
    ///
    /// Raises a log if there are errors.
    #[allow(clippy::too_many_arguments)]
    pub fn process_gossip_attestation(
        self,
        message_id: MessageId,
        peer_id: PeerId,
        attestation: Attestation<T::EthSpec>,
        subnet_id: SubnetId,
        should_import: bool,
        reprocess_tx: Option<mpsc::Sender<ReprocessQueueMessage<T>>>,
        seen_timestamp: Duration,
    ) {
        let result = match self
            .chain
            .verify_unaggregated_attestation_for_gossip(&attestation, Some(subnet_id))
        {
            Ok(verified_attestation) => Ok(VerifiedUnaggregate {
                indexed_attestation: verified_attestation.into_indexed_attestation(),
                attestation,
            }),
            Err(error) => Err(RejectedUnaggregate { attestation, error }),
        };

        self.process_gossip_attestation_result(
            result,
            message_id,
            peer_id,
            subnet_id,
            reprocess_tx,
            should_import,
            seen_timestamp,
        );
    }

    pub fn process_gossip_attestation_batch(
        self,
        packages: Vec<GossipAttestationPackage<T::EthSpec>>,
        reprocess_tx: Option<mpsc::Sender<ReprocessQueueMessage<T>>>,
    ) {
        let attestations_and_subnets = packages
            .iter()
            .map(|package| (package.attestation.as_ref(), Some(package.subnet_id)));

        let results = match self
            .chain
            .batch_verify_unaggregated_attestations_for_gossip(attestations_and_subnets)
        {
            Ok(results) => results,
            Err(e) => {
                error!(
                    self.log,
                    "Batch unagg. attn verification failed";
                    "error" => ?e
                );
                return;
            }
        };

        // Sanity check.
        if results.len() != packages.len() {
            // The log is `crit` since in this scenario we might be penalizing/rewarding the wrong
            // peer.
            crit!(
                self.log,
                "Batch attestation result mismatch";
                "results" => results.len(),
                "packages" => packages.len(),
            )
        }

        // Map the results into a new `Vec` so that `results` no longer holds a reference to
        // `packages`.
        let results = results
            .into_iter()
            .map(|result| result.map(|verified| verified.into_indexed_attestation()))
            .collect::<Vec<_>>();

        for (result, package) in results.into_iter().zip(packages.into_iter()) {
            let result = match result {
                Ok(indexed_attestation) => Ok(VerifiedUnaggregate {
                    indexed_attestation,
                    attestation: *package.attestation,
                }),
                Err(error) => Err(RejectedUnaggregate {
                    attestation: *package.attestation,
                    error,
                }),
            };

            self.process_gossip_attestation_result(
                result,
                package.message_id.clone(),
                package.peer_id,
                package.subnet_id,
                reprocess_tx.clone(),
                package.should_import,
                package.seen_timestamp,
            );
        }
    }

    // Clippy warning is is ignored since the arguments are all of a different type (i.e., they
    // cant' be mixed-up) and creating a struct would result in more complexity.
    #[allow(clippy::too_many_arguments)]
    fn process_gossip_attestation_result(
        &self,
        result: Result<VerifiedUnaggregate<T>, RejectedUnaggregate<T::EthSpec>>,
        message_id: MessageId,
        peer_id: PeerId,
        subnet_id: SubnetId,
        reprocess_tx: Option<mpsc::Sender<ReprocessQueueMessage<T>>>,
        should_import: bool,
        seen_timestamp: Duration,
    ) {
        match result {
            Ok(verified_attestation) => {
                let indexed_attestation = &verified_attestation.indexed_attestation;
                let beacon_block_root = indexed_attestation.data.beacon_block_root;

                // Register the attestation with any monitored validators.
                self.chain
                    .validator_monitor
                    .read()
                    .register_gossip_unaggregated_attestation(
                        seen_timestamp,
                        indexed_attestation,
                        &self.chain.slot_clock,
                    );

                // Indicate to the `Network` service that this message is valid and can be
                // propagated on the gossip network.
                self.propagate_validation_result(message_id, peer_id, MessageAcceptance::Accept);

                if !should_import {
                    return;
                }

                metrics::inc_counter(
                    &metrics::BEACON_PROCESSOR_UNAGGREGATED_ATTESTATION_VERIFIED_TOTAL,
                );

                if let Err(e) = self
                    .chain
                    .apply_attestation_to_fork_choice(&verified_attestation)
                {
                    match e {
                        BeaconChainError::ForkChoiceError(ForkChoiceError::InvalidAttestation(
                            e,
                        )) => {
                            debug!(
                                self.log,
                                "Attestation invalid for fork choice";
                                "reason" => ?e,
                                "peer" => %peer_id,
                                "beacon_block_root" => ?beacon_block_root
                            )
                        }
                        e => error!(
                            self.log,
                            "Error applying attestation to fork choice";
                            "reason" => ?e,
                            "peer" => %peer_id,
                            "beacon_block_root" => ?beacon_block_root
                        ),
                    }
                }

                if let Err(e) = self
                    .chain
                    .add_to_naive_aggregation_pool(&verified_attestation)
                {
                    debug!(
                        self.log,
                        "Attestation invalid for agg pool";
                        "reason" => ?e,
                        "peer" => %peer_id,
                        "beacon_block_root" => ?beacon_block_root
                    )
                }

                metrics::inc_counter(
                    &metrics::BEACON_PROCESSOR_UNAGGREGATED_ATTESTATION_IMPORTED_TOTAL,
                );
            }
            Err(RejectedUnaggregate { attestation, error }) => {
                self.handle_attestation_verification_failure(
                    peer_id,
                    message_id,
                    FailedAtt::Unaggregate {
                        attestation: Box::new(attestation),
                        subnet_id,
                        should_import,
                        seen_timestamp,
                    },
                    reprocess_tx,
                    error,
                );
            }
        }
    }

    /// Process the aggregated attestation received from the gossip network and:
    ///
    /// - If it passes gossip propagation criteria, tell the network thread to forward it.
    /// - Attempt to apply it to fork choice.
    /// - Attempt to add it to the block inclusion pool.
    ///
    /// Raises a log if there are errors.
    pub fn process_gossip_aggregate(
        self,
        message_id: MessageId,
        peer_id: PeerId,
        aggregate: SignedAggregateAndProof<T::EthSpec>,
        reprocess_tx: Option<mpsc::Sender<ReprocessQueueMessage<T>>>,
        seen_timestamp: Duration,
    ) {
        let beacon_block_root = aggregate.message.aggregate.data.beacon_block_root;

        let result = match self
            .chain
            .verify_aggregated_attestation_for_gossip(&aggregate)
        {
            Ok(verified_aggregate) => Ok(VerifiedAggregate {
                indexed_attestation: verified_aggregate.into_indexed_attestation(),
                signed_aggregate: aggregate,
            }),
            Err(error) => Err(RejectedAggregate {
                signed_aggregate: aggregate,
                error,
            }),
        };

        self.process_gossip_aggregate_result(
            result,
            beacon_block_root,
            message_id,
            peer_id,
            reprocess_tx,
            seen_timestamp,
        );
    }

    pub fn process_gossip_aggregate_batch(
        self,
        packages: Vec<GossipAggregatePackage<T::EthSpec>>,
        reprocess_tx: Option<mpsc::Sender<ReprocessQueueMessage<T>>>,
    ) {
        let aggregates = packages.iter().map(|package| package.aggregate.as_ref());

        let results = match self
            .chain
            .batch_verify_aggregated_attestations_for_gossip(aggregates)
        {
            Ok(results) => results,
            Err(e) => {
                error!(
                    self.log,
                    "Batch agg. attn verification failed";
                    "error" => ?e
                );
                return;
            }
        };

        // Sanity check.
        if results.len() != packages.len() {
            // The log is `crit` since in this scenario we might be penalizing/rewarding the wrong
            // peer.
            crit!(
                self.log,
                "Batch agg. attestation result mismatch";
                "results" => results.len(),
                "packages" => packages.len(),
            )
        }

        // Map the results into a new `Vec` so that `results` no longer holds a reference to
        // `packages`.
        let results = results
            .into_iter()
            .map(|result| result.map(|verified| verified.into_indexed_attestation()))
            .collect::<Vec<_>>();

        for (result, package) in results.into_iter().zip(packages.into_iter()) {
            let result = match result {
                Ok(indexed_attestation) => Ok(VerifiedAggregate {
                    indexed_attestation,
                    signed_aggregate: *package.aggregate,
                }),
                Err(error) => Err(RejectedAggregate {
                    signed_aggregate: *package.aggregate,
                    error,
                }),
            };

            self.process_gossip_aggregate_result(
                result,
                package.beacon_block_root,
                package.message_id.clone(),
                package.peer_id,
                reprocess_tx.clone(),
                package.seen_timestamp,
            );
        }
    }

    fn process_gossip_aggregate_result(
        &self,
        result: Result<VerifiedAggregate<T>, RejectedAggregate<T::EthSpec>>,
        beacon_block_root: Hash256,
        message_id: MessageId,
        peer_id: PeerId,
        reprocess_tx: Option<mpsc::Sender<ReprocessQueueMessage<T>>>,
        seen_timestamp: Duration,
    ) {
        match result {
            Ok(verified_aggregate) => {
                let aggregate = &verified_aggregate.signed_aggregate;
                let indexed_attestation = &verified_aggregate.indexed_attestation;

                // Indicate to the `Network` service that this message is valid and can be
                // propagated on the gossip network.
                self.propagate_validation_result(message_id, peer_id, MessageAcceptance::Accept);

                // Register the attestation with any monitored validators.
                self.chain
                    .validator_monitor
                    .read()
                    .register_gossip_aggregated_attestation(
                        seen_timestamp,
                        aggregate,
                        indexed_attestation,
                        &self.chain.slot_clock,
                    );

                metrics::inc_counter(
                    &metrics::BEACON_PROCESSOR_AGGREGATED_ATTESTATION_VERIFIED_TOTAL,
                );

                if let Err(e) = self
                    .chain
                    .apply_attestation_to_fork_choice(&verified_aggregate)
                {
                    match e {
                        BeaconChainError::ForkChoiceError(ForkChoiceError::InvalidAttestation(
                            e,
                        )) => {
                            debug!(
                                self.log,
                                "Aggregate invalid for fork choice";
                                "reason" => ?e,
                                "peer" => %peer_id,
                                "beacon_block_root" => ?beacon_block_root
                            )
                        }
                        e => error!(
                            self.log,
                            "Error applying aggregate to fork choice";
                            "reason" => ?e,
                            "peer" => %peer_id,
                            "beacon_block_root" => ?beacon_block_root
                        ),
                    }
                }

                if let Err(e) = self.chain.add_to_block_inclusion_pool(&verified_aggregate) {
                    debug!(
                        self.log,
                        "Attestation invalid for op pool";
                        "reason" => ?e,
                        "peer" => %peer_id,
                        "beacon_block_root" => ?beacon_block_root
                    )
                }

                metrics::inc_counter(
                    &metrics::BEACON_PROCESSOR_AGGREGATED_ATTESTATION_IMPORTED_TOTAL,
                );
            }
            Err(RejectedAggregate {
                signed_aggregate,
                error,
            }) => {
                // Report the failure to gossipsub
                self.handle_attestation_verification_failure(
                    peer_id,
                    message_id,
                    FailedAtt::Aggregate {
                        attestation: Box::new(signed_aggregate),
                        seen_timestamp,
                    },
                    reprocess_tx,
                    error,
                );
            }
        }
    }

    /// Process the beacon block received from the gossip network and:
    ///
    /// - If it passes gossip propagation criteria, tell the network thread to forward it.
    /// - Attempt to add it to the beacon chain, informing the sync thread if more blocks need to
    ///   be downloaded.
    ///
    /// Raises a log if there are errors.
    pub fn process_gossip_block(
        self,
        message_id: MessageId,
        peer_id: PeerId,
        block: SignedBeaconBlock<T::EthSpec>,
        reprocess_tx: mpsc::Sender<ReprocessQueueMessage<T>>,
        seen_duration: Duration,
    ) {
        let block_delay =
            get_block_delay_ms(seen_duration, block.message(), &self.chain.slot_clock);
        // Log metrics to track delay from other nodes on the network.
        metrics::observe_duration(
            &metrics::BEACON_BLOCK_GOSSIP_SLOT_START_DELAY_TIME,
            block_delay,
        );

        let verified_block = match self.chain.verify_block_for_gossip(block) {
            Ok(verified_block) => {
                if block_delay >= self.chain.slot_clock.unagg_attestation_production_delay() {
                    metrics::inc_counter(&metrics::BEACON_BLOCK_GOSSIP_ARRIVED_LATE_TOTAL);
                    debug!(
                        self.log,
                        "Gossip block arrived late";
                        "block_root" => ?verified_block.block_root,
                        "proposer_index" => verified_block.block.message().proposer_index(),
                        "slot" => verified_block.block.slot(),
                        "block_delay" => ?block_delay,
                    );
                }

                info!(
                    self.log,
                    "New block received";
                    "slot" => verified_block.block.slot(),
                    "hash" => ?verified_block.block_root
                );
                self.propagate_validation_result(message_id, peer_id, MessageAcceptance::Accept);

                // Log metrics to keep track of propagation delay times.
                if let Some(duration) = SystemTime::now()
                    .duration_since(UNIX_EPOCH)
                    .ok()
                    .and_then(|now| now.checked_sub(seen_duration))
                {
                    metrics::observe_duration(
                        &metrics::BEACON_BLOCK_GOSSIP_PROPAGATION_VERIFICATION_DELAY_TIME,
                        duration,
                    );
                }

                verified_block
            }
            Err(BlockError::ParentUnknown(block)) => {
                debug!(
                    self.log,
                    "Unknown parent for gossip block";
                    "root" => ?block.canonical_root()
                );
                self.send_sync_message(SyncMessage::UnknownBlock(peer_id, block));
                return;
            }
            Err(e @ BlockError::FutureSlot { .. })
            | Err(e @ BlockError::WouldRevertFinalizedSlot { .. })
            | Err(e @ BlockError::BlockIsAlreadyKnown)
            | Err(e @ BlockError::RepeatProposal { .. })
            | Err(e @ BlockError::NotFinalizedDescendant { .. })
            | Err(e @ BlockError::BeaconChainError(_)) => {
                debug!(self.log, "Could not verify block for gossip, ignoring the block";
                            "error" => %e);
                // Prevent recurring behaviour by penalizing the peer slightly.
                self.gossip_penalize_peer(peer_id, PeerAction::HighToleranceError);
                self.propagate_validation_result(message_id, peer_id, MessageAcceptance::Ignore);
                return;
            }
            Err(e @ BlockError::StateRootMismatch { .. })
            | Err(e @ BlockError::IncorrectBlockProposer { .. })
            | Err(e @ BlockError::BlockSlotLimitReached)
            | Err(e @ BlockError::ProposalSignatureInvalid)
            | Err(e @ BlockError::NonLinearSlots)
            | Err(e @ BlockError::UnknownValidator(_))
            | Err(e @ BlockError::PerBlockProcessingError(_))
            | Err(e @ BlockError::NonLinearParentRoots)
            | Err(e @ BlockError::BlockIsNotLaterThanParent { .. })
            | Err(e @ BlockError::InvalidSignature)
            | Err(e @ BlockError::TooManySkippedSlots { .. })
            | Err(e @ BlockError::WeakSubjectivityConflict)
            | Err(e @ BlockError::InconsistentFork(_))
            | Err(e @ BlockError::GenesisBlock) => {
                warn!(self.log, "Could not verify block for gossip, rejecting the block";
                            "error" => %e);
                self.propagate_validation_result(message_id, peer_id, MessageAcceptance::Reject);
                self.gossip_penalize_peer(peer_id, PeerAction::LowToleranceError);
                return;
            }
        };

        metrics::inc_counter(&metrics::BEACON_PROCESSOR_GOSSIP_BLOCK_VERIFIED_TOTAL);

        // Register the block with any monitored validators.
        //
        // Run this event *prior* to importing the block, where the block is only partially
        // verified.
        self.chain.validator_monitor.read().register_gossip_block(
            seen_duration,
            verified_block.block.message(),
            verified_block.block_root,
            &self.chain.slot_clock,
        );

        let block_slot = verified_block.block.slot();
        let block_root = verified_block.block_root;

        // Try read the current slot to determine if this block should be imported now or after some
        // delay.
        match self.chain.slot() {
            // We only need to do a simple check about the block slot and the current slot since the
            // `verify_block_for_gossip` function already ensures that the block is within the
            // tolerance for block imports.
            Ok(current_slot) if block_slot > current_slot => {
                warn!(
                    self.log,
                    "Block arrived early";
                    "block_slot" => %block_slot,
                    "block_root" => ?block_root,
                    "msg" => "if this happens consistently, check system clock"
                );

                // Take note of how early this block arrived.
                if let Some(duration) = self
                    .chain
                    .slot_clock
                    .start_of(block_slot)
                    .and_then(|start| start.checked_sub(seen_duration))
                {
                    metrics::observe_duration(
                        &metrics::BEACON_PROCESSOR_GOSSIP_BLOCK_EARLY_SECONDS,
                        duration,
                    );
                }

                metrics::inc_counter(&metrics::BEACON_PROCESSOR_GOSSIP_BLOCK_REQUEUED_TOTAL);

                if reprocess_tx
                    .try_send(ReprocessQueueMessage::EarlyBlock(QueuedBlock {
                        peer_id,
                        block: verified_block,
                        seen_timestamp: seen_duration,
                    }))
                    .is_err()
                {
                    error!(
                        self.log,
                        "Failed to defer block import";
                        "block_slot" => %block_slot,
                        "block_root" => ?block_root,
                        "location" => "block gossip"
                    )
                }
            }
            Ok(_) => self.process_gossip_verified_block(
                peer_id,
                verified_block,
                reprocess_tx,
                seen_duration,
            ),
            Err(e) => {
                error!(
                    self.log,
                    "Failed to defer block import";
                    "error" => ?e,
                    "block_slot" => %block_slot,
                    "block_root" => ?block_root,
                    "location" => "block gossip"
                )
            }
        }
    }

    /// Process the beacon block that has already passed gossip verification.
    ///
    /// Raises a log if there are errors.
    pub fn process_gossip_verified_block(
        self,
        peer_id: PeerId,
        verified_block: GossipVerifiedBlock<T>,
        reprocess_tx: mpsc::Sender<ReprocessQueueMessage<T>>,
        // This value is not used presently, but it might come in handy for debugging.
        _seen_duration: Duration,
    ) {
        let block = Box::new(verified_block.block.clone());

        match self.chain.process_block(verified_block) {
            Ok(block_root) => {
                metrics::inc_counter(&metrics::BEACON_PROCESSOR_GOSSIP_BLOCK_IMPORTED_TOTAL);

                if reprocess_tx
                    .try_send(ReprocessQueueMessage::BlockImported(block_root))
                    .is_err()
                {
                    error!(
                        self.log,
                        "Failed to inform block import";
                        "source" => "gossip",
                        "block_root" => ?block_root,
                    )
                };

                trace!(
                    self.log,
                    "Gossipsub block processed";
                    "peer_id" => %peer_id
                );

                match self.chain.fork_choice() {
                    Ok(()) => trace!(
                        self.log,
                        "Fork choice success";
                        "location" => "block gossip"
                    ),
                    Err(e) => error!(
                        self.log,
                        "Fork choice failed";
                        "error" => ?e,
                        "location" => "block gossip"
                    ),
                }
            }
            Err(BlockError::ParentUnknown { .. }) => {
                // Inform the sync manager to find parents for this block
                // This should not occur. It should be checked by `should_forward_block`
                error!(
                    self.log,
                    "Block with unknown parent attempted to be processed";
                    "peer_id" => %peer_id
                );
                self.send_sync_message(SyncMessage::UnknownBlock(peer_id, block));
            }
            other => {
                debug!(
                    self.log,
                    "Invalid gossip beacon block";
                    "outcome" => ?other,
                    "block root" => ?block.canonical_root(),
                    "block slot" => block.slot()
                );
                self.gossip_penalize_peer(peer_id, PeerAction::MidToleranceError);
                trace!(
                    self.log,
                    "Invalid gossip beacon block ssz";
                    "ssz" => format_args!("0x{}", hex::encode(block.as_ssz_bytes())),
                );
            }
        };
    }

    pub fn process_gossip_voluntary_exit(
        self,
        message_id: MessageId,
        peer_id: PeerId,
        voluntary_exit: SignedVoluntaryExit,
    ) {
        let validator_index = voluntary_exit.message.validator_index;

        let exit = match self.chain.verify_voluntary_exit_for_gossip(voluntary_exit) {
            Ok(ObservationOutcome::New(exit)) => exit,
            Ok(ObservationOutcome::AlreadyKnown) => {
                self.propagate_validation_result(message_id, peer_id, MessageAcceptance::Ignore);
                debug!(
                    self.log,
                    "Dropping exit for already exiting validator";
                    "validator_index" => validator_index,
                    "peer" => %peer_id
                );
                return;
            }
            Err(e) => {
                debug!(
                    self.log,
                    "Dropping invalid exit";
                    "validator_index" => validator_index,
                    "peer" => %peer_id,
                    "error" => ?e
                );
                // These errors occur due to a fault in the beacon chain. It is not necessarily
                // the fault on the peer.
                self.propagate_validation_result(message_id, peer_id, MessageAcceptance::Ignore);
                // We still penalize a peer slightly to prevent overuse of invalids.
                self.gossip_penalize_peer(peer_id, PeerAction::HighToleranceError);
                return;
            }
        };

        metrics::inc_counter(&metrics::BEACON_PROCESSOR_EXIT_VERIFIED_TOTAL);

        self.propagate_validation_result(message_id, peer_id, MessageAcceptance::Accept);

        // Register the exit with any monitored validators.
        self.chain
            .validator_monitor
            .read()
            .register_gossip_voluntary_exit(&exit.as_inner().message);

        self.chain.import_voluntary_exit(exit);

        debug!(self.log, "Successfully imported voluntary exit");

        metrics::inc_counter(&metrics::BEACON_PROCESSOR_EXIT_IMPORTED_TOTAL);
    }

    pub fn process_gossip_proposer_slashing(
        self,
        message_id: MessageId,
        peer_id: PeerId,
        proposer_slashing: ProposerSlashing,
    ) {
        let validator_index = proposer_slashing.signed_header_1.message.proposer_index;

        let slashing = match self
            .chain
            .verify_proposer_slashing_for_gossip(proposer_slashing)
        {
            Ok(ObservationOutcome::New(slashing)) => slashing,
            Ok(ObservationOutcome::AlreadyKnown) => {
                debug!(
                    self.log,
                    "Dropping proposer slashing";
                    "reason" => "Already seen a proposer slashing for that validator",
                    "validator_index" => validator_index,
                    "peer" => %peer_id
                );
                self.propagate_validation_result(message_id, peer_id, MessageAcceptance::Ignore);
                return;
            }
            Err(e) => {
                // This is likely a fault with the beacon chain and not necessarily a
                // malicious message from the peer.
                debug!(
                    self.log,
                    "Dropping invalid proposer slashing";
                    "validator_index" => validator_index,
                    "peer" => %peer_id,
                    "error" => ?e
                );
                self.propagate_validation_result(message_id, peer_id, MessageAcceptance::Ignore);

                // Penalize peer slightly for invalids.
                self.gossip_penalize_peer(peer_id, PeerAction::HighToleranceError);
                return;
            }
        };

        metrics::inc_counter(&metrics::BEACON_PROCESSOR_PROPOSER_SLASHING_VERIFIED_TOTAL);

        self.propagate_validation_result(message_id, peer_id, MessageAcceptance::Accept);

        // Register the slashing with any monitored validators.
        self.chain
            .validator_monitor
            .read()
            .register_gossip_proposer_slashing(slashing.as_inner());

        self.chain.import_proposer_slashing(slashing);
        debug!(self.log, "Successfully imported proposer slashing");

        metrics::inc_counter(&metrics::BEACON_PROCESSOR_PROPOSER_SLASHING_IMPORTED_TOTAL);
    }

    pub fn process_gossip_attester_slashing(
        self,
        message_id: MessageId,
        peer_id: PeerId,
        attester_slashing: AttesterSlashing<T::EthSpec>,
    ) {
        let slashing = match self
            .chain
            .verify_attester_slashing_for_gossip(attester_slashing)
        {
            Ok(ObservationOutcome::New(slashing)) => slashing,
            Ok(ObservationOutcome::AlreadyKnown) => {
                debug!(
                    self.log,
                    "Dropping attester slashing";
                    "reason" => "Slashings already known for all slashed validators",
                    "peer" => %peer_id
                );
                self.propagate_validation_result(message_id, peer_id, MessageAcceptance::Ignore);
                return;
            }
            Err(e) => {
                debug!(
                    self.log,
                    "Dropping invalid attester slashing";
                    "peer" => %peer_id,
                    "error" => ?e
                );
                self.propagate_validation_result(message_id, peer_id, MessageAcceptance::Ignore);
                // Penalize peer slightly for invalids.
                self.gossip_penalize_peer(peer_id, PeerAction::HighToleranceError);
                return;
            }
        };

        metrics::inc_counter(&metrics::BEACON_PROCESSOR_ATTESTER_SLASHING_VERIFIED_TOTAL);

        self.propagate_validation_result(message_id, peer_id, MessageAcceptance::Accept);

        // Register the slashing with any monitored validators.
        self.chain
            .validator_monitor
            .read()
            .register_gossip_attester_slashing(slashing.as_inner());

        if let Err(e) = self.chain.import_attester_slashing(slashing) {
            debug!(self.log, "Error importing attester slashing"; "error" => ?e);
            metrics::inc_counter(&metrics::BEACON_PROCESSOR_ATTESTER_SLASHING_ERROR_TOTAL);
        } else {
            debug!(self.log, "Successfully imported attester slashing");
            metrics::inc_counter(&metrics::BEACON_PROCESSOR_ATTESTER_SLASHING_IMPORTED_TOTAL);
        }
    }

    /// Process the sync committee signature received from the gossip network and:
    ///
    /// - If it passes gossip propagation criteria, tell the network thread to forward it.
    /// - Attempt to add it to the naive aggregation pool.
    ///
    /// Raises a log if there are errors.
    pub fn process_gossip_sync_committee_signature(
        self,
        message_id: MessageId,
        peer_id: PeerId,
        sync_signature: SyncCommitteeMessage,
        subnet_id: SyncSubnetId,
        seen_timestamp: Duration,
    ) {
        let sync_signature = match self
            .chain
            .verify_sync_committee_message_for_gossip(sync_signature, subnet_id)
        {
            Ok(sync_signature) => sync_signature,
            Err(e) => {
                self.handle_sync_committee_message_failure(
                    peer_id,
                    message_id,
                    "sync_signature",
                    e,
                );
                return;
            }
        };

        // Indicate to the `Network` service that this message is valid and can be
        // propagated on the gossip network.
        self.propagate_validation_result(message_id, peer_id, MessageAcceptance::Accept);

        // Register the sync signature with any monitored validators.
        self.chain
            .validator_monitor
            .read()
            .register_gossip_sync_committee_message(
                seen_timestamp,
                sync_signature.sync_message(),
                &self.chain.slot_clock,
            );

        metrics::inc_counter(&metrics::BEACON_PROCESSOR_SYNC_MESSAGE_VERIFIED_TOTAL);

        if let Err(e) = self
            .chain
            .add_to_naive_sync_aggregation_pool(sync_signature)
        {
            debug!(
                self.log,
                "Sync committee signature invalid for agg pool";
                "reason" => ?e,
                "peer" => %peer_id,
            )
        }

        metrics::inc_counter(&metrics::BEACON_PROCESSOR_SYNC_MESSAGE_IMPORTED_TOTAL);
    }

    /// Process the sync committee contribution received from the gossip network and:
    ///
    /// - If it passes gossip propagation criteria, tell the network thread to forward it.
    /// - Attempt to add it to the block inclusion pool.
    ///
    /// Raises a log if there are errors.
    pub fn process_sync_committee_contribution(
        self,
        message_id: MessageId,
        peer_id: PeerId,
        sync_contribution: SignedContributionAndProof<T::EthSpec>,
        seen_timestamp: Duration,
    ) {
        let sync_contribution = match self
            .chain
            .verify_sync_contribution_for_gossip(sync_contribution)
        {
            Ok(sync_contribution) => sync_contribution,
            Err(e) => {
                // Report the failure to gossipsub
                self.handle_sync_committee_message_failure(
                    peer_id,
                    message_id,
                    "sync_contribution",
                    e,
                );
                return;
            }
        };

        // Indicate to the `Network` service that this message is valid and can be
        // propagated on the gossip network.
        self.propagate_validation_result(message_id, peer_id, MessageAcceptance::Accept);

        self.chain
            .validator_monitor
            .read()
            .register_gossip_sync_committee_contribution(
                seen_timestamp,
                sync_contribution.aggregate(),
                sync_contribution.participant_pubkeys(),
                &self.chain.slot_clock,
            );
        metrics::inc_counter(&metrics::BEACON_PROCESSOR_SYNC_CONTRIBUTION_VERIFIED_TOTAL);

        if let Err(e) = self
            .chain
            .add_contribution_to_block_inclusion_pool(sync_contribution)
        {
            debug!(
                self.log,
                "Sync contribution invalid for op pool";
                "reason" => ?e,
                "peer" => %peer_id,
            )
        }
        metrics::inc_counter(&metrics::BEACON_PROCESSOR_SYNC_CONTRIBUTION_IMPORTED_TOTAL);
    }

    /// Handle an error whilst verifying an `Attestation` or `SignedAggregateAndProof` from the
    /// network.
    fn handle_attestation_verification_failure(
        &self,
        peer_id: PeerId,
        message_id: MessageId,
        failed_att: FailedAtt<T::EthSpec>,
        reprocess_tx: Option<mpsc::Sender<ReprocessQueueMessage<T>>>,
        error: AttnError,
    ) {
        let beacon_block_root = failed_att.root();
        let attestation_type = failed_att.kind();
        metrics::register_attestation_error(&error);
        match &error {
            AttnError::FutureEpoch { .. }
            | AttnError::PastEpoch { .. }
            | AttnError::FutureSlot { .. }
            | AttnError::PastSlot { .. } => {
                /*
                 * These errors can be triggered by a mismatch between our slot and the peer.
                 *
                 *
                 * The peer has published an invalid consensus message, _only_ if we trust our own clock.
                 */
                trace!(
                    self.log,
                    "Attestation is not within the last ATTESTATION_PROPAGATION_SLOT_RANGE slots";
                    "peer_id" => %peer_id,
                    "block" => ?beacon_block_root,
                    "type" => ?attestation_type,
                );

                // Peers that are slow or not to spec can spam us with these messages draining our
                // bandwidth. We therefore penalize these peers when they do this.
                self.gossip_penalize_peer(peer_id, PeerAction::LowToleranceError);

                // Do not propagate these messages.
                self.propagate_validation_result(message_id, peer_id, MessageAcceptance::Ignore);
            }
            AttnError::InvalidSelectionProof { .. } | AttnError::InvalidSignature => {
                /*
                 * These errors are caused by invalid signatures.
                 *
                 * The peer has published an invalid consensus message.
                 */
                self.propagate_validation_result(message_id, peer_id, MessageAcceptance::Reject);
                self.gossip_penalize_peer(peer_id, PeerAction::LowToleranceError);
            }
            AttnError::EmptyAggregationBitfield => {
                /*
                 * The aggregate had no signatures and is therefore worthless.
                 *
                 * This is forbidden by the p2p spec. Reject the message.
                 *
                 */
                self.propagate_validation_result(message_id, peer_id, MessageAcceptance::Reject);
                self.gossip_penalize_peer(peer_id, PeerAction::LowToleranceError);
            }
            AttnError::AggregatorPubkeyUnknown(_) => {
                /*
                 * The aggregator index was higher than any known validator index. This is
                 * possible in two cases:
                 *
                 * 1. The attestation is malformed
                 * 2. The attestation attests to a beacon_block_root that we do not know.
                 *
                 * It should be impossible to reach (2) without triggering
                 * `AttnError::UnknownHeadBlock`, so we can safely assume the peer is
                 * faulty.
                 *
                 * The peer has published an invalid consensus message.
                 */
                self.propagate_validation_result(message_id, peer_id, MessageAcceptance::Reject);
                self.gossip_penalize_peer(peer_id, PeerAction::LowToleranceError);
            }
            AttnError::AggregatorNotInCommittee { .. } => {
                /*
                 * The aggregator index was higher than any known validator index. This is
                 * possible in two cases:
                 *
                 * 1. The attestation is malformed
                 * 2. The attestation attests to a beacon_block_root that we do not know.
                 *
                 * It should be impossible to reach (2) without triggering
                 * `AttnError::UnknownHeadBlock`, so we can safely assume the peer is
                 * faulty.
                 *
                 * The peer has published an invalid consensus message.
                 */
                self.propagate_validation_result(message_id, peer_id, MessageAcceptance::Reject);
                self.gossip_penalize_peer(peer_id, PeerAction::LowToleranceError);
            }
            AttnError::AttestationAlreadyKnown { .. } => {
                /*
                 * The aggregate attestation has already been observed on the network or in
                 * a block.
                 *
                 * The peer is not necessarily faulty.
                 */
                trace!(
                    self.log,
                    "Attestation already known";
                    "peer_id" => %peer_id,
                    "block" => ?beacon_block_root,
                    "type" => ?attestation_type,
                );
                self.propagate_validation_result(message_id, peer_id, MessageAcceptance::Ignore);
                return;
            }
            AttnError::AggregatorAlreadyKnown(_) => {
                /*
                 * There has already been an aggregate attestation seen from this
                 * aggregator index.
                 *
                 * The peer is not necessarily faulty.
                 */
                trace!(
                    self.log,
                    "Aggregator already known";
                    "peer_id" => %peer_id,
                    "block" => ?beacon_block_root,
                    "type" => ?attestation_type,
                );
                // This is an allowed behaviour.
                self.propagate_validation_result(message_id, peer_id, MessageAcceptance::Ignore);

                return;
            }
            AttnError::PriorAttestationKnown {
                validator_index,
                epoch,
            } => {
                /*
                 * We have already seen an attestation from this validator for this epoch.
                 *
                 * The peer is not necessarily faulty.
                 */
                debug!(
                    self.log,
                    "Prior attestation known";
                    "peer_id" => %peer_id,
                    "block" => ?beacon_block_root,
                    "epoch" => %epoch,
                    "validator_index" => validator_index,
                    "type" => ?attestation_type,
                );

                self.propagate_validation_result(message_id, peer_id, MessageAcceptance::Ignore);

                return;
            }
            AttnError::ValidatorIndexTooHigh(_) => {
                /*
                 * The aggregator index (or similar field) was higher than the maximum
                 * possible number of validators.
                 *
                 * The peer has published an invalid consensus message.
                 */
                debug!(
                    self.log,
                    "Validation Index too high";
                    "peer_id" => %peer_id,
                    "block" => ?beacon_block_root,
                    "type" => ?attestation_type,
                );
                self.propagate_validation_result(message_id, peer_id, MessageAcceptance::Reject);
                self.gossip_penalize_peer(peer_id, PeerAction::LowToleranceError);
            }
            AttnError::UnknownHeadBlock { beacon_block_root } => {
                trace!(
                    self.log,
                    "Attestation for unknown block";
                    "peer_id" => %peer_id,
                    "block" => ?beacon_block_root
                );
                if let Some(sender) = reprocess_tx {
                    // We don't know the block, get the sync manager to handle the block lookup, and
                    // send the attestation to be scheduled for re-processing.
                    self.sync_tx
                        .send(SyncMessage::UnknownBlockHash(peer_id, *beacon_block_root))
                        .unwrap_or_else(|_| {
                            warn!(
                                self.log,
                                "Failed to send to sync service";
                                "msg" => "UnknownBlockHash"
                            )
                        });
                    let msg = match failed_att {
                        FailedAtt::Aggregate {
                            attestation,
                            seen_timestamp,
                        } => {
                            metrics::inc_counter(
                                &metrics::BEACON_PROCESSOR_AGGREGATED_ATTESTATION_REQUEUED_TOTAL,
                            );
                            ReprocessQueueMessage::UnknownBlockAggregate(QueuedAggregate {
                                peer_id,
                                message_id,
                                attestation,
                                seen_timestamp,
                            })
                        }
                        FailedAtt::Unaggregate {
                            attestation,
                            subnet_id,
                            should_import,
                            seen_timestamp,
                        } => {
                            metrics::inc_counter(
                                &metrics::BEACON_PROCESSOR_UNAGGREGATED_ATTESTATION_REQUEUED_TOTAL,
                            );
                            ReprocessQueueMessage::UnknownBlockUnaggregate(QueuedUnaggregate {
                                peer_id,
                                message_id,
                                attestation,
                                subnet_id,
                                should_import,
                                seen_timestamp,
                            })
                        }
                    };

                    if sender.try_send(msg).is_err() {
                        error!(
                            self.log,
                            "Failed to send attestation for re-processing";
                        )
                    }
                } else {
                    // We shouldn't make any further attempts to process this attestation.
                    // Downscore the peer.
                    self.gossip_penalize_peer(peer_id, PeerAction::LowToleranceError);
                    self.propagate_validation_result(
                        message_id,
                        peer_id,
                        MessageAcceptance::Ignore,
                    );
                }

                return;
            }
            AttnError::UnknownTargetRoot(_) => {
                /*
                 * The block indicated by the target root is not known to us.
                 *
                 * We should always get `AttnError::UnknwonHeadBlock` before we get this
                 * error, so this means we can get this error if:
                 *
                 * 1. The target root does not represent a valid block.
                 * 2. We do not have the target root in our DB.
                 *
                 * For (2), we should only be processing attestations when we should have
                 * all the available information. Note: if we do a weak-subjectivity sync
                 * it's possible that this situation could occur, but I think it's
                 * unlikely. For now, we will declare this to be an invalid message>
                 *
                 * The peer has published an invalid consensus message.
                 */
                self.propagate_validation_result(message_id, peer_id, MessageAcceptance::Reject);
                self.gossip_penalize_peer(peer_id, PeerAction::LowToleranceError);
            }
            AttnError::BadTargetEpoch => {
                /*
                 * The aggregator index (or similar field) was higher than the maximum
                 * possible number of validators.
                 *
                 * The peer has published an invalid consensus message.
                 */
                self.propagate_validation_result(message_id, peer_id, MessageAcceptance::Reject);
                self.gossip_penalize_peer(peer_id, PeerAction::LowToleranceError);
            }
            AttnError::NoCommitteeForSlotAndIndex { .. } => {
                /*
                 * It is not possible to attest this the given committee in the given slot.
                 *
                 * The peer has published an invalid consensus message.
                 */
                self.propagate_validation_result(message_id, peer_id, MessageAcceptance::Reject);
                self.gossip_penalize_peer(peer_id, PeerAction::LowToleranceError);
            }
            AttnError::NotExactlyOneAggregationBitSet(_) => {
                /*
                 * The unaggregated attestation doesn't have only one signature.
                 *
                 * The peer has published an invalid consensus message.
                 */
                self.propagate_validation_result(message_id, peer_id, MessageAcceptance::Reject);
                self.gossip_penalize_peer(peer_id, PeerAction::LowToleranceError);
            }
            AttnError::AttestsToFutureBlock { .. } => {
                /*
                 * The beacon_block_root is from a higher slot than the attestation.
                 *
                 * The peer has published an invalid consensus message.
                 */
                self.propagate_validation_result(message_id, peer_id, MessageAcceptance::Reject);
                self.gossip_penalize_peer(peer_id, PeerAction::LowToleranceError);
            }
            AttnError::InvalidSubnetId { received, expected } => {
                /*
                 * The attestation was received on an incorrect subnet id.
                 */
                debug!(
                    self.log,
                    "Received attestation on incorrect subnet";
                    "expected" => ?expected,
                    "received" => ?received,
                );
                self.propagate_validation_result(message_id, peer_id, MessageAcceptance::Reject);
                self.gossip_penalize_peer(peer_id, PeerAction::LowToleranceError);
            }
            AttnError::Invalid(_) => {
                /*
                 * The attestation failed the state_processing verification.
                 *
                 * The peer has published an invalid consensus message.
                 */
                self.propagate_validation_result(message_id, peer_id, MessageAcceptance::Reject);
                self.gossip_penalize_peer(peer_id, PeerAction::LowToleranceError);
            }
            AttnError::InvalidTargetEpoch { .. } => {
                /*
                 * The attestation is malformed.
                 *
                 * The peer has published an invalid consensus message.
                 */
                self.propagate_validation_result(message_id, peer_id, MessageAcceptance::Reject);
                self.gossip_penalize_peer(peer_id, PeerAction::LowToleranceError);
            }
            AttnError::InvalidTargetRoot { .. } => {
                /*
                 * The attestation is malformed.
                 *
                 * The peer has published an invalid consensus message.
                 */
                self.propagate_validation_result(message_id, peer_id, MessageAcceptance::Reject);
                self.gossip_penalize_peer(peer_id, PeerAction::LowToleranceError);
            }
            AttnError::TooManySkippedSlots {
                head_block_slot,
                attestation_slot,
            } => {
                /*
                 * The attestation references a head block that is too far behind the attestation slot.
                 *
                 * The message is not necessarily invalid, but we choose to ignore it.
                 */
                debug!(
                    self.log,
                    "Rejected long skip slot attestation";
                    "head_block_slot" => head_block_slot,
                    "attestation_slot" => attestation_slot,
                );
                // In this case we wish to penalize gossipsub peers that do this to avoid future
                // attestations that have too many skip slots.
                self.propagate_validation_result(message_id, peer_id, MessageAcceptance::Reject);
                self.gossip_penalize_peer(peer_id, PeerAction::MidToleranceError);
            }
            AttnError::BeaconChainError(e) => {
                /*
                 * Lighthouse hit an unexpected error whilst processing the attestation. It
                 * should be impossible to trigger a `BeaconChainError` from the network,
                 * so we have a bug.
                 *
                 * It's not clear if the message is invalid/malicious.
                 */
                error!(
                    self.log,
                    "Unable to validate aggregate";
                    "peer_id" => %peer_id,
                    "error" => ?e,
                );
                self.propagate_validation_result(message_id, peer_id, MessageAcceptance::Ignore);
                // Penalize the peer slightly
                self.gossip_penalize_peer(peer_id, PeerAction::HighToleranceError);
            }
        }

        debug!(
            self.log,
            "Invalid attestation from network";
            "reason" => ?error,
            "block" => ?beacon_block_root,
            "peer_id" => %peer_id,
            "type" => ?attestation_type,
        );
    }

    /// Handle an error whilst verifying a `SyncCommitteeMessage` or `SignedContributionAndProof` from the
    /// network.
    pub fn handle_sync_committee_message_failure(
        &self,
        peer_id: PeerId,
        message_id: MessageId,
        message_type: &str,
        error: SyncCommitteeError,
    ) {
        metrics::register_sync_committee_error(&error);

        match &error {
            SyncCommitteeError::FutureSlot { .. } | SyncCommitteeError::PastSlot { .. } => {
                /*
                 * These errors can be triggered by a mismatch between our slot and the peer.
                 *
                 *
                 * The peer has published an invalid consensus message, _only_ if we trust our own clock.
                 */
                trace!(
                    self.log,
                    "Sync committee message is not within the last MAXIMUM_GOSSIP_CLOCK_DISPARITY slots";
                    "peer_id" => %peer_id,
                    "type" => ?message_type,
                );

                // Unlike attestations, we have a zero slot buffer in case of sync committee messages,
                // so we don't penalize heavily.
                self.gossip_penalize_peer(peer_id, PeerAction::HighToleranceError);

                // Do not propagate these messages.
                self.propagate_validation_result(message_id, peer_id, MessageAcceptance::Ignore);
            }
            SyncCommitteeError::EmptyAggregationBitfield => {
                /*
                 * The aggregate had no signatures and is therefore worthless.
                 *
                 * This is forbidden by the p2p spec. Reject the message.
                 *
                 */
                self.propagate_validation_result(message_id, peer_id, MessageAcceptance::Reject);
                self.gossip_penalize_peer(peer_id, PeerAction::LowToleranceError);
            }
            SyncCommitteeError::InvalidSelectionProof { .. }
            | SyncCommitteeError::InvalidSignature => {
                /*
                 * These errors are caused by invalid signatures.
                 *
                 * The peer has published an invalid consensus message.
                 */
                self.propagate_validation_result(message_id, peer_id, MessageAcceptance::Reject);
                self.gossip_penalize_peer(peer_id, PeerAction::LowToleranceError);
            }
            SyncCommitteeError::AggregatorNotInCommittee { .. }
            | SyncCommitteeError::AggregatorPubkeyUnknown(_) => {
                /*
                * The aggregator is not in the committee for the given `ContributionAndSync` OR
                  The aggregator index was higher than any known validator index
                *
                * The peer has published an invalid consensus message.
                */
                self.propagate_validation_result(message_id, peer_id, MessageAcceptance::Reject);
                self.gossip_penalize_peer(peer_id, PeerAction::LowToleranceError);
            }
            SyncCommitteeError::SyncContributionAlreadyKnown(_)
            | SyncCommitteeError::AggregatorAlreadyKnown(_) => {
                /*
                 * The sync committee message already been observed on the network or in
                 * a block.
                 *
                 * The peer is not necessarily faulty.
                 */
                trace!(
                    self.log,
                    "Sync committee message is already known";
                    "peer_id" => %peer_id,
                    "type" => ?message_type,
                );
                self.propagate_validation_result(message_id, peer_id, MessageAcceptance::Ignore);
                return;
            }
            SyncCommitteeError::UnknownValidatorIndex(_) => {
                /*
                 * The aggregator index (or similar field) was higher than the maximum
                 * possible number of validators.
                 *
                 * The peer has published an invalid consensus message.
                 */
                debug!(
                    self.log,
                    "Validation Index too high";
                    "peer_id" => %peer_id,
                    "type" => ?message_type,
                );
                self.propagate_validation_result(message_id, peer_id, MessageAcceptance::Reject);
                self.gossip_penalize_peer(peer_id, PeerAction::LowToleranceError);
            }
            SyncCommitteeError::UnknownValidatorPubkey(_) => {
                debug!(
                    self.log,
                    "Validator pubkey is unknown";
                    "peer_id" => %peer_id,
                    "type" => ?message_type,
                );
                self.propagate_validation_result(message_id, peer_id, MessageAcceptance::Reject);
                self.gossip_penalize_peer(peer_id, PeerAction::LowToleranceError);
            }
            SyncCommitteeError::InvalidSubnetId { received, expected } => {
                /*
                 * The sync committee message was received on an incorrect subnet id.
                 */
                debug!(
                    self.log,
                    "Received sync committee message on incorrect subnet";
                    "expected" => ?expected,
                    "received" => ?received,
                );
                self.propagate_validation_result(message_id, peer_id, MessageAcceptance::Reject);
                self.gossip_penalize_peer(peer_id, PeerAction::LowToleranceError);
            }
            SyncCommitteeError::Invalid(_) => {
                /*
                 * The sync committee message failed the state_processing verification.
                 *
                 * The peer has published an invalid consensus message.
                 */
                self.propagate_validation_result(message_id, peer_id, MessageAcceptance::Reject);
                self.gossip_penalize_peer(peer_id, PeerAction::LowToleranceError);
            }
            SyncCommitteeError::PriorSyncCommitteeMessageKnown { .. } => {
                /*
                 * We have already seen a sync committee message from this validator for this epoch.
                 *
                 * The peer is not necessarily faulty.
                 */
                debug!(
                    self.log,
                    "Prior sync committee message known";
                    "peer_id" => %peer_id,
                    "type" => ?message_type,
                );
                // We still penalize the peer slightly. We don't want this to be a recurring
                // behaviour.
                self.gossip_penalize_peer(peer_id, PeerAction::HighToleranceError);

                self.propagate_validation_result(message_id, peer_id, MessageAcceptance::Ignore);

                return;
            }
            SyncCommitteeError::BeaconChainError(e) => {
                /*
                 * Lighthouse hit an unexpected error whilst processing the sync committee message. It
                 * should be impossible to trigger a `BeaconChainError` from the network,
                 * so we have a bug.
                 *
                 * It's not clear if the message is invalid/malicious.
                 */
                error!(
                    self.log,
                    "Unable to validate sync committee message";
                    "peer_id" => %peer_id,
                    "error" => ?e,
                );
                self.propagate_validation_result(message_id, peer_id, MessageAcceptance::Ignore);
                // Penalize the peer slightly
                self.gossip_penalize_peer(peer_id, PeerAction::HighToleranceError);
            }
            SyncCommitteeError::BeaconStateError(e) => {
                /*
                 * Lighthouse hit an unexpected error whilst processing the sync committee message. It
                 * should be impossible to trigger a `BeaconStateError` from the network,
                 * so we have a bug.
                 *
                 * It's not clear if the message is invalid/malicious.
                 */
                error!(
                    self.log,
                    "Unable to validate sync committee message";
                    "peer_id" => %peer_id,
                    "error" => ?e,
                );
                self.propagate_validation_result(message_id, peer_id, MessageAcceptance::Ignore);
                // Penalize the peer slightly
                self.gossip_penalize_peer(peer_id, PeerAction::HighToleranceError);
            }
            SyncCommitteeError::ContributionError(e) => {
                error!(
                    self.log,
                    "Error while processing sync contribution";
                    "peer_id" => %peer_id,
                    "error" => ?e,
                );
                self.propagate_validation_result(message_id, peer_id, MessageAcceptance::Ignore);
                // Penalize the peer slightly
                self.gossip_penalize_peer(peer_id, PeerAction::HighToleranceError);
            }
            SyncCommitteeError::SyncCommitteeError(e) => {
                error!(
                    self.log,
                    "Error while processing sync committee message";
                    "peer_id" => %peer_id,
                    "error" => ?e,
                );
                self.propagate_validation_result(message_id, peer_id, MessageAcceptance::Ignore);
                // Penalize the peer slightly
                self.gossip_penalize_peer(peer_id, PeerAction::HighToleranceError);
            }
            SyncCommitteeError::ArithError(e) => {
                /*
                This would most likely imply incompatible configs or an invalid message.
                */
                error!(
                    self.log,
                    "Arithematic error while processing sync committee message";
                    "peer_id" => %peer_id,
                    "error" => ?e,
                );
                self.propagate_validation_result(message_id, peer_id, MessageAcceptance::Ignore);
                self.gossip_penalize_peer(peer_id, PeerAction::LowToleranceError);
            }
            SyncCommitteeError::InvalidSubcommittee { .. } => {
                /*
                The subcommittee index is higher than `SYNC_COMMITTEE_SUBNET_COUNT`. This would imply
                an invalid message.
                */
                self.propagate_validation_result(message_id, peer_id, MessageAcceptance::Reject);
                self.gossip_penalize_peer(peer_id, PeerAction::LowToleranceError);
            }
        }
        debug!(
            self.log,
            "Invalid sync committee message from network";
            "reason" => ?error,
            "peer_id" => %peer_id,
            "type" => ?message_type,
        );
    }
}<|MERGE_RESOLUTION|>--- conflicted
+++ resolved
@@ -14,14 +14,9 @@
 use std::time::{Duration, SystemTime, UNIX_EPOCH};
 use tokio::sync::mpsc;
 use types::{
-<<<<<<< HEAD
     Attestation, AttesterSlashing, EthSpec, Hash256, IndexedAttestation, ProposerSlashing,
-    SignedAggregateAndProof, SignedBeaconBlock, SignedVoluntaryExit, SubnetId,
-=======
-    Attestation, AttesterSlashing, EthSpec, Hash256, ProposerSlashing, SignedAggregateAndProof,
-    SignedBeaconBlock, SignedContributionAndProof, SignedVoluntaryExit, SubnetId,
-    SyncCommitteeMessage, SyncSubnetId,
->>>>>>> a73dcb7b
+    SignedAggregateAndProof, SignedBeaconBlock, SignedContributionAndProof, SignedVoluntaryExit,
+    SubnetId, SyncCommitteeMessage, SyncSubnetId,
 };
 
 use super::{
