use std::time::Duration;

use super::{super::work_reprocessing_queue::ReprocessQueueMessage, Worker};
use crate::beacon_processor::worker::FUTURE_SLOT_TOLERANCE;
use crate::beacon_processor::DuplicateCache;
use crate::metrics;
use crate::sync::manager::{BlockProcessType, SyncMessage};
use crate::sync::{BatchProcessResult, ChainId};
use beacon_chain::ExecutionPayloadError;
use beacon_chain::{
    BeaconChainError, BeaconChainTypes, BlockError, ChainSegmentResult, HistoricalBlockError,
};
use lighthouse_network::PeerAction;
use slog::{debug, error, info, warn};
use std::sync::Arc;
use tokio::sync::mpsc;
use types::{Epoch, Hash256, SignedBeaconBlock};

/// Id associated to a batch processing request, either a sync batch or a parent lookup.
#[derive(Clone, Debug, PartialEq)]
pub enum ChainSegmentProcessId {
    /// Processing Id of a range syncing batch.
    RangeBatchId(ChainId, Epoch),
    /// Processing ID for a backfill syncing batch.
    BackSyncBatchId(Epoch),
    /// Processing Id of the parent lookup of a block.
    ParentLookup(Hash256),
}

/// Returned when a chain segment import fails.
struct ChainSegmentFailed {
    /// To be displayed in logs.
    message: String,
    /// Used to penalize peers.
    peer_action: Option<PeerAction>,
    /// Failure mode
    mode: FailureMode,
}

/// Represents if a block processing failure was on the consensus or execution side.
#[derive(Debug)]
pub enum FailureMode {
    ExecutionLayer { pause_sync: bool },
    ConsensusLayer,
}

impl<T: BeaconChainTypes> Worker<T> {
    /// Attempt to process a block received from a direct RPC request.
    pub async fn process_rpc_block(
        self,
        block: Arc<SignedBeaconBlock<T::EthSpec>>,
        seen_timestamp: Duration,
        process_type: BlockProcessType,
        reprocess_tx: mpsc::Sender<ReprocessQueueMessage<T>>,
        duplicate_cache: DuplicateCache,
    ) {
        // Check if the block is already being imported through another source
        let handle = match duplicate_cache.check_and_insert(block.canonical_root()) {
            Some(handle) => handle,
            None => {
                // Sync handles these results
                self.send_sync_message(SyncMessage::BlockProcessed {
                    process_type,
                    result: Err(BlockError::BlockIsAlreadyKnown),
                });
                return;
            }
        };
        let slot = block.slot();
        let result = self.chain.process_block(block).await;

        metrics::inc_counter(&metrics::BEACON_PROCESSOR_RPC_BLOCK_IMPORTED_TOTAL);

        // RPC block imported, regardless of process type
        if let &Ok(hash) = &result {
            info!(self.log, "New RPC block received"; "slot" => slot, "hash" => %hash);

            // Trigger processing for work referencing this block.
            let reprocess_msg = ReprocessQueueMessage::BlockImported(hash);
            if reprocess_tx.try_send(reprocess_msg).is_err() {
                error!(self.log, "Failed to inform block import"; "source" => "rpc", "block_root" => %hash)
            };
            if matches!(process_type, BlockProcessType::SingleBlock { .. }) {
                self.chain.block_times_cache.write().set_time_observed(
                    hash,
                    slot,
                    seen_timestamp,
                    None,
                    None,
                );

<<<<<<< HEAD
                self.recompute_head("process_head").await;
=======
                self.recompute_head("process_rpc_block").await;
>>>>>>> be1e2e20
            }
        }
        // Sync handles these results
        self.send_sync_message(SyncMessage::BlockProcessed {
            process_type,
            result: result.map(|_| ()),
        });

        // Drop the handle to remove the entry from the cache
        drop(handle);
    }

    /// Attempt to import the chain segment (`blocks`) to the beacon chain, informing the sync
    /// thread if more blocks are needed to process it.
    pub async fn process_chain_segment(
        &self,
        sync_type: ChainSegmentProcessId,
        downloaded_blocks: Vec<Arc<SignedBeaconBlock<T::EthSpec>>>,
    ) {
        let result = match sync_type {
            // this a request from the range sync
            ChainSegmentProcessId::RangeBatchId(chain_id, epoch) => {
                let start_slot = downloaded_blocks.first().map(|b| b.slot().as_u64());
                let end_slot = downloaded_blocks.last().map(|b| b.slot().as_u64());
                let sent_blocks = downloaded_blocks.len();

                match self.process_blocks(downloaded_blocks.iter()).await {
                    (_, Ok(_)) => {
                        debug!(self.log, "Batch processed";
                            "batch_epoch" => epoch,
                            "first_block_slot" => start_slot,
                            "chain" => chain_id,
                            "last_block_slot" => end_slot,
                            "processed_blocks" => sent_blocks,
                            "service"=> "sync");
                        BatchProcessResult::Success(sent_blocks > 0)
                    }
                    (imported_blocks, Err(e)) => {
                        debug!(self.log, "Batch processing failed";
                            "batch_epoch" => epoch,
                            "first_block_slot" => start_slot,
                            "chain" => chain_id,
                            "last_block_slot" => end_slot,
                            "imported_blocks" => imported_blocks,
                            "error" => %e.message,
                            "service" => "sync");

                        BatchProcessResult::Failed {
                            imported_blocks: imported_blocks > 0,
                            peer_action: e.peer_action,
                            mode: e.mode,
                        }
                    }
                }
            }
            // this a request from the Backfill sync
            ChainSegmentProcessId::BackSyncBatchId(epoch) => {
                let start_slot = downloaded_blocks.first().map(|b| b.slot().as_u64());
                let end_slot = downloaded_blocks.last().map(|b| b.slot().as_u64());
                let sent_blocks = downloaded_blocks.len();

                match self.process_backfill_blocks(downloaded_blocks) {
                    (_, Ok(_)) => {
                        debug!(self.log, "Backfill batch processed";
                            "batch_epoch" => epoch,
                            "first_block_slot" => start_slot,
                            "last_block_slot" => end_slot,
                            "processed_blocks" => sent_blocks,
                            "service"=> "sync");
                        BatchProcessResult::Success(sent_blocks > 0)
                    }
                    (_, Err(e)) => {
                        debug!(self.log, "Backfill batch processing failed";
                            "batch_epoch" => epoch,
                            "first_block_slot" => start_slot,
                            "last_block_slot" => end_slot,
                            "error" => %e.message,
                            "service" => "sync");
                        BatchProcessResult::Failed {
                            imported_blocks: false,
                            peer_action: e.peer_action,
                            mode: e.mode,
                        }
                    }
                }
            }
            // this is a parent lookup request from the sync manager
            ChainSegmentProcessId::ParentLookup(chain_head) => {
                debug!(
                    self.log, "Processing parent lookup";
                    "chain_hash" => %chain_head,
                    "blocks" => downloaded_blocks.len()
                );
                // parent blocks are ordered from highest slot to lowest, so we need to process in
                // reverse
                match self.process_blocks(downloaded_blocks.iter().rev()).await {
                    (imported_blocks, Err(e)) => {
                        debug!(self.log, "Parent lookup failed"; "error" => %e.message);
                        BatchProcessResult::Failed {
                            imported_blocks: imported_blocks > 0,
                            peer_action: e.peer_action,
                            mode: e.mode,
                        }
                    }
                    (imported_blocks, Ok(_)) => {
                        debug!(self.log, "Parent lookup processed successfully");
                        BatchProcessResult::Success(imported_blocks > 0)
                    }
                }
            }
        };

        self.send_sync_message(SyncMessage::BatchProcessed { sync_type, result });
    }

    /// Helper function to process blocks batches which only consumes the chain and blocks to process.
    async fn process_blocks<'a>(
        &self,
        downloaded_blocks: impl Iterator<Item = &'a Arc<SignedBeaconBlock<T::EthSpec>>>,
    ) -> (usize, Result<(), ChainSegmentFailed>) {
        let blocks: Vec<Arc<_>> = downloaded_blocks.cloned().collect();
        match self.chain.process_chain_segment(blocks).await {
            ChainSegmentResult::Successful { imported_blocks } => {
                metrics::inc_counter(&metrics::BEACON_PROCESSOR_CHAIN_SEGMENT_SUCCESS_TOTAL);
                if imported_blocks > 0 {
                    self.recompute_head("process_blocks_ok").await;
                }
                (imported_blocks, Ok(()))
            }
            ChainSegmentResult::Failed {
                imported_blocks,
                error,
            } => {
                metrics::inc_counter(&metrics::BEACON_PROCESSOR_CHAIN_SEGMENT_FAILED_TOTAL);
                let r = self.handle_failed_chain_segment(error);
                if imported_blocks > 0 {
                    self.recompute_head("process_blocks_err").await;
                }
                (imported_blocks, r)
            }
        }
    }

    /// Helper function to process backfill block batches which only consumes the chain and blocks to process.
    fn process_backfill_blocks(
        &self,
        blocks: Vec<Arc<SignedBeaconBlock<T::EthSpec>>>,
    ) -> (usize, Result<(), ChainSegmentFailed>) {
        let blinded_blocks = blocks
            .iter()
            .map(|full_block| full_block.clone_as_blinded())
            .map(Arc::new)
            .collect();
        match self.chain.import_historical_block_batch(blinded_blocks) {
            Ok(imported_blocks) => {
                metrics::inc_counter(
                    &metrics::BEACON_PROCESSOR_BACKFILL_CHAIN_SEGMENT_SUCCESS_TOTAL,
                );

                (imported_blocks, Ok(()))
            }
            Err(error) => {
                metrics::inc_counter(
                    &metrics::BEACON_PROCESSOR_BACKFILL_CHAIN_SEGMENT_FAILED_TOTAL,
                );
                let err = match error {
                    // Handle the historical block errors specifically
                    BeaconChainError::HistoricalBlockError(e) => match e {
                        HistoricalBlockError::MismatchedBlockRoot {
                            block_root,
                            expected_block_root,
                        } => {
                            debug!(
                                self.log,
                                "Backfill batch processing error";
                                "error" => "mismatched_block_root",
                                "block_root" => ?block_root,
                                "expected_root" => ?expected_block_root
                            );

                            ChainSegmentFailed {
                                message: String::from("mismatched_block_root"),
                                // The peer is faulty if they send blocks with bad roots.
                                peer_action: Some(PeerAction::LowToleranceError),
                                mode: FailureMode::ConsensusLayer,
                            }
                        }
                        HistoricalBlockError::InvalidSignature
                        | HistoricalBlockError::SignatureSet(_) => {
                            warn!(
                                self.log,
                                "Backfill batch processing error";
                                "error" => ?e
                            );

                            ChainSegmentFailed {
                                message: "invalid_signature".into(),
                                // The peer is faulty if they bad signatures.
                                peer_action: Some(PeerAction::LowToleranceError),
                                mode: FailureMode::ConsensusLayer,
                            }
                        }
                        HistoricalBlockError::ValidatorPubkeyCacheTimeout => {
                            warn!(
                                self.log,
                                "Backfill batch processing error";
                                "error" => "pubkey_cache_timeout"
                            );

                            ChainSegmentFailed {
                                message: "pubkey_cache_timeout".into(),
                                // This is an internal error, do not penalize the peer.
                                peer_action: None,
                                mode: FailureMode::ConsensusLayer,
                            }
                        }
                        HistoricalBlockError::NoAnchorInfo => {
                            warn!(self.log, "Backfill not required");

                            ChainSegmentFailed {
                                message: String::from("no_anchor_info"),
                                // There is no need to do a historical sync, this is not a fault of
                                // the peer.
                                peer_action: None,
                                mode: FailureMode::ConsensusLayer,
                            }
                        }
                        HistoricalBlockError::IndexOutOfBounds => {
                            error!(
                                self.log,
                                "Backfill batch OOB error";
                                "error" => ?e,
                            );
                            ChainSegmentFailed {
                                message: String::from("logic_error"),
                                // This should never occur, don't penalize the peer.
                                peer_action: None,
                                mode: FailureMode::ConsensusLayer,
                            }
                        }
                        HistoricalBlockError::BlockOutOfRange { .. } => {
                            error!(
                                self.log,
                                "Backfill batch error";
                                "error" => ?e,
                            );
                            ChainSegmentFailed {
                                message: String::from("unexpected_error"),
                                // This should never occur, don't penalize the peer.
                                peer_action: None,
                                mode: FailureMode::ConsensusLayer,
                            }
                        }
                    },
                    other => {
                        warn!(self.log, "Backfill batch processing error"; "error" => ?other);
                        ChainSegmentFailed {
                            message: format!("{:?}", other),
                            // This is an internal error, don't penalize the peer.
                            peer_action: None,
                            mode: FailureMode::ConsensusLayer,
                        }
                    }
                };
                (0, Err(err))
            }
        }
    }

    /// Runs fork-choice on a given chain. This is used during block processing after one successful
    /// block import.
    async fn recompute_head(&self, location: &str) {
        match self.chain.recompute_head_at_current_slot().await {
            Ok(()) => debug!(
                self.log,
                "Fork choice success";
                "location" => location
            ),
            Err(e) => error!(
                self.log,
                "Fork choice failed";
                "error" => ?e,
                "location" => location
            ),
        }
    }

    /// Helper function to handle a `BlockError` from `process_chain_segment`
    fn handle_failed_chain_segment(
        &self,
        error: BlockError<T::EthSpec>,
    ) -> Result<(), ChainSegmentFailed> {
        match error {
            BlockError::ParentUnknown(block) => {
                // blocks should be sequential and all parents should exist
                Err(ChainSegmentFailed {
                    message: format!("Block has an unknown parent: {}", block.parent_root()),
                    // Peers are faulty if they send non-sequential blocks.
                    peer_action: Some(PeerAction::LowToleranceError),
                    mode: FailureMode::ConsensusLayer,
                })
            }
            BlockError::BlockIsAlreadyKnown => {
                // This can happen for many reasons. Head sync's can download multiples and parent
                // lookups can download blocks before range sync
                Ok(())
            }
            BlockError::FutureSlot {
                present_slot,
                block_slot,
            } => {
                if present_slot + FUTURE_SLOT_TOLERANCE >= block_slot {
                    // The block is too far in the future, drop it.
                    warn!(
                        self.log, "Block is ahead of our slot clock";
                        "msg" => "block for future slot rejected, check your time",
                        "present_slot" => present_slot,
                        "block_slot" => block_slot,
                        "FUTURE_SLOT_TOLERANCE" => FUTURE_SLOT_TOLERANCE,
                    );
                } else {
                    // The block is in the future, but not too far.
                    debug!(
                        self.log, "Block is slightly ahead of our slot clock, ignoring.";
                        "present_slot" => present_slot,
                        "block_slot" => block_slot,
                        "FUTURE_SLOT_TOLERANCE" => FUTURE_SLOT_TOLERANCE,
                    );
                }

                Err(ChainSegmentFailed {
                    message: format!(
                        "Block with slot {} is higher than the current slot {}",
                        block_slot, present_slot
                    ),
                    // Peers are faulty if they send blocks from the future.
                    peer_action: Some(PeerAction::LowToleranceError),
                    mode: FailureMode::ConsensusLayer,
                })
            }
            BlockError::WouldRevertFinalizedSlot { .. } => {
                debug!(self.log, "Finalized or earlier block processed";);
                Ok(())
            }
            BlockError::GenesisBlock => {
                debug!(self.log, "Genesis block was processed");
                Ok(())
            }
            BlockError::BeaconChainError(e) => {
                warn!(
                    self.log, "BlockProcessingFailure";
                    "msg" => "unexpected condition in processing block.",
                    "outcome" => ?e,
                );

                Err(ChainSegmentFailed {
                    message: format!("Internal error whilst processing block: {:?}", e),
                    // Do not penalize peers for internal errors.
                    peer_action: None,
                    mode: FailureMode::ConsensusLayer,
                })
            }
            BlockError::ExecutionPayloadError(e) => match &e {
                ExecutionPayloadError::NoExecutionConnection { .. }
                | ExecutionPayloadError::RequestFailed { .. } => {
                    // These errors indicate an issue with the EL and not the `ChainSegment`.
                    // Pause the syncing while the EL recovers
                    debug!(self.log,
                        "Execution layer verification failed";
                        "outcome" => "pausing sync",
                        "err" => ?e
                    );
                    Err(ChainSegmentFailed {
                        message: format!("Execution layer offline. Reason: {:?}", e),
                        // Do not penalize peers for internal errors.
                        peer_action: None,
                        mode: FailureMode::ExecutionLayer { pause_sync: true },
                    })
                }
                err => {
                    debug!(self.log,
                        "Invalid execution payload";
                        "error" => ?err
                    );
                    Err(ChainSegmentFailed {
                        message: format!(
                            "Peer sent a block containing invalid execution payload. Reason: {:?}",
                            err
                        ),
                        peer_action: Some(PeerAction::LowToleranceError),
                        mode: FailureMode::ExecutionLayer { pause_sync: false },
                    })
                }
            },
            other => {
                debug!(
                    self.log, "Invalid block received";
                    "msg" => "peer sent invalid block",
                    "outcome" => %other,
                );

                Err(ChainSegmentFailed {
                    message: format!("Peer sent invalid block. Reason: {:?}", other),
                    // Do not penalize peers for internal errors.
                    peer_action: None,
                    mode: FailureMode::ConsensusLayer,
                })
            }
        }
    }
}<|MERGE_RESOLUTION|>--- conflicted
+++ resolved
@@ -89,11 +89,7 @@
                     None,
                 );
 
-<<<<<<< HEAD
-                self.recompute_head("process_head").await;
-=======
                 self.recompute_head("process_rpc_block").await;
->>>>>>> be1e2e20
             }
         }
         // Sync handles these results
