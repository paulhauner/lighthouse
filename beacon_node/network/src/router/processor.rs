--- conflicted
+++ resolved
@@ -19,14 +19,9 @@
 use store::SyncCommitteeMessage;
 use tokio::sync::mpsc;
 use types::{
-<<<<<<< HEAD
     Attestation, AttesterSlashing, BlobsSidecar, EthSpec, ProposerSlashing,
     SignedAggregateAndProof, SignedBeaconBlock, SignedContributionAndProof, SignedVoluntaryExit,
     SubnetId, SyncSubnetId,
-=======
-    Attestation, AttesterSlashing, EthSpec, ProposerSlashing, SignedAggregateAndProof,
-    SignedBeaconBlock, SignedContributionAndProof, SignedVoluntaryExit, SubnetId, SyncSubnetId, VariableList, blobs_sidecar::BlobsSidecar,
->>>>>>> 6f7d21c5
 };
 use types::signed_blobs_sidecar::SignedBlobsSidecar;
 
@@ -169,7 +164,7 @@
         ))
     }
 
-    pub fn on_blobs_by_range_request( 
+    pub fn on_blobs_by_range_request(
         &mut self,
         peer_id: PeerId,
         request_id: PeerRequestId,
@@ -321,24 +316,11 @@
         ))
     }
 
-<<<<<<< HEAD
-    pub fn on_tx_blob_gossip(
-=======
     pub fn on_blobs_gossip(
->>>>>>> 6f7d21c5
         &mut self,
         message_id: MessageId,
         peer_id: PeerId,
         peer_client: Client,
-<<<<<<< HEAD
-        blob: Box<BlobsSidecar<T::EthSpec>>,
-    ) {
-        self.send_beacon_processor_work(BeaconWorkEvent::gossip_tx_blob_block(
-            message_id,
-            peer_id,
-            peer_client,
-            blob,
-=======
         blobs: Arc<SignedBlobsSidecar<T::EthSpec>>,
     ) {
         self.send_beacon_processor_work(BeaconWorkEvent::gossip_blobs_sidecar(
@@ -346,7 +328,6 @@
             peer_id,
             peer_client,
             blobs,
->>>>>>> 6f7d21c5
             timestamp_now(),
         ))
     }
