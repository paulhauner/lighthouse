--- conflicted
+++ resolved
@@ -162,7 +162,6 @@
         ))
     }
 
-<<<<<<< HEAD
     pub fn on_blobs_by_range_request(
         &mut self,
         peer_id: PeerId,
@@ -173,7 +172,7 @@
             peer_id, request_id, request,
         ))
     }
-=======
+
     /// Handle a `LightClientBootstrap` request from the peer.
     pub fn on_lightclient_bootstrap(
         &mut self,
@@ -186,7 +185,6 @@
         ))
     }
 
->>>>>>> 22115049
     /// Handle a `BlocksByRange` request from the peer.
     pub fn on_blocks_by_range_request(
         &mut self,
