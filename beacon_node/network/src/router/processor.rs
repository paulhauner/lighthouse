use crate::beacon_processor::{
    BeaconProcessor, WorkEvent as BeaconWorkEvent, MAX_WORK_EVENT_QUEUE_LEN,
};
use crate::service::NetworkMessage;
use crate::sync::SyncMessage;
use beacon_chain::{BeaconChain, BeaconChainError, BeaconChainTypes};
use eth2_libp2p::rpc::*;
use eth2_libp2p::{MessageId, NetworkGlobals, PeerId, PeerRequestId, Request, Response};
use slog::{debug, error, o, trace, warn};
use std::cmp;
use std::sync::Arc;
use std::time::{Duration, SystemTime, UNIX_EPOCH};
<<<<<<< HEAD
use store::SyncCommitteeSignature;
=======
use store::SyncCommitteeMessage;
>>>>>>> 8b458233
use tokio::sync::mpsc;
use types::{
    Attestation, AttesterSlashing, EthSpec, ProposerSlashing, SignedAggregateAndProof,
    SignedBeaconBlock, SignedContributionAndProof, SignedVoluntaryExit, SubnetId, SyncSubnetId,
};

/// Processes validated messages from the network. It relays necessary data to the syncing thread
/// and processes blocks from the pubsub network.
pub struct Processor<T: BeaconChainTypes> {
    /// A reference to the underlying beacon chain.
    chain: Arc<BeaconChain<T>>,
    /// A channel to the syncing thread.
    sync_send: mpsc::UnboundedSender<SyncMessage<T::EthSpec>>,
    /// A network context to return and handle RPC requests.
    network: HandlerNetworkContext<T::EthSpec>,
    /// A multi-threaded, non-blocking processor for applying messages to the beacon chain.
    beacon_processor_send: mpsc::Sender<BeaconWorkEvent<T>>,
    /// The `RPCHandler` logger.
    log: slog::Logger,
}

impl<T: BeaconChainTypes> Processor<T> {
    /// Instantiate a `Processor` instance
    pub fn new(
        executor: task_executor::TaskExecutor,
        beacon_chain: Arc<BeaconChain<T>>,
        network_globals: Arc<NetworkGlobals<T::EthSpec>>,
        network_send: mpsc::UnboundedSender<NetworkMessage<T::EthSpec>>,
        log: &slog::Logger,
    ) -> Self {
        let sync_logger = log.new(o!("service"=> "sync"));
        let (beacon_processor_send, beacon_processor_receive) =
            mpsc::channel(MAX_WORK_EVENT_QUEUE_LEN);

        // spawn the sync thread
        let sync_send = crate::sync::manager::spawn(
            executor.clone(),
            beacon_chain.clone(),
            network_globals.clone(),
            network_send.clone(),
            beacon_processor_send.clone(),
            sync_logger,
        );

        BeaconProcessor {
            beacon_chain: Arc::downgrade(&beacon_chain),
            network_tx: network_send.clone(),
            sync_tx: sync_send.clone(),
            network_globals,
            executor,
            max_workers: cmp::max(1, num_cpus::get()),
            current_workers: 0,
            log: log.clone(),
        }
        .spawn_manager(beacon_processor_receive, None);

        Processor {
            chain: beacon_chain,
            sync_send,
            network: HandlerNetworkContext::new(network_send, log.clone()),
            beacon_processor_send,
            log: log.new(o!("service" => "router")),
        }
    }

    fn send_to_sync(&mut self, message: SyncMessage<T::EthSpec>) {
        self.sync_send.send(message).unwrap_or_else(|e| {
            warn!(
                self.log,
                "Could not send message to the sync service";
                "error" => %e,
            )
        });
    }

    /// Handle a peer disconnect.
    ///
    /// Removes the peer from the manager.
    pub fn on_disconnect(&mut self, peer_id: PeerId) {
        self.send_to_sync(SyncMessage::Disconnect(peer_id));
    }

    /// An error occurred during an RPC request. The state is maintained by the sync manager, so
    /// this function notifies the sync manager of the error.
    pub fn on_rpc_error(&mut self, peer_id: PeerId, request_id: RequestId) {
        // Check if the failed RPC belongs to sync
        if let RequestId::Sync(id) = request_id {
            self.send_to_sync(SyncMessage::RPCError(peer_id, id));
        }
    }

    /// Sends a `Status` message to the peer.
    ///
    /// Called when we first connect to a peer, or when the PeerManager determines we need to
    /// re-status.
    pub fn send_status(&mut self, peer_id: PeerId) {
        if let Ok(status_message) = status_message(&self.chain) {
            debug!(self.log, "Sending Status Request"; "peer" => %peer_id, &status_message);
            self.network
                .send_processor_request(peer_id, Request::Status(status_message));
        }
    }

    /// Handle a `Status` request.
    ///
    /// Processes the `Status` from the remote peer and sends back our `Status`.
    pub fn on_status_request(
        &mut self,
        peer_id: PeerId,
        request_id: PeerRequestId,
        status: StatusMessage,
    ) {
        debug!(self.log, "Received Status Request"; "peer_id" => %peer_id, &status);

        // ignore status responses if we are shutting down
        if let Ok(status_message) = status_message(&self.chain) {
            // Say status back.
            self.network
                .send_response(peer_id, Response::Status(status_message), request_id);
        }

        self.send_beacon_processor_work(BeaconWorkEvent::status_message(peer_id, status))
    }

    /// Process a `Status` response from a peer.
    pub fn on_status_response(&mut self, peer_id: PeerId, status: StatusMessage) {
        debug!(self.log, "Received Status Response"; "peer_id" => %peer_id, &status);
        self.send_beacon_processor_work(BeaconWorkEvent::status_message(peer_id, status))
    }

    /// Handle a `BlocksByRoot` request from the peer.
    pub fn on_blocks_by_root_request(
        &mut self,
        peer_id: PeerId,
        request_id: PeerRequestId,
        request: BlocksByRootRequest,
    ) {
        self.send_beacon_processor_work(BeaconWorkEvent::blocks_by_roots_request(
            peer_id, request_id, request,
        ))
    }

    /// Handle a `BlocksByRange` request from the peer.
    pub fn on_blocks_by_range_request(
        &mut self,
        peer_id: PeerId,
        request_id: PeerRequestId,
        req: BlocksByRangeRequest,
    ) {
        self.send_beacon_processor_work(BeaconWorkEvent::blocks_by_range_request(
            peer_id, request_id, req,
        ))
    }

    /// Handle a `BlocksByRange` response from the peer.
    /// A `beacon_block` behaves as a stream which is terminated on a `None` response.
    pub fn on_blocks_by_range_response(
        &mut self,
        peer_id: PeerId,
        request_id: RequestId,
        beacon_block: Option<Box<SignedBeaconBlock<T::EthSpec>>>,
    ) {
        trace!(
            self.log,
            "Received BlocksByRange Response";
            "peer" => %peer_id,
        );

        if let RequestId::Sync(id) = request_id {
            self.send_to_sync(SyncMessage::BlocksByRangeResponse {
                peer_id,
                request_id: id,
                beacon_block,
            });
        } else {
            debug!(
                self.log,
                "All blocks by range responses should belong to sync"
            );
        }
    }

    /// Handle a `BlocksByRoot` response from the peer.
    pub fn on_blocks_by_root_response(
        &mut self,
        peer_id: PeerId,
        request_id: RequestId,
        beacon_block: Option<Box<SignedBeaconBlock<T::EthSpec>>>,
    ) {
        trace!(
            self.log,
            "Received BlocksByRoot Response";
            "peer" => %peer_id,
        );

        if let RequestId::Sync(id) = request_id {
            self.send_to_sync(SyncMessage::BlocksByRootResponse {
                peer_id,
                request_id: id,
                beacon_block,
            });
        } else {
            debug!(
                self.log,
                "All Blocks by Root responses should belong to sync"
            )
        }
    }

    /// Process a gossip message declaring a new block.
    ///
    /// Attempts to apply to block to the beacon chain. May queue the block for later processing.
    ///
    /// Returns a `bool` which, if `true`, indicates we should forward the block to our peers.
    pub fn on_block_gossip(
        &mut self,
        message_id: MessageId,
        peer_id: PeerId,
        block: Box<SignedBeaconBlock<T::EthSpec>>,
    ) {
        self.send_beacon_processor_work(BeaconWorkEvent::gossip_beacon_block(
            message_id,
            peer_id,
            block,
            timestamp_now(),
        ))
    }

    pub fn on_unaggregated_attestation_gossip(
        &mut self,
        message_id: MessageId,
        peer_id: PeerId,
        unaggregated_attestation: Attestation<T::EthSpec>,
        subnet_id: SubnetId,
        should_process: bool,
    ) {
        self.send_beacon_processor_work(BeaconWorkEvent::unaggregated_attestation(
            message_id,
            peer_id,
            unaggregated_attestation,
            subnet_id,
            should_process,
            timestamp_now(),
        ))
    }

    pub fn on_aggregated_attestation_gossip(
        &mut self,
        message_id: MessageId,
        peer_id: PeerId,
        aggregate: SignedAggregateAndProof<T::EthSpec>,
    ) {
        self.send_beacon_processor_work(BeaconWorkEvent::aggregated_attestation(
            message_id,
            peer_id,
            aggregate,
            timestamp_now(),
        ))
    }

    pub fn on_voluntary_exit_gossip(
        &mut self,
        message_id: MessageId,
        peer_id: PeerId,
        voluntary_exit: Box<SignedVoluntaryExit>,
    ) {
        self.send_beacon_processor_work(BeaconWorkEvent::gossip_voluntary_exit(
            message_id,
            peer_id,
            voluntary_exit,
        ))
    }

    pub fn on_proposer_slashing_gossip(
        &mut self,
        message_id: MessageId,
        peer_id: PeerId,
        proposer_slashing: Box<ProposerSlashing>,
    ) {
        self.send_beacon_processor_work(BeaconWorkEvent::gossip_proposer_slashing(
            message_id,
            peer_id,
            proposer_slashing,
        ))
    }

    pub fn on_attester_slashing_gossip(
        &mut self,
        message_id: MessageId,
        peer_id: PeerId,
        attester_slashing: Box<AttesterSlashing<T::EthSpec>>,
    ) {
        self.send_beacon_processor_work(BeaconWorkEvent::gossip_attester_slashing(
            message_id,
            peer_id,
            attester_slashing,
        ))
    }

    pub fn on_sync_committee_signature_gossip(
        &mut self,
        message_id: MessageId,
        peer_id: PeerId,
<<<<<<< HEAD
        sync_signature: SyncCommitteeSignature,
=======
        sync_signature: SyncCommitteeMessage,
>>>>>>> 8b458233
        subnet_id: SyncSubnetId,
    ) {
        self.send_beacon_processor_work(BeaconWorkEvent::gossip_sync_signature(
            message_id,
            peer_id,
            sync_signature,
            subnet_id,
            timestamp_now(),
        ))
    }

    pub fn on_sync_committee_contribution_gossip(
        &mut self,
        message_id: MessageId,
        peer_id: PeerId,
        sync_contribution: SignedContributionAndProof<T::EthSpec>,
    ) {
        self.send_beacon_processor_work(BeaconWorkEvent::gossip_sync_contribution(
            message_id,
            peer_id,
            sync_contribution,
            timestamp_now(),
        ))
    }

    fn send_beacon_processor_work(&mut self, work: BeaconWorkEvent<T>) {
        self.beacon_processor_send
            .try_send(work)
            .unwrap_or_else(|e| {
                let work_type = match &e {
                    mpsc::error::TrySendError::Closed(work)
                    | mpsc::error::TrySendError::Full(work) => work.work_type(),
                };
                error!(&self.log, "Unable to send message to the beacon processor";
                    "error" => %e, "type" => work_type)
            })
    }
}

/// Build a `StatusMessage` representing the state of the given `beacon_chain`.
pub(crate) fn status_message<T: BeaconChainTypes>(
    beacon_chain: &BeaconChain<T>,
) -> Result<StatusMessage, BeaconChainError> {
    let head_info = beacon_chain.head_info()?;
    let fork_digest = beacon_chain.enr_fork_id().fork_digest;

    Ok(StatusMessage {
        fork_digest,
        finalized_root: head_info.finalized_checkpoint.root,
        finalized_epoch: head_info.finalized_checkpoint.epoch,
        head_root: head_info.block_root,
        head_slot: head_info.slot,
    })
}

/// Wraps a Network Channel to employ various RPC related network functionality for the
/// processor.
#[derive(Clone)]
pub struct HandlerNetworkContext<T: EthSpec> {
    /// The network channel to relay messages to the Network service.
    network_send: mpsc::UnboundedSender<NetworkMessage<T>>,
    /// Logger for the `NetworkContext`.
    log: slog::Logger,
}

impl<T: EthSpec> HandlerNetworkContext<T> {
    pub fn new(network_send: mpsc::UnboundedSender<NetworkMessage<T>>, log: slog::Logger) -> Self {
        Self { network_send, log }
    }

    /// Sends a message to the network task.
    fn inform_network(&mut self, msg: NetworkMessage<T>) {
        self.network_send.send(msg).unwrap_or_else(
            |e| warn!(self.log, "Could not send message to the network service"; "error" => %e),
        )
    }

    /// Sends a request to the network task.
    pub fn send_processor_request(&mut self, peer_id: PeerId, request: Request) {
        self.inform_network(NetworkMessage::SendRequest {
            peer_id,
            request_id: RequestId::Router,
            request,
        })
    }

    /// Sends a response to the network task.
    pub fn send_response(&mut self, peer_id: PeerId, response: Response<T>, id: PeerRequestId) {
        self.inform_network(NetworkMessage::SendResponse {
            peer_id,
            id,
            response,
        })
    }

    /// Sends an error response to the network task.
    pub fn _send_error_response(
        &mut self,
        peer_id: PeerId,
        id: PeerRequestId,
        error: RPCResponseErrorCode,
        reason: String,
    ) {
        self.inform_network(NetworkMessage::SendError {
            peer_id,
            error,
            id,
            reason,
        })
    }
}

fn timestamp_now() -> Duration {
    SystemTime::now()
        .duration_since(UNIX_EPOCH)
        .unwrap_or_else(|_| Duration::from_secs(0))
}<|MERGE_RESOLUTION|>--- conflicted
+++ resolved
@@ -10,11 +10,7 @@
 use std::cmp;
 use std::sync::Arc;
 use std::time::{Duration, SystemTime, UNIX_EPOCH};
-<<<<<<< HEAD
-use store::SyncCommitteeSignature;
-=======
 use store::SyncCommitteeMessage;
->>>>>>> 8b458233
 use tokio::sync::mpsc;
 use types::{
     Attestation, AttesterSlashing, EthSpec, ProposerSlashing, SignedAggregateAndProof,
@@ -318,11 +314,7 @@
         &mut self,
         message_id: MessageId,
         peer_id: PeerId,
-<<<<<<< HEAD
-        sync_signature: SyncCommitteeSignature,
-=======
         sync_signature: SyncCommitteeMessage,
->>>>>>> 8b458233
         subnet_id: SyncSubnetId,
     ) {
         self.send_beacon_processor_work(BeaconWorkEvent::gossip_sync_signature(
