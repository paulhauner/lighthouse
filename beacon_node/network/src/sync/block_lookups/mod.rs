--- conflicted
+++ resolved
@@ -146,13 +146,8 @@
 
         // Make sure this block is not already downloaded, and that neither it or its parent is
         // being searched for.
-<<<<<<< HEAD
-        if self.parent_queue.iter_mut().any(|parent_req| {
-            parent_req.contains_block(block.block())
-=======
         if self.parent_lookups.iter_mut().any(|parent_req| {
             parent_req.contains_block(&block_root)
->>>>>>> 6c9de4a5
                 || parent_req.add_peer(&block_root, &peer_id)
                 || parent_req.add_peer(&parent_root, &peer_id)
         }) {
