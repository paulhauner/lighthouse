use crate::multiaddr::Protocol;
use crate::rpc::{MetaData, MetaDataV1, MetaDataV2};
use crate::types::{
    error, EnrAttestationBitfield, EnrSyncCommitteeBitfield, GossipEncoding, GossipKind,
};
use crate::{GossipTopic, NetworkConfig};
use libp2p::bandwidth::BandwidthSinks;
use libp2p::core::{multiaddr::Multiaddr, muxing::StreamMuxerBox, transport::Boxed};
use libp2p::gossipsub;
use libp2p::identity::{secp256k1, Keypair};
use libp2p::{core, noise, yamux, PeerId, Transport, TransportExt};
use prometheus_client::registry::Registry;
use slog::{debug, warn};
use ssz::Decode;
use ssz::Encode;
use std::collections::HashSet;
use std::fs::File;
use std::io::prelude::*;
use std::path::Path;
use std::sync::Arc;
use std::time::Duration;
use types::{ChainSpec, EnrForkId, EthSpec, ForkContext, SubnetId, SyncSubnetId};

pub const NETWORK_KEY_FILENAME: &str = "key";
/// The maximum simultaneous libp2p connections per peer.
pub const MAX_CONNECTIONS_PER_PEER: u32 = 1;
/// The filename to store our local metadata.
pub const METADATA_FILENAME: &str = "metadata";

pub struct Context<'a> {
    pub config: &'a NetworkConfig,
    pub enr_fork_id: EnrForkId,
    pub fork_context: Arc<ForkContext>,
    pub chain_spec: &'a ChainSpec,
    pub gossipsub_registry: Option<&'a mut Registry>,
}

type BoxedTransport = Boxed<(PeerId, StreamMuxerBox)>;

/// The implementation supports TCP/IP, WebSockets over TCP/IP, noise as the encryption layer, and
/// mplex as the multiplexing layer.
pub fn build_transport(
    local_private_key: Keypair,
) -> std::io::Result<(BoxedTransport, Arc<BandwidthSinks>)> {
    let tcp = libp2p::tcp::tokio::Transport::new(libp2p::tcp::Config::default().nodelay(true));
    let transport = libp2p::dns::TokioDnsConfig::system(tcp)?;
    #[cfg(feature = "libp2p-websocket")]
    let transport = {
        let trans_clone = transport.clone();
        transport.or_transport(libp2p::websocket::WsConfig::new(trans_clone))
    };

    // yamux config
    let mut yamux_config = yamux::Config::default();
    yamux_config.set_window_update_mode(yamux::WindowUpdateMode::on_read());
    let (transport, bandwidth) = transport
        .upgrade(core::upgrade::Version::V1)
        .authenticate(generate_noise_config(&local_private_key))
        .multiplex(yamux_config)
        .timeout(Duration::from_secs(10))
        .boxed()
        .with_bandwidth_logging();

    // Authentication
    Ok((transport, bandwidth))
}

// Useful helper functions for debugging. Currently not used in the client.
#[allow(dead_code)]
fn keypair_from_hex(hex_bytes: &str) -> error::Result<Keypair> {
    let hex_bytes = if let Some(stripped) = hex_bytes.strip_prefix("0x") {
        stripped.to_string()
    } else {
        hex_bytes.to_string()
    };

    hex::decode(hex_bytes)
        .map_err(|e| format!("Failed to parse p2p secret key bytes: {:?}", e).into())
        .and_then(keypair_from_bytes)
}

#[allow(dead_code)]
fn keypair_from_bytes(mut bytes: Vec<u8>) -> error::Result<Keypair> {
    secp256k1::SecretKey::try_from_bytes(&mut bytes)
        .map(|secret| {
            let keypair: secp256k1::Keypair = secret.into();
            keypair.into()
        })
        .map_err(|e| format!("Unable to parse p2p secret key: {:?}", e).into())
}

/// Loads a private key from disk. If this fails, a new key is
/// generated and is then saved to disk.
///
/// Currently only secp256k1 keys are allowed, as these are the only keys supported by discv5.
pub fn load_private_key(config: &NetworkConfig, log: &slog::Logger) -> Keypair {
    // check for key from disk
    let network_key_f = config.network_dir.join(NETWORK_KEY_FILENAME);
    if let Ok(mut network_key_file) = File::open(network_key_f.clone()) {
        let mut key_bytes: Vec<u8> = Vec::with_capacity(36);
        match network_key_file.read_to_end(&mut key_bytes) {
            Err(_) => debug!(log, "Could not read network key file"),
            Ok(_) => {
                // only accept secp256k1 keys for now
                if let Ok(secret_key) = secp256k1::SecretKey::try_from_bytes(&mut key_bytes) {
                    let kp: secp256k1::Keypair = secret_key.into();
                    debug!(log, "Loaded network key from disk.");
                    return kp.into();
                } else {
                    debug!(log, "Network key file is not a valid secp256k1 key");
                }
            }
        }
    }

    // if a key could not be loaded from disk, generate a new one and save it
    let local_private_key = secp256k1::Keypair::generate();
    let _ = std::fs::create_dir_all(&config.network_dir);
    match File::create(network_key_f.clone())
        .and_then(|mut f| f.write_all(&local_private_key.secret().to_bytes()))
    {
        Ok(_) => {
            debug!(log, "New network key generated and written to disk");
        }
        Err(e) => {
            warn!(
                log,
                "Could not write node key to file: {:?}. error: {}", network_key_f, e
            );
        }
    }
    local_private_key.into()
}

/// Generate authenticated XX Noise config from identity keys
fn generate_noise_config(identity_keypair: &Keypair) -> noise::Config {
    noise::Config::new(identity_keypair).expect("signing can fail only once during starting a node")
}

/// For a multiaddr that ends with a peer id, this strips this suffix. Rust-libp2p
/// only supports dialing to an address without providing the peer id.
pub fn strip_peer_id(addr: &mut Multiaddr) {
    let last = addr.pop();
    match last {
        Some(Protocol::P2p(_)) => {}
        Some(other) => addr.push(other),
        _ => {}
    }
}

/// Load metadata from persisted file. Return default metadata if loading fails.
pub fn load_or_build_metadata<E: EthSpec>(
    network_dir: &std::path::Path,
    log: &slog::Logger,
) -> MetaData<E> {
    // We load a V2 metadata version by default (regardless of current fork)
    // since a V2 metadata can be converted to V1. The RPC encoder is responsible
    // for sending the correct metadata version based on the negotiated protocol version.
    let mut meta_data = MetaDataV2 {
        seq_number: 0,
        attnets: EnrAttestationBitfield::<E>::default(),
        syncnets: EnrSyncCommitteeBitfield::<E>::default(),
    };
    // Read metadata from persisted file if available
    let metadata_path = network_dir.join(METADATA_FILENAME);
    if let Ok(mut metadata_file) = File::open(metadata_path) {
        let mut metadata_ssz = Vec::new();
        if metadata_file.read_to_end(&mut metadata_ssz).is_ok() {
            // Attempt to read a MetaDataV2 version from the persisted file,
            // if that fails, read MetaDataV1
            match MetaDataV2::<E>::from_ssz_bytes(&metadata_ssz) {
                Ok(persisted_metadata) => {
                    meta_data.seq_number = persisted_metadata.seq_number;
                    // Increment seq number if persisted attnet is not default
                    if persisted_metadata.attnets != meta_data.attnets
                        || persisted_metadata.syncnets != meta_data.syncnets
                    {
                        meta_data.seq_number += 1;
                    }
                    debug!(log, "Loaded metadata from disk");
                }
                Err(_) => {
                    match MetaDataV1::<E>::from_ssz_bytes(&metadata_ssz) {
                        Ok(persisted_metadata) => {
                            let persisted_metadata = MetaData::V1(persisted_metadata);
                            // Increment seq number as the persisted metadata version is updated
                            meta_data.seq_number = *persisted_metadata.seq_number() + 1;
                            debug!(log, "Loaded metadata from disk");
                        }
                        Err(e) => {
                            debug!(
                                log,
                                "Metadata from file could not be decoded";
                                "error" => ?e,
                            );
                        }
                    }
                }
            }
        }
    };

    // Wrap the MetaData
    let meta_data = MetaData::V2(meta_data);

    debug!(log, "Metadata sequence number"; "seq_num" => meta_data.seq_number());
    save_metadata_to_disk(network_dir, meta_data.clone(), log);
    meta_data
}

/// Creates a whitelist topic filter that covers all possible topics using the given set of
/// possible fork digests.
pub(crate) fn create_whitelist_filter(
    possible_fork_digests: Vec<[u8; 4]>,
    attestation_subnet_count: u64,
    sync_committee_subnet_count: u64,
<<<<<<< HEAD
    blob_sidecar_subnet_count: u64,
) -> WhitelistSubscriptionFilter {
=======
) -> gossipsub::WhitelistSubscriptionFilter {
>>>>>>> 1373dcf0
    let mut possible_hashes = HashSet::new();
    for fork_digest in possible_fork_digests {
        let mut add = |kind| {
            let topic: gossipsub::IdentTopic =
                GossipTopic::new(kind, GossipEncoding::SSZSnappy, fork_digest).into();
            possible_hashes.insert(topic.hash());
        };

        use GossipKind::*;
        add(BeaconBlock);
        add(BeaconAggregateAndProof);
        add(VoluntaryExit);
        add(ProposerSlashing);
        add(AttesterSlashing);
        add(SignedContributionAndProof);
        add(BlsToExecutionChange);
        add(LightClientFinalityUpdate);
        add(LightClientOptimisticUpdate);
        for id in 0..attestation_subnet_count {
            add(Attestation(SubnetId::new(id)));
        }
        for id in 0..sync_committee_subnet_count {
            add(SyncCommitteeMessage(SyncSubnetId::new(id)));
        }
        for id in 0..blob_sidecar_subnet_count {
            add(BlobSidecar(id));
        }
    }
    gossipsub::WhitelistSubscriptionFilter(possible_hashes)
}

/// Persist metadata to disk
pub(crate) fn save_metadata_to_disk<E: EthSpec>(
    dir: &Path,
    metadata: MetaData<E>,
    log: &slog::Logger,
) {
    let _ = std::fs::create_dir_all(dir);
    let metadata_bytes = match metadata {
        MetaData::V1(md) => md.as_ssz_bytes(),
        MetaData::V2(md) => md.as_ssz_bytes(),
    };
    match File::create(dir.join(METADATA_FILENAME)).and_then(|mut f| f.write_all(&metadata_bytes)) {
        Ok(_) => {
            debug!(log, "Metadata written to disk");
        }
        Err(e) => {
            warn!(
                log,
                "Could not write metadata to disk";
                "file" => format!("{:?}{:?}", dir, METADATA_FILENAME),
                "error" => %e
            );
        }
    }
}<|MERGE_RESOLUTION|>--- conflicted
+++ resolved
@@ -214,12 +214,8 @@
     possible_fork_digests: Vec<[u8; 4]>,
     attestation_subnet_count: u64,
     sync_committee_subnet_count: u64,
-<<<<<<< HEAD
     blob_sidecar_subnet_count: u64,
-) -> WhitelistSubscriptionFilter {
-=======
 ) -> gossipsub::WhitelistSubscriptionFilter {
->>>>>>> 1373dcf0
     let mut possible_hashes = HashSet::new();
     for fork_digest in possible_fork_digests {
         let mut add = |kind| {
