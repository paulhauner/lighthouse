use crate::{
    test_utils::{fork_from_hex_str, TestRandom},
    ChainSpec, Epoch,
};
<<<<<<< HEAD
use rand::RngCore;
=======
use int_to_bytes::int_to_bytes4;

>>>>>>> bf23a5b7
use serde_derive::{Deserialize, Serialize};
use ssz_derive::{Decode, Encode};
use test_random_derive::TestRandom;
use tree_hash_derive::{CachedTreeHash, TreeHash};

/// Specifies a fork of the `BeaconChain`, to prevent replay attacks.
///
/// Spec v0.6.1
#[derive(
    Debug,
    Clone,
    PartialEq,
    Default,
    Serialize,
    Deserialize,
    Encode,
    Decode,
    TreeHash,
    CachedTreeHash,
    TestRandom,
)]
pub struct Fork {
    #[serde(deserialize_with = "fork_from_hex_str")]
    pub previous_version: [u8; 4],
    #[serde(deserialize_with = "fork_from_hex_str")]
    pub current_version: [u8; 4],
    pub epoch: Epoch,
}

impl Fork {
    /// Initialize the `Fork` from the genesis parameters in the `spec`.
    ///
    /// Spec v0.6.1
    pub fn genesis(spec: &ChainSpec) -> Self {
        let current_version: [u8; 4] = [0; 4];
        // FIXME(sproul): 0 fork?
        // current_version.copy_from_slice(&int_to_bytes4(spec.genesis_fork_version));

        Self {
            previous_version: current_version,
            current_version,
            epoch: spec.genesis_epoch,
        }
    }

    /// Return the fork version of the given ``epoch``.
    ///
    /// Spec v0.6.1
    pub fn get_fork_version(&self, epoch: Epoch) -> [u8; 4] {
        if epoch < self.epoch {
            return self.previous_version;
        }
        self.current_version
    }
}

#[cfg(test)]
mod tests {
    use super::*;

    ssz_tests!(Fork);
    cached_tree_hash_tests!(Fork);

    // FIXME(sproul): dunno
    fn test_genesis(version: u32, epoch: Epoch) {
        let mut spec = ChainSpec::foundation();

        spec.genesis_epoch = epoch;

        let fork = Fork::genesis(&spec);

        assert_eq!(fork.epoch, spec.genesis_epoch, "epoch incorrect");
        assert_eq!(
            fork.previous_version, fork.current_version,
            "previous and current are not identical"
        );
        assert_eq!(
            fork.current_version,
            version.to_le_bytes(),
            "current version incorrect"
        );
    }

    #[test]
    fn genesis() {
        test_genesis(0, Epoch::new(0));
        test_genesis(9, Epoch::new(11));
        test_genesis(2_u32.pow(31), Epoch::new(2_u64.pow(63)));
        test_genesis(u32::max_value(), Epoch::max_value());
    }

    #[test]
    fn get_fork_version() {
        let previous_version = [1; 4];
        let current_version = [2; 4];
        let epoch = Epoch::new(10);

        let fork = Fork {
            previous_version,
            current_version,
            epoch,
        };

        assert_eq!(fork.get_fork_version(epoch - 1), previous_version);
        assert_eq!(fork.get_fork_version(epoch), current_version);
        assert_eq!(fork.get_fork_version(epoch + 1), current_version);
    }
}<|MERGE_RESOLUTION|>--- conflicted
+++ resolved
@@ -2,12 +2,7 @@
     test_utils::{fork_from_hex_str, TestRandom},
     ChainSpec, Epoch,
 };
-<<<<<<< HEAD
-use rand::RngCore;
-=======
-use int_to_bytes::int_to_bytes4;
 
->>>>>>> bf23a5b7
 use serde_derive::{Deserialize, Serialize};
 use ssz_derive::{Decode, Encode};
 use test_random_derive::TestRandom;
