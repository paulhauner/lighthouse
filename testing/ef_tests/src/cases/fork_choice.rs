--- conflicted
+++ resolved
@@ -16,13 +16,8 @@
 use std::sync::Arc;
 use std::time::Duration;
 use types::{
-<<<<<<< HEAD
-    Attestation, AttesterSlashing, BeaconBlock, BeaconState, Checkpoint, EthSpec,
-    ExecutionBlockHash, ForkName, Hash256, IndexedAttestation, SignedBeaconBlock, Slot, Uint256,
-=======
     Attestation, BeaconBlock, BeaconState, Checkpoint, EthSpec, ExecutionBlockHash, ForkName,
     Hash256, IndexedAttestation, SignedBeaconBlock, Slot, Uint256,
->>>>>>> 748475be
 };
 
 #[derive(Default, Debug, PartialEq, Clone, Deserialize, Decode)]
@@ -346,11 +341,7 @@
             .chain
             .canonical_head
             .fork_choice_write_lock()
-<<<<<<< HEAD
-            .update_time(slot, &self.harness.spec)
-=======
             .update_time(slot)
->>>>>>> 748475be
             .unwrap();
     }
 
