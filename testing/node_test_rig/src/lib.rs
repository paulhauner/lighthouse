//! Provides easy ways to run a beacon node or validator client in-process.
//!
//! Intended to be used for testing and simulation purposes. Not for production.

use beacon_node::ProductionBeaconNode;
use environment::RuntimeContext;
use eth2::{reqwest::ClientBuilder, BeaconNodeHttpClient, Timeouts};
use sensitive_url::SensitiveUrl;
use std::path::PathBuf;
use std::time::Duration;
use std::time::{SystemTime, UNIX_EPOCH};
use tempfile::{Builder as TempBuilder, TempDir};
use tokio::time::timeout;
use types::EthSpec;
use validator_client::ProductionValidatorClient;
use validator_dir::insecure_keys::build_deterministic_validator_dirs;

pub use beacon_node::{ClientConfig, ClientGenesis, ProductionClient};
pub use environment;
pub use eth2;
pub use execution_layer::test_utils::{
    Config as MockServerConfig, MockExecutionConfig, MockServer,
};
pub use validator_client::Config as ValidatorConfig;

/// The global timeout for HTTP requests to the beacon node.
<<<<<<< HEAD
const HTTP_TIMEOUT: Duration = Duration::from_secs(8);
=======
const HTTP_TIMEOUT: Duration = Duration::from_secs(4);
/// The timeout for a beacon node to start up.
const STARTUP_TIMEOUT: Duration = Duration::from_secs(60);
>>>>>>> a25ec16a

/// Provides a beacon node that is running in the current process on a given tokio executor (it
/// is _local_ to this process).
///
/// Intended for use in testing and simulation. Not for production.
pub struct LocalBeaconNode<E: EthSpec> {
    pub client: ProductionClient<E>,
    pub datadir: TempDir,
}

impl<E: EthSpec> LocalBeaconNode<E> {
    /// Starts a new, production beacon node on the tokio runtime in the given `context`.
    ///
    /// The node created is using the same types as the node we use in production.
    pub async fn production(
        context: RuntimeContext<E>,
        mut client_config: ClientConfig,
    ) -> Result<Self, String> {
        // Creates a temporary directory that will be deleted once this `TempDir` is dropped.
        let datadir = TempBuilder::new()
            .prefix("lighthouse_node_test_rig")
            .tempdir()
            .expect("should create temp directory for client datadir");

        client_config.set_data_dir(datadir.path().into());
        client_config.network.network_dir = PathBuf::from(datadir.path()).join("network");

        timeout(
            STARTUP_TIMEOUT,
            ProductionBeaconNode::new(context, client_config),
        )
        .await
        .map_err(|_| format!("Beacon node startup timed out after {:?}", STARTUP_TIMEOUT))?
        .map(move |client| Self {
            client: client.into_inner(),
            datadir,
        })
    }
}

impl<E: EthSpec> LocalBeaconNode<E> {
    /// Returns a `RemoteBeaconNode` that can connect to `self`. Useful for testing the node as if
    /// it were external this process.
    pub fn remote_node(&self) -> Result<BeaconNodeHttpClient, String> {
        let listen_addr = self
            .client
            .http_api_listen_addr()
            .ok_or("A remote beacon node must have a http server")?;

        let beacon_node_url: SensitiveUrl = SensitiveUrl::parse(
            format!("http://{}:{}", listen_addr.ip(), listen_addr.port()).as_str(),
        )
        .map_err(|e| format!("Unable to parse beacon node URL: {:?}", e))?;
        let beacon_node_http_client = ClientBuilder::new()
            .timeout(HTTP_TIMEOUT)
            .build()
            .map_err(|e| format!("Unable to build HTTP client: {:?}", e))?;
        Ok(BeaconNodeHttpClient::from_components(
            beacon_node_url,
            beacon_node_http_client,
            Timeouts::set_all(HTTP_TIMEOUT),
        ))
    }
}

pub fn testing_client_config() -> ClientConfig {
    let mut client_config = ClientConfig::default();

    // Setting ports to `0` means that the OS will choose some available port.
    client_config
        .network
        .set_ipv4_listening_address(std::net::Ipv4Addr::UNSPECIFIED, 0, 0);
    client_config.network.upnp_enabled = false;
    client_config.http_api.enabled = true;
    client_config.http_api.listen_port = 0;

    client_config.dummy_eth1_backend = true;

    let now = SystemTime::now()
        .duration_since(UNIX_EPOCH)
        .expect("should get system time")
        .as_secs();

    client_config.genesis = ClientGenesis::Interop {
        validator_count: 8,
        genesis_time: now,
    };

    // Specify a constant count of beacon processor workers. Having this number
    // too low can cause annoying HTTP timeouts, especially on Github runners
    // with 2 logical CPUs.
    client_config.beacon_processor.max_workers = 4;

    client_config
}

pub fn testing_validator_config() -> ValidatorConfig {
    ValidatorConfig {
        init_slashing_protection: true,
        disable_auto_discover: false,
        ..ValidatorConfig::default()
    }
}

/// Contains the directories for a `LocalValidatorClient`.
///
/// This struct is separate to `LocalValidatorClient` to allow for pre-computation of validator
/// keypairs since the task is quite resource intensive.
pub struct ValidatorFiles {
    pub validator_dir: TempDir,
    pub secrets_dir: TempDir,
}

impl ValidatorFiles {
    /// Creates temporary data and secrets dirs.
    pub fn new() -> Result<Self, String> {
        let datadir = TempBuilder::new()
            .prefix("lighthouse-validator-client")
            .tempdir()
            .map_err(|e| format!("Unable to create VC data dir: {:?}", e))?;

        let secrets_dir = TempBuilder::new()
            .prefix("lighthouse-validator-client-secrets")
            .tempdir()
            .map_err(|e| format!("Unable to create VC secrets dir: {:?}", e))?;

        Ok(Self {
            validator_dir: datadir,
            secrets_dir,
        })
    }

    /// Creates temporary data and secrets dirs, preloaded with keystores.
    pub fn with_keystores(keypair_indices: &[usize]) -> Result<Self, String> {
        let this = Self::new()?;

        build_deterministic_validator_dirs(
            this.validator_dir.path().into(),
            this.secrets_dir.path().into(),
            keypair_indices,
        )
        .map_err(|e| format!("Unable to build validator directories: {:?}", e))?;

        Ok(this)
    }
}

/// Provides a validator client that is running in the current process on a given tokio executor (it
/// is _local_ to this process).
///
/// Intended for use in testing and simulation. Not for production.
pub struct LocalValidatorClient<T: EthSpec> {
    pub client: ProductionValidatorClient<T>,
    pub files: ValidatorFiles,
}

impl<E: EthSpec> LocalValidatorClient<E> {
    /// Creates a validator client with insecure deterministic keypairs. The validator directories
    /// are created in a temp dir then removed when the process exits.
    ///
    /// The validator created is using the same types as the node we use in production.
    pub async fn production_with_insecure_keypairs(
        context: RuntimeContext<E>,
        config: ValidatorConfig,
        files: ValidatorFiles,
    ) -> Result<Self, String> {
        Self::new(context, config, files).await
    }

    /// Creates a validator client that attempts to read keys from the default data dir.
    ///
    /// - The validator created is using the same types as the node we use in production.
    /// - It is recommended to use `production_with_insecure_keypairs` for testing.
    pub async fn production(
        context: RuntimeContext<E>,
        config: ValidatorConfig,
    ) -> Result<Self, String> {
        let files = ValidatorFiles::new()?;

        Self::new(context, config, files).await
    }

    async fn new(
        context: RuntimeContext<E>,
        mut config: ValidatorConfig,
        files: ValidatorFiles,
    ) -> Result<Self, String> {
        config.validator_dir = files.validator_dir.path().into();
        config.secrets_dir = files.secrets_dir.path().into();

        ProductionValidatorClient::new(context, config)
            .await
            .map(move |mut client| {
                client
                    .start_service()
                    .expect("should start validator services");
                Self { client, files }
            })
    }
}

/// Provides an execution engine api server that is running in the current process on a given tokio executor (it
/// is _local_ to this process).
///
/// Intended for use in testing and simulation. Not for production.
pub struct LocalExecutionNode<E: EthSpec> {
    pub server: MockServer<E>,
    pub datadir: TempDir,
}

impl<E: EthSpec> LocalExecutionNode<E> {
    pub fn new(context: RuntimeContext<E>, config: MockExecutionConfig) -> Self {
        let datadir = TempBuilder::new()
            .prefix("lighthouse_node_test_rig_el")
            .tempdir()
            .expect("should create temp directory for client datadir");
        let jwt_file_path = datadir.path().join("jwt.hex");
        if let Err(e) = std::fs::write(jwt_file_path, config.jwt_key.hex_string()) {
            panic!("Failed to write jwt file {}", e);
        }
        Self {
            server: MockServer::new_with_config(&context.executor.handle().unwrap(), config),
            datadir,
        }
    }
}<|MERGE_RESOLUTION|>--- conflicted
+++ resolved
@@ -24,13 +24,9 @@
 pub use validator_client::Config as ValidatorConfig;
 
 /// The global timeout for HTTP requests to the beacon node.
-<<<<<<< HEAD
 const HTTP_TIMEOUT: Duration = Duration::from_secs(8);
-=======
-const HTTP_TIMEOUT: Duration = Duration::from_secs(4);
 /// The timeout for a beacon node to start up.
 const STARTUP_TIMEOUT: Duration = Duration::from_secs(60);
->>>>>>> a25ec16a
 
 /// Provides a beacon node that is running in the current process on a given tokio executor (it
 /// is _local_ to this process).
