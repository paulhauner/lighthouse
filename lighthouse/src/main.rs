mod metrics;

use beacon_node::{get_eth2_network_config, ProductionBeaconNode};
use clap::{App, Arg, ArgMatches};
use env_logger::{Builder, Env};
use environment::EnvironmentBuilder;
use eth2_network_config::{Eth2NetworkConfig, DEFAULT_HARDCODED_NETWORK};
use lighthouse_version::VERSION;
use malloc_utils::configure_memory_allocator;
use slog::{crit, info, warn};
use std::fs::File;
use std::path::PathBuf;
use std::process::exit;
use task_executor::ShutdownReason;
use types::{EthSpec, EthSpecId};
use validator_client::ProductionValidatorClient;

pub const ETH2_CONFIG_FILENAME: &str = "eth2-spec.toml";

// CLI flags:
pub const DISABLE_MALLOC_TUNING: &str = "disable-malloc-tuning";

fn bls_library_name() -> &'static str {
    if cfg!(feature = "portable") {
        "blst-portable"
    } else if cfg!(feature = "modern") {
        "blst-modern"
    } else if cfg!(feature = "milagro") {
        "milagro"
    } else {
        "blst"
    }
}

fn main() {
    // Parse the CLI parameters.
    let matches = App::new("Lighthouse")
        .version(VERSION.replace("Lighthouse/", "").as_str())
        .author("Sigma Prime <contact@sigmaprime.io>")
        .setting(clap::AppSettings::ColoredHelp)
        .about(
            "Ethereum 2.0 client by Sigma Prime. Provides a full-featured beacon \
             node, a validator client and utilities for managing validator accounts.",
        )
        .long_version(
            format!(
                "{}\n\
                 BLS Library: {}\n\
                 Specs: mainnet (true), minimal ({}), v0.12.3 ({})",
                 VERSION.replace("Lighthouse/", ""), bls_library_name(),
                 cfg!(feature = "spec-minimal"), cfg!(feature = "spec-v12"),
            ).as_str()
        )
        .arg(
            Arg::with_name("spec")
                .short("s")
                .long("spec")
                .value_name("DEPRECATED")
                .help("This flag is deprecated, it will be disallowed in a future release. This \
                    value is now derived from the --network or --testnet-dir flags.")
                .takes_value(true)
                .global(true)
        )
        .arg(
            Arg::with_name("env_log")
                .short("l")
                .help("Enables environment logging giving access to sub-protocol logs such as discv5 and libp2p",
                )
                .takes_value(false),
        )
        .arg(
            Arg::with_name("logfile")
                .long("logfile")
                .value_name("FILE")
                .help(
                    "File path where output will be written.",
                )
                .takes_value(true),
        )
        .arg(
            Arg::with_name("log-format")
                .long("log-format")
                .value_name("FORMAT")
                .help("Specifies the format used for logging.")
                .possible_values(&["JSON"])
                .takes_value(true),
        )
        .arg(
            Arg::with_name("debug-level")
                .long("debug-level")
                .value_name("LEVEL")
                .help("The verbosity level for emitting logs.")
                .takes_value(true)
                .possible_values(&["info", "debug", "trace", "warn", "error", "crit"])
                .global(true)
                .default_value("info"),
        )
        .arg(
            Arg::with_name("datadir")
                .long("datadir")
                .short("d")
                .value_name("DIR")
                .global(true)
                .help(
                    "Used to specify a custom root data directory for lighthouse keys and databases. \
                    Defaults to $HOME/.lighthouse/{network} where network is the value of the `network` flag \
                    Note: Users should specify separate custom datadirs for different networks.")
                .takes_value(true),
        )
        .arg(
            Arg::with_name("testnet-dir")
                .short("t")
                .long("testnet-dir")
                .value_name("DIR")
                .help(
                    "Path to directory containing eth2_testnet specs. Defaults to \
                      a hard-coded Lighthouse testnet. Only effective if there is no \
                      existing database.",
                )
                .takes_value(true)
                .global(true),
        )
        .arg(
            Arg::with_name("network")
                .long("network")
                .value_name("network")
                .help("Name of the Eth2 chain Lighthouse will sync and follow.")
                .possible_values(&["medalla", "altona", "spadina", "pyrmont", "mainnet", "toledo", "prater"])
                .conflicts_with("testnet-dir")
                .takes_value(true)
                .global(true)

        )
        .arg(
<<<<<<< HEAD
            Arg::with_name(DISABLE_MALLOC_TUNING)
                .long(DISABLE_MALLOC_TUNING)
                .help(
                    "If present, do not configure the system allocator. Providing this flag will \
                    generally increase memory usage, it should only be provided when debugging \
                    specific memory allocation issues."
                )
                .global(true),
=======
            Arg::with_name("dump-config")
                .long("dump-config")
                .hidden(true)
                .help("Dumps the config to a desired location. Used for testing only.")
                .takes_value(true)
                .global(true)
        )
        .arg(
            Arg::with_name("immediate-shutdown")
                .long("immediate-shutdown")
                .hidden(true)
                .help(
                    "Shuts down immediately after the Beacon Node or Validator has successfully launched. \
                    Used for testing only, DO NOT USE IN PRODUCTION.")
                .global(true)
>>>>>>> cb47388a
        )
        .subcommand(beacon_node::cli_app())
        .subcommand(boot_node::cli_app())
        .subcommand(validator_client::cli_app())
        .subcommand(account_manager::cli_app())
        .subcommand(remote_signer::cli_app())
        .get_matches();

    // Configure the allocator early in the process, before it has the chance to use the default values for
    // anything important.
    if !matches.is_present(DISABLE_MALLOC_TUNING) {
        if let Err(e) = configure_memory_allocator() {
            eprintln!(
                "Unable to configure the memory allocator: {} \n\
                Try providing the --{} flag",
                e, DISABLE_MALLOC_TUNING
            );
            exit(1)
        }
    }

    // Debugging output for libp2p and external crates.
    if matches.is_present("env_log") {
        Builder::from_env(Env::default()).init();
    }

    let result = get_eth2_network_config(&matches).and_then(|testnet_config| {
        let eth_spec_id = testnet_config.eth_spec_id()?;

        // boot node subcommand circumvents the environment
        if let Some(bootnode_matches) = matches.subcommand_matches("boot_node") {
            // The bootnode uses the main debug-level flag
            let debug_info = matches
                .value_of("debug-level")
                .expect("Debug-level must be present")
                .into();

            boot_node::run(bootnode_matches, eth_spec_id, debug_info);

            return Ok(());
        }

        match eth_spec_id {
            EthSpecId::Mainnet => run(EnvironmentBuilder::mainnet(), &matches, testnet_config),
            #[cfg(feature = "spec-minimal")]
            EthSpecId::Minimal => run(EnvironmentBuilder::minimal(), &matches, testnet_config),
            #[cfg(feature = "spec-v12")]
            EthSpecId::V012Legacy => {
                run(EnvironmentBuilder::v012_legacy(), &matches, testnet_config)
            }
            #[cfg(any(not(feature = "spec-minimal"), not(feature = "spec-v12")))]
            other => {
                eprintln!(
                    "Eth spec `{}` is not supported by this build of Lighthouse",
                    other
                );
                eprintln!("You must compile with a feature flag to enable this spec variant");
                exit(1);
            }
        }
    });

    // `std::process::exit` does not run destructors so we drop manually.
    drop(matches);

    // Return the appropriate error code.
    match result {
        Ok(()) => exit(0),
        Err(e) => {
            eprintln!("{}", e);
            drop(e);
            exit(1)
        }
    }
}

fn run<E: EthSpec>(
    environment_builder: EnvironmentBuilder<E>,
    matches: &ArgMatches,
    testnet_config: Eth2NetworkConfig,
) -> Result<(), String> {
    if std::mem::size_of::<usize>() != 8 {
        return Err(format!(
            "{}-bit architecture is not supported (64-bit only).",
            std::mem::size_of::<usize>() * 8
        ));
    }

    let debug_level = matches
        .value_of("debug-level")
        .ok_or("Expected --debug-level flag")?;

    let log_format = matches.value_of("log-format");

    let builder = if let Some(log_path) = matches.value_of("logfile") {
        let path = log_path
            .parse::<PathBuf>()
            .map_err(|e| format!("Failed to parse log path: {:?}", e))?;
        environment_builder.log_to_file(path, debug_level, log_format)?
    } else {
        environment_builder.async_logger(debug_level, log_format)?
    };

    let mut environment = builder
        .multi_threaded_tokio_runtime()?
        .optional_eth2_network_config(Some(testnet_config))?
        .build()?;

    let log = environment.core_context().log().clone();

    // Allow Prometheus to export the time at which the process was started.
    metrics::expose_process_start_time(&log);

    if matches.is_present("spec") {
        warn!(
            log,
            "The --spec flag is deprecated and will be removed in a future release"
        );
    }

    #[cfg(all(feature = "modern", target_arch = "x86_64"))]
    if !std::is_x86_feature_detected!("adx") {
        warn!(
            log,
            "CPU seems incompatible with optimized Lighthouse build";
            "advice" => "If you get a SIGILL, please try Lighthouse portable build"
        );
    }

    // Note: the current code technically allows for starting a beacon node _and_ a validator
    // client at the same time.
    //
    // Whilst this is possible, the mutual-exclusivity of `clap` sub-commands prevents it from
    // actually happening.
    //
    // Creating a command which can run both might be useful future works.

    // Print an indication of which network is currently in use.
    let optional_testnet = clap_utils::parse_optional::<String>(matches, "network")?;
    let optional_testnet_dir = clap_utils::parse_optional::<PathBuf>(matches, "testnet-dir")?;

    let network_name = match (optional_testnet, optional_testnet_dir) {
        (Some(testnet), None) => testnet,
        (None, Some(testnet_dir)) => format!("custom ({})", testnet_dir.display()),
        (None, None) => DEFAULT_HARDCODED_NETWORK.to_string(),
        (Some(_), Some(_)) => panic!("CLI prevents both --network and --testnet-dir"),
    };

    if let Some(sub_matches) = matches.subcommand_matches("account_manager") {
        eprintln!("Running account manager for {} network", network_name);
        // Pass the entire `environment` to the account manager so it can run blocking operations.
        account_manager::run(sub_matches, environment)?;

        // Exit as soon as account manager returns control.
        return Ok(());
    };

    info!(log, "Lighthouse started"; "version" => VERSION);
    info!(
        log,
        "Configured for network";
        "name" => &network_name
    );

    match matches.subcommand() {
        ("beacon_node", Some(matches)) => {
            let context = environment.core_context();
            let log = context.log().clone();
            let executor = context.executor.clone();
            let config = beacon_node::get_config::<E>(
                matches,
                &context.eth2_config().spec,
                context.log().clone(),
            )?;
            let shutdown_flag = matches.is_present("immediate-shutdown");
            if let Some(dump_path) = clap_utils::parse_optional::<PathBuf>(matches, "dump-config")?
            {
                let mut file = File::create(dump_path)
                    .map_err(|e| format!("Failed to create dumped config: {:?}", e))?;
                serde_json::to_writer(&mut file, &config)
                    .map_err(|e| format!("Error serializing config: {:?}", e))?;
            };

            environment.runtime().spawn(async move {
                if let Err(e) = ProductionBeaconNode::new(context.clone(), config).await {
                    crit!(log, "Failed to start beacon node"; "reason" => e);
                    // Ignore the error since it always occurs during normal operation when
                    // shutting down.
                    let _ = executor
                        .shutdown_sender()
                        .try_send(ShutdownReason::Failure("Failed to start beacon node"));
                } else if shutdown_flag {
                    let _ = executor.shutdown_sender().try_send(ShutdownReason::Success(
                        "Beacon node immediate shutdown triggered.",
                    ));
                }
            });
        }
        ("validator_client", Some(matches)) => {
            let context = environment.core_context();
            let log = context.log().clone();
            let executor = context.executor.clone();
            let config = validator_client::Config::from_cli(&matches, context.log())
                .map_err(|e| format!("Unable to initialize validator config: {}", e))?;
            let shutdown_flag = matches.is_present("immediate-shutdown");
            if let Some(dump_path) = clap_utils::parse_optional::<PathBuf>(matches, "dump-config")?
            {
                let mut file = File::create(dump_path)
                    .map_err(|e| format!("Failed to create dumped config: {:?}", e))?;
                serde_json::to_writer(&mut file, &config)
                    .map_err(|e| format!("Error serializing config: {:?}", e))?;
            };
            if !shutdown_flag {
                environment.runtime().spawn(async move {
                    if let Err(e) = ProductionValidatorClient::new(context, config)
                        .await?
                        .start_service()
                    {
                        crit!(log, "Failed to start validator client"; "reason" => e);
                        // Ignore the error since it always occurs during normal operation when
                        // shutting down.
                        let _ = executor
                            .shutdown_sender()
                            .try_send(ShutdownReason::Failure("Failed to start validator client"));
                    }
                    Ok::<(), String>(())
                });
            } else {
                let _ = executor.shutdown_sender().try_send(ShutdownReason::Success(
                    "Validator client immediate shutdown triggered.",
                ));
            }
        }
        ("remote_signer", Some(matches)) => {
            if let Err(e) = remote_signer::run(&mut environment, matches) {
                crit!(log, "Failed to start remote signer"; "reason" => e);
                let _ = environment
                    .core_context()
                    .executor
                    .shutdown_sender()
                    .try_send(ShutdownReason::Failure("Failed to start remote signer"));
            }
        }
        _ => {
            crit!(log, "No subcommand supplied. See --help .");
            return Err("No subcommand supplied.".into());
        }
    };

    // Block this thread until we get a ctrl-c or a task sends a shutdown signal.
    let shutdown_reason = environment.block_until_shutdown_requested()?;
    info!(log, "Shutting down.."; "reason" => ?shutdown_reason);

    environment.fire_signal();

    // Shutdown the environment once all tasks have completed.
    environment.shutdown_on_idle();

    match shutdown_reason {
        ShutdownReason::Success(_) => Ok(()),
        ShutdownReason::Failure(msg) => Err(msg.to_string()),
    }
}<|MERGE_RESOLUTION|>--- conflicted
+++ resolved
@@ -132,7 +132,23 @@
 
         )
         .arg(
-<<<<<<< HEAD
+            Arg::with_name("dump-config")
+                .long("dump-config")
+                .hidden(true)
+                .help("Dumps the config to a desired location. Used for testing only.")
+                .takes_value(true)
+                .global(true)
+        )
+        .arg(
+            Arg::with_name("immediate-shutdown")
+                .long("immediate-shutdown")
+                .hidden(true)
+                .help(
+                    "Shuts down immediately after the Beacon Node or Validator has successfully launched. \
+                    Used for testing only, DO NOT USE IN PRODUCTION.")
+                .global(true)
+        )
+        .arg(
             Arg::with_name(DISABLE_MALLOC_TUNING)
                 .long(DISABLE_MALLOC_TUNING)
                 .help(
@@ -141,23 +157,6 @@
                     specific memory allocation issues."
                 )
                 .global(true),
-=======
-            Arg::with_name("dump-config")
-                .long("dump-config")
-                .hidden(true)
-                .help("Dumps the config to a desired location. Used for testing only.")
-                .takes_value(true)
-                .global(true)
-        )
-        .arg(
-            Arg::with_name("immediate-shutdown")
-                .long("immediate-shutdown")
-                .hidden(true)
-                .help(
-                    "Shuts down immediately after the Beacon Node or Validator has successfully launched. \
-                    Used for testing only, DO NOT USE IN PRODUCTION.")
-                .global(true)
->>>>>>> cb47388a
         )
         .subcommand(beacon_node::cli_app())
         .subcommand(boot_node::cli_app())
