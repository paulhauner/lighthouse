--- conflicted
+++ resolved
@@ -2389,25 +2389,35 @@
 }
 
 #[test]
-<<<<<<< HEAD
+fn http_duplicate_block_status_default() {
+    CommandLineTest::new()
+        .run_with_zero_port()
+        .with_config(|config| {
+            assert_eq!(config.http_api.duplicate_block_status_code.as_u16(), 202)
+        });
+}
+
+#[test]
+fn http_duplicate_block_status_override() {
+    CommandLineTest::new()
+        .flag("http-duplicate-block-status", Some("301"))
+        .run_with_zero_port()
+        .with_config(|config| {
+            assert_eq!(config.http_api.duplicate_block_status_code.as_u16(), 301)
+        });
+}
+
+#[test]
 fn genesis_state_url_default() {
     CommandLineTest::new()
         .run_with_zero_port()
         .with_config(|config| {
             assert_eq!(config.genesis_state_url, None);
             assert_eq!(config.genesis_state_url_timeout, Duration::from_secs(180));
-=======
-fn http_duplicate_block_status_default() {
-    CommandLineTest::new()
-        .run_with_zero_port()
-        .with_config(|config| {
-            assert_eq!(config.http_api.duplicate_block_status_code.as_u16(), 202)
->>>>>>> e056c279
-        });
-}
-
-#[test]
-<<<<<<< HEAD
+        });
+}
+
+#[test]
 fn genesis_state_url_value() {
     CommandLineTest::new()
         .flag("genesis-state-url", Some("http://genesis.com"))
@@ -2416,13 +2426,5 @@
         .with_config(|config| {
             assert_eq!(config.genesis_state_url.as_deref(), Some("http://genesis.com"));
             assert_eq!(config.genesis_state_url_timeout, Duration::from_secs(42));
-=======
-fn http_duplicate_block_status_override() {
-    CommandLineTest::new()
-        .flag("http-duplicate-block-status", Some("301"))
-        .run_with_zero_port()
-        .with_config(|config| {
-            assert_eq!(config.http_api.duplicate_block_status_code.as_u16(), 301)
->>>>>>> e056c279
         });
 }